package ce

const (
<<<<<<< HEAD
	ResAnomalySubscription = "Anomaly Subscription"
	ResCostCategory        = "Cost Category"
	ResTags                = "Tags"
=======
	ResCostCategory   = "Cost Category"
	ResAnomalyMonitor = "Anomaly Monitor"
	ResTags           = "Tags"
>>>>>>> 621f82c7
)<|MERGE_RESOLUTION|>--- conflicted
+++ resolved
@@ -1,13 +1,8 @@
 package ce
 
 const (
-<<<<<<< HEAD
+	ResAnomalyMonitor      = "Anomaly Monitor"
 	ResAnomalySubscription = "Anomaly Subscription"
 	ResCostCategory        = "Cost Category"
 	ResTags                = "Tags"
-=======
-	ResCostCategory   = "Cost Category"
-	ResAnomalyMonitor = "Anomaly Monitor"
-	ResTags           = "Tags"
->>>>>>> 621f82c7
 )