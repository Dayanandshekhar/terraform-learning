// Copyright (c) HashiCorp, Inc.
// SPDX-License-Identifier: MPL-2.0

package bedrockagent_test

import (
	"context"
	"errors"
	"fmt"
	"testing"

	"github.com/aws/aws-sdk-go-v2/aws"
	"github.com/aws/aws-sdk-go-v2/service/bedrockagent"
	awstypes "github.com/aws/aws-sdk-go-v2/service/bedrockagent/types"
	"github.com/hashicorp/terraform-plugin-sdk/v2/helper/retry"
	sdkacctest "github.com/hashicorp/terraform-plugin-testing/helper/acctest"
	"github.com/hashicorp/terraform-plugin-testing/helper/resource"
	"github.com/hashicorp/terraform-plugin-testing/terraform"
	"github.com/hashicorp/terraform-provider-aws/internal/acctest"
	"github.com/hashicorp/terraform-provider-aws/internal/conns"
	"github.com/hashicorp/terraform-provider-aws/internal/create"
	"github.com/hashicorp/terraform-provider-aws/internal/errs"
	"github.com/hashicorp/terraform-provider-aws/internal/tfresource"
	"github.com/hashicorp/terraform-provider-aws/names"
)

func TestAccBedrockAgent_basic(t *testing.T) {
	ctx := acctest.Context(t)
	rName := sdkacctest.RandomWithPrefix(acctest.ResourcePrefix)
	resourceName := "aws_bedrockagent_agent.test"
	var v bedrockagent.GetAgentOutput

	resource.ParallelTest(t, resource.TestCase{
		PreCheck:                 func() { acctest.PreCheck(ctx, t); acctest.PreCheckPartitionHasService(t, names.BedrockEndpointID) },
		ErrorCheck:               acctest.ErrorCheck(t, names.BedrockAgentServiceID),
		ProtoV5ProviderFactories: acctest.ProtoV5ProviderFactories,
		CheckDestroy:             testAccCheckAgentDestroy(ctx),
		Steps: []resource.TestStep{
			{
				Config: testAccAgentConfig_basic(rName, "anthropic.claude-v2", "basic claude"),
				Check: resource.ComposeAggregateTestCheckFunc(
					testAccCheckAgentExists(ctx, resourceName, &v),
					resource.TestCheckResourceAttr(resourceName, "agent_name", rName),
					resource.TestCheckResourceAttr(resourceName, "prompt_override_configuration.#", "1"),
					resource.TestCheckResourceAttr(resourceName, "description", "basic claude"),
				),
			},
			{
				ResourceName:      resourceName,
				ImportState:       true,
				ImportStateVerify: true,
			},
		},
	})
}

func TestAccBedrockAgent_full(t *testing.T) {
	ctx := acctest.Context(t)
	rName := sdkacctest.RandomWithPrefix(acctest.ResourcePrefix)
	resourceName := "aws_bedrockagent_agent.test"
	var v bedrockagent.GetAgentOutput

	resource.ParallelTest(t, resource.TestCase{
		PreCheck:                 func() { acctest.PreCheck(ctx, t); acctest.PreCheckPartitionHasService(t, names.BedrockEndpointID) },
		ErrorCheck:               acctest.ErrorCheck(t, names.BedrockAgentServiceID),
		ProtoV5ProviderFactories: acctest.ProtoV5ProviderFactories,
		CheckDestroy:             testAccCheckAgentDestroy(ctx),
		Steps: []resource.TestStep{
			{
				Config: testAccAgentConfig_full(rName, "anthropic.claude-v2", "basic claude"),
				Check: resource.ComposeAggregateTestCheckFunc(
					testAccCheckAgentExists(ctx, resourceName, &v),
					resource.TestCheckResourceAttr(resourceName, "agent_name", rName),
					resource.TestCheckResourceAttr(resourceName, "prompt_override_configuration.#", "1"),
					resource.TestCheckResourceAttr(resourceName, "description", "basic claude"),
				),
			},
			{
				ResourceName:      resourceName,
				ImportState:       true,
				ImportStateVerify: true,
			},
		},
	})
}

func TestAccBedrockAgent_update(t *testing.T) {
	ctx := acctest.Context(t)
	rName := sdkacctest.RandomWithPrefix(acctest.ResourcePrefix)
	resourceName := "aws_bedrockagent_agent.test"
	var v bedrockagent.GetAgentOutput

	resource.ParallelTest(t, resource.TestCase{
		PreCheck:                 func() { acctest.PreCheck(ctx, t); acctest.PreCheckPartitionHasService(t, names.BedrockEndpointID) },
		ErrorCheck:               acctest.ErrorCheck(t, names.BedrockAgentServiceID),
		ProtoV5ProviderFactories: acctest.ProtoV5ProviderFactories,
		CheckDestroy:             testAccCheckAgentDestroy(ctx),
		Steps: []resource.TestStep{
			{
				Config: testAccAgentConfig_basic(rName+"-1", "anthropic.claude-v2", "basic claude"),
				Check: resource.ComposeAggregateTestCheckFunc(
					testAccCheckAgentExists(ctx, resourceName, &v),
					resource.TestCheckResourceAttr(resourceName, "agent_name", rName+"-1"),
					resource.TestCheckResourceAttr(resourceName, "prompt_override_configuration.#", "1"),
					resource.TestCheckResourceAttr(resourceName, "description", "basic claude"),
				),
			},
			{
				Config: testAccAgentConfig_basic(rName+"-2", "anthropic.claude-v2", "basic claude"),
				Check: resource.ComposeAggregateTestCheckFunc(
					testAccCheckAgentExists(ctx, resourceName, &v),
					resource.TestCheckResourceAttr(resourceName, "agent_name", rName+"-2"),
					resource.TestCheckResourceAttr(resourceName, "prompt_override_configuration.#", "1"),
					resource.TestCheckResourceAttr(resourceName, "description", "basic claude"),
				),
			},
			{
				Config: testAccAgentConfig_basic(rName+"-3", "anthropic.claude-v2", "basic claude again"),
				Check: resource.ComposeAggregateTestCheckFunc(
					testAccCheckAgentExists(ctx, resourceName, &v),
					resource.TestCheckResourceAttr(resourceName, "agent_name", rName+"-3"),
					resource.TestCheckResourceAttr(resourceName, "prompt_override_configuration.#", "1"),
					resource.TestCheckResourceAttr(resourceName, "description", "basic claude again"),
				),
			},
			{
				ResourceName:      resourceName,
				ImportState:       true,
				ImportStateVerify: true,
			},
		},
	})
}

func TestAccBedrockAgent_tags(t *testing.T) {
	ctx := acctest.Context(t)
	rName := sdkacctest.RandomWithPrefix(acctest.ResourcePrefix)
	resourceName := "aws_bedrockagent_agent.test"
	var agent bedrockagent.GetAgentOutput

	resource.ParallelTest(t, resource.TestCase{
		PreCheck:                 func() { acctest.PreCheck(ctx, t); acctest.PreCheckPartitionHasService(t, names.BedrockEndpointID) },
		ErrorCheck:               acctest.ErrorCheck(t, names.BedrockAgentServiceID),
		ProtoV5ProviderFactories: acctest.ProtoV5ProviderFactories,
		CheckDestroy:             testAccCheckAgentDestroy(ctx),
		Steps: []resource.TestStep{
			{
				Config: testAccAgentConfig_tags1(rName, "anthropic.claude-v2", "key1", "value1"),
				Check: resource.ComposeTestCheckFunc(
					testAccCheckAgentExists(ctx, resourceName, &agent),
					resource.TestCheckResourceAttr(resourceName, "tags.%", "1"),
					resource.TestCheckResourceAttr(resourceName, "tags.key1", "value1"),
				),
			},
			{
				ResourceName:      resourceName,
				ImportState:       true,
				ImportStateVerify: true,
			},
			{
				Config: testAccAgentConfig_tags2(rName, "anthropic.claude-v2", "key1", "value1updated", "key2", "value2"),
				Check: resource.ComposeTestCheckFunc(
					testAccCheckAgentExists(ctx, resourceName, &agent),
					resource.TestCheckResourceAttr(resourceName, "tags.%", "2"),
					resource.TestCheckResourceAttr(resourceName, "tags.key1", "value1updated"),
					resource.TestCheckResourceAttr(resourceName, "tags.key2", "value2"),
				),
			},
			{
				Config: testAccAgentConfig_tags1(rName, "anthropic.claude-v2", "key2", "value2"),
				Check: resource.ComposeTestCheckFunc(
					testAccCheckAgentExists(ctx, resourceName, &agent),
					resource.TestCheckResourceAttr(resourceName, "tags.%", "1"),
					resource.TestCheckResourceAttr(resourceName, "tags.key2", "value2"),
				),
			},
		},
	})
}

func testAccCheckAgentDestroy(ctx context.Context) resource.TestCheckFunc {
	return func(s *terraform.State) error {
		conn := acctest.Provider.Meta().(*conns.AWSClient).BedrockAgentClient(ctx)

		for _, rs := range s.RootModule().Resources {
			if rs.Type != "aws_bedrock_agent" {
				continue
			}

			_, err := findAgentByID(ctx, conn, rs.Primary.ID)

			if errs.IsA[*awstypes.ResourceNotFoundException](err) {
				return nil
			}
			if err != nil {
				return create.Error(names.BedrockAgent, create.ErrActionCheckingDestroyed, "Bedrock Agent", rs.Primary.ID, err)
			}

			return create.Error(names.BedrockAgent, create.ErrActionCheckingDestroyed, "Bedrock Agent", rs.Primary.ID, errors.New("not destroyed"))
		}

		return nil
	}
}

func testAccCheckAgentExists(ctx context.Context, n string, v *bedrockagent.GetAgentOutput) resource.TestCheckFunc {
	return func(s *terraform.State) error {
		rs, ok := s.RootModule().Resources[n]
		if !ok {
			return fmt.Errorf("Not found: %s", n)
		}

		conn := acctest.Provider.Meta().(*conns.AWSClient).BedrockAgentClient(ctx)

		output, err := findAgentByID(ctx, conn, rs.Primary.ID)

		if err != nil {
			return err
		}

		*v = *output

		return nil
	}
}

func findAgentByID(ctx context.Context, conn *bedrockagent.Client, id string) (*bedrockagent.GetAgentOutput, error) {
	input := &bedrockagent.GetAgentInput{
		AgentId: aws.String(id),
	}

	output, err := conn.GetAgent(ctx, input)

	if errs.IsA[*awstypes.ResourceNotFoundException](err) {
		return nil, &retry.NotFoundError{
			LastError:   err,
			LastRequest: input,
		}
	}

	if err != nil {
		return nil, err
	}

	if output == nil {
		return nil, tfresource.NewEmptyResultError(input)
	}

	return output, nil
}

func testAccAgent_base(rName, model string) string {
	return fmt.Sprintf(`
resource "aws_iam_role" "test" {
  assume_role_policy = data.aws_iam_policy_document.test_agent_trust.json
  name_prefix        = "AmazonBedrockExecutionRoleForAgents_tf"
}

data "aws_iam_policy_document" "test_agent_trust" {
  statement {
    actions = ["sts:AssumeRole"]
    principals {
      identifiers = ["bedrock.amazonaws.com"]
      type        = "Service"
    }
    condition {
      test     = "StringEquals"
      values   = [data.aws_caller_identity.current.account_id]
      variable = "aws:SourceAccount"
    }

    condition {
      test     = "ArnLike"
      values   = ["arn:${data.aws_partition.current.partition}:bedrock:${data.aws_region.current.name}:${data.aws_caller_identity.current.account_id}:agent/*"]
      variable = "AWS:SourceArn"
    }
  }
}

data "aws_iam_policy_document" "test_agent_permissions" {
  statement {
    actions = ["bedrock:InvokeModel"]
    resources = [
      "arn:${data.aws_partition.current.partition}:bedrock:${data.aws_region.current.name}::foundation-model/%[2]s",
    ]
  }
}

resource "aws_iam_role_policy" "test" {
  policy = data.aws_iam_policy_document.test_agent_permissions.json
  role   = aws_iam_role.test.id
}

data "aws_caller_identity" "current" {}

data "aws_region" "current" {}

data "aws_partition" "current" {}
`, rName, model)
}

func testAccAgentConfig_basic(rName, model, description string) string {
	return acctest.ConfigCompose(testAccAgent_base(rName, model), fmt.Sprintf(`
resource "aws_bedrockagent_agent" "test" {
  agent_name                  = %[1]q
  agent_resource_role_arn     = aws_iam_role.test.arn
  description                 = %[3]q
  idle_session_ttl_in_seconds = 500
  instruction                 = file("${path.module}/test-fixtures/instruction.txt")
  foundation_model            = %[2]q
}
`, rName, model, description))
}

func testAccAgentConfig_tags1(rName, model, tagKey1, tagValue1 string) string {
	return acctest.ConfigCompose(testAccAgent_base(rName, model), fmt.Sprintf(`
resource "aws_bedrockagent_agent" "test" {
  agent_name              = %[1]q
  agent_resource_role_arn = aws_iam_role.test.arn
  instruction             = file("${path.module}/test-fixtures/instruction.txt")
  foundation_model        = %[2]q

  tags = {
    %[3]q = %[4]q
  }
}
`, rName, model, tagKey1, tagValue1))
}

func testAccAgentConfig_tags2(rName, model, tagKey1, tagValue1, tagKey2, tagValue2 string) string {
	return acctest.ConfigCompose(testAccAgent_base(rName, model), fmt.Sprintf(`
resource "aws_bedrockagent_agent" "test" {
  agent_name              = %[1]q
  agent_resource_role_arn = aws_iam_role.test.arn
  instruction             = file("${path.module}/test-fixtures/instruction.txt")
  foundation_model        = %[2]q

  tags = {
    %[3]q = %[4]q
    %[5]q = %[6]q
  }
}
`, rName, model, tagKey1, tagValue1, tagKey2, tagValue2))
}

func testAccAgentConfig_full(rName, model, desc string) string {
	return acctest.ConfigCompose(testAccAgent_base(rName, model), fmt.Sprintf(`
resource "aws_bedrockagent_agent" "test" {
  agent_name                  = %[1]q
  agent_resource_role_arn     = aws_iam_role.test.arn
  description                 = %[3]q
  idle_session_ttl_in_seconds = 500
  instruction                 = file("${path.module}/test-fixtures/instruction.txt")
  foundation_model            = %[2]q

  prompt_override_configuration {
    override_lambda = null
    prompt_configurations = [
      {
        base_prompt_template = file("${path.module}/test-fixtures/pre-processing.txt")
        inference_configuration = [
          {
            max_length     = 2048
            stop_sequences = ["Human:"]
            temperature    = 0
            top_k          = 250
            top_p          = 1
          },
        ]
        parser_mode          = "DEFAULT"
        prompt_creation_mode = "OVERRIDDEN"
        prompt_state         = "ENABLED"
        prompt_type          = "PRE_PROCESSING"
      },
      {
        base_prompt_template = file("${path.module}/test-fixtures/knowledge-base-response-generation.txt")
        inference_configuration = [
          {
            max_length     = 2048
            stop_sequences = ["Human:"]
            temperature    = 0
            top_k          = 250
            top_p          = 1
          },
        ]
        parser_mode          = "DEFAULT"
        prompt_creation_mode = "OVERRIDDEN"
        prompt_state         = "ENABLED"
        prompt_type          = "KNOWLEDGE_BASE_RESPONSE_GENERATION"
      },
      {
        base_prompt_template = file("${path.module}/test-fixtures/orchestration.txt")
        inference_configuration = [
          {
            max_length = 2048
            stop_sequences = [
              "</function_call>",
              "</answer>",
              "</error>",
            ]
            temperature = 0
            top_k       = 250
            top_p       = 1
          },
        ]
        parser_mode          = "DEFAULT"
        prompt_creation_mode = "OVERRIDDEN"
        prompt_state         = "ENABLED"
        prompt_type          = "ORCHESTRATION"
      },
      {
        base_prompt_template = file("${path.module}/test-fixtures/post-processing.txt")
        inference_configuration = [
          {
            max_length     = 2048
            stop_sequences = ["Human:"]
            temperature    = 0
            top_k          = 250
            top_p          = 1
          },
        ]
        parser_mode          = "DEFAULT"
        prompt_creation_mode = "OVERRIDDEN"
        prompt_state         = "DISABLED"
        prompt_type          = "POST_PROCESSING"
      },
    ]
  }

}
`, rName, model, desc))
<<<<<<< HEAD
}

func testAccBedrockRole(rName, model string) string {
	return fmt.Sprintf(`
resource "aws_iam_role" "test" {
  assume_role_policy = data.aws_iam_policy_document.test_agent_trust.json
  name_prefix        = "AmazonBedrockExecutionRoleForAgents_tf"
}

data "aws_iam_policy_document" "test_agent_trust" {
  statement {
    actions = ["sts:AssumeRole"]
    principals {
      identifiers = ["bedrock.amazonaws.com"]
      type        = "Service"
    }
    condition {
      test     = "StringEquals"
      values   = [data.aws_caller_identity.current.account_id]
      variable = "aws:SourceAccount"
    }

    condition {
      test     = "ArnLike"
      values   = ["arn:${data.aws_partition.current.partition}:bedrock:${data.aws_region.current.name}:${data.aws_caller_identity.current.account_id}:agent/*"]
      variable = "AWS:SourceArn"
    }
  }
}

data "aws_iam_policy_document" "test_agent_permissions" {
  statement {
    actions = ["bedrock:InvokeModel"]
    resources = [
      "arn:${data.aws_partition.current.partition}:bedrock:${data.aws_region.current.name}::foundation-model/%[2]s",
    ]
  }
}

resource "aws_iam_role_policy" "test" {
  policy = data.aws_iam_policy_document.test_agent_permissions.json
  role   = aws_iam_role.test.id
}

resource "aws_iam_role_policy_attachment" "test_s3" {
  role       = aws_iam_role.test.id
  policy_arn = "arn:${data.aws_partition.current.partition}:iam::aws:policy/AmazonS3FullAccess"
}

resource "aws_iam_role_policy_attachment" "test_lambda" {
  role       = aws_iam_role.test.id
  policy_arn = "arn:${data.aws_partition.current.partition}:iam::aws:policy/AWSLambda_FullAccess"
}


data "aws_caller_identity" "current" {}

data "aws_region" "current" {}

data "aws_partition" "current" {}
`, rName, model)
=======
>>>>>>> 843f78c5
}<|MERGE_RESOLUTION|>--- conflicted
+++ resolved
@@ -290,6 +290,17 @@
   policy = data.aws_iam_policy_document.test_agent_permissions.json
   role   = aws_iam_role.test.id
 }
+
+resource "aws_iam_role_policy_attachment" "test_s3" {
+  role       = aws_iam_role.test.id
+  policy_arn = "arn:${data.aws_partition.current.partition}:iam::aws:policy/AmazonS3FullAccess"
+}
+
+resource "aws_iam_role_policy_attachment" "test_lambda" {
+  role       = aws_iam_role.test.id
+  policy_arn = "arn:${data.aws_partition.current.partition}:iam::aws:policy/AWSLambda_FullAccess"
+}
+
 
 data "aws_caller_identity" "current" {}
 
@@ -429,68 +440,4 @@
 
 }
 `, rName, model, desc))
-<<<<<<< HEAD
-}
-
-func testAccBedrockRole(rName, model string) string {
-	return fmt.Sprintf(`
-resource "aws_iam_role" "test" {
-  assume_role_policy = data.aws_iam_policy_document.test_agent_trust.json
-  name_prefix        = "AmazonBedrockExecutionRoleForAgents_tf"
-}
-
-data "aws_iam_policy_document" "test_agent_trust" {
-  statement {
-    actions = ["sts:AssumeRole"]
-    principals {
-      identifiers = ["bedrock.amazonaws.com"]
-      type        = "Service"
-    }
-    condition {
-      test     = "StringEquals"
-      values   = [data.aws_caller_identity.current.account_id]
-      variable = "aws:SourceAccount"
-    }
-
-    condition {
-      test     = "ArnLike"
-      values   = ["arn:${data.aws_partition.current.partition}:bedrock:${data.aws_region.current.name}:${data.aws_caller_identity.current.account_id}:agent/*"]
-      variable = "AWS:SourceArn"
-    }
-  }
-}
-
-data "aws_iam_policy_document" "test_agent_permissions" {
-  statement {
-    actions = ["bedrock:InvokeModel"]
-    resources = [
-      "arn:${data.aws_partition.current.partition}:bedrock:${data.aws_region.current.name}::foundation-model/%[2]s",
-    ]
-  }
-}
-
-resource "aws_iam_role_policy" "test" {
-  policy = data.aws_iam_policy_document.test_agent_permissions.json
-  role   = aws_iam_role.test.id
-}
-
-resource "aws_iam_role_policy_attachment" "test_s3" {
-  role       = aws_iam_role.test.id
-  policy_arn = "arn:${data.aws_partition.current.partition}:iam::aws:policy/AmazonS3FullAccess"
-}
-
-resource "aws_iam_role_policy_attachment" "test_lambda" {
-  role       = aws_iam_role.test.id
-  policy_arn = "arn:${data.aws_partition.current.partition}:iam::aws:policy/AWSLambda_FullAccess"
-}
-
-
-data "aws_caller_identity" "current" {}
-
-data "aws_region" "current" {}
-
-data "aws_partition" "current" {}
-`, rName, model)
-=======
->>>>>>> 843f78c5
 }