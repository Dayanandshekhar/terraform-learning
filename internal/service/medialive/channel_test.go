package medialive_test

import (
	"context"
	"errors"
	"fmt"
	"testing"

	"github.com/aws/aws-sdk-go-v2/service/medialive"
	"github.com/aws/aws-sdk-go-v2/service/medialive/types"
	sdkacctest "github.com/hashicorp/terraform-plugin-sdk/v2/helper/acctest"
	"github.com/hashicorp/terraform-plugin-sdk/v2/helper/resource"
	"github.com/hashicorp/terraform-plugin-sdk/v2/terraform"
	"github.com/hashicorp/terraform-provider-aws/internal/acctest"
	"github.com/hashicorp/terraform-provider-aws/internal/conns"
	"github.com/hashicorp/terraform-provider-aws/internal/create"
	tfmedialive "github.com/hashicorp/terraform-provider-aws/internal/service/medialive"
	"github.com/hashicorp/terraform-provider-aws/internal/tfresource"
	"github.com/hashicorp/terraform-provider-aws/names"
)

func TestAccMediaLiveChannel_basic(t *testing.T) {
	ctx := acctest.Context(t)
	if testing.Short() {
		t.Skip("skipping long-running test in short mode")
	}

	var channel medialive.DescribeChannelOutput
	rName := sdkacctest.RandomWithPrefix(acctest.ResourcePrefix)
	resourceName := "aws_medialive_channel.test"

	resource.ParallelTest(t, resource.TestCase{
		PreCheck: func() {
			acctest.PreCheck(t)
			acctest.PreCheckPartitionHasService(names.MediaLiveEndpointID, t)
			testAccChannelsPreCheck(ctx, t)
		},
		ErrorCheck:               acctest.ErrorCheck(t, names.MediaLiveEndpointID),
		ProtoV5ProviderFactories: acctest.ProtoV5ProviderFactories,
		CheckDestroy:             testAccCheckChannelDestroy(ctx),
		Steps: []resource.TestStep{
			{
				Config: testAccChannelConfig_basic(rName),
				Check: resource.ComposeTestCheckFunc(
					testAccCheckChannelExists(ctx, resourceName, &channel),
					resource.TestCheckResourceAttrSet(resourceName, "channel_id"),
					resource.TestCheckResourceAttr(resourceName, "channel_class", "STANDARD"),
					resource.TestCheckResourceAttr(resourceName, "name", rName),
					resource.TestCheckResourceAttrSet(resourceName, "role_arn"),
					resource.TestCheckResourceAttr(resourceName, "input_specification.0.codec", "AVC"),
					resource.TestCheckResourceAttr(resourceName, "input_specification.0.input_resolution", "HD"),
					resource.TestCheckResourceAttr(resourceName, "input_specification.0.maximum_bitrate", "MAX_20_MBPS"),
					resource.TestCheckTypeSetElemNestedAttrs(resourceName, "input_attachments.*", map[string]string{
						"input_attachment_name": "example-input1",
					}),
					resource.TestCheckTypeSetElemNestedAttrs(resourceName, "destinations.*", map[string]string{
						"id": rName,
					}),
					resource.TestCheckResourceAttr(resourceName, "encoder_settings.0.timecode_config.0.source", "EMBEDDED"),
					resource.TestCheckTypeSetElemNestedAttrs(resourceName, "encoder_settings.0.audio_descriptions.*", map[string]string{
						"audio_selector_name": rName,
						"name":                rName,
					}),
					resource.TestCheckTypeSetElemNestedAttrs(resourceName, "encoder_settings.0.video_descriptions.*", map[string]string{
						"name": "test-video-name",
					}),
				),
			},
			{
				ResourceName:            resourceName,
				ImportState:             true,
				ImportStateVerify:       true,
				ImportStateVerifyIgnore: []string{"start_channel"},
			},
		},
	})
}

func TestAccMediaLiveChannel_m2ts_settings(t *testing.T) {
	ctx := acctest.Context(t)
	if testing.Short() {
		t.Skip("skipping long-running test in short mode")
	}

	var channel medialive.DescribeChannelOutput
	rName := sdkacctest.RandomWithPrefix(acctest.ResourcePrefix)
	resourceName := "aws_medialive_channel.test"

	resource.ParallelTest(t, resource.TestCase{
		PreCheck: func() {
			acctest.PreCheck(t)
			acctest.PreCheckPartitionHasService(names.MediaLiveEndpointID, t)
			testAccChannelsPreCheck(ctx, t)
		},
		ErrorCheck:               acctest.ErrorCheck(t, names.MediaLiveEndpointID),
		ProtoV5ProviderFactories: acctest.ProtoV5ProviderFactories,
		CheckDestroy:             testAccCheckChannelDestroy(ctx),
		Steps: []resource.TestStep{
			{
				Config: testAccChannelConfig_m2tsSettings(rName),
				Check: resource.ComposeTestCheckFunc(
					testAccCheckChannelExists(ctx, resourceName, &channel),
					resource.TestCheckResourceAttrSet(resourceName, "channel_id"),
					resource.TestCheckResourceAttr(resourceName, "channel_class", "STANDARD"),
					resource.TestCheckResourceAttr(resourceName, "name", rName),
					resource.TestCheckResourceAttrSet(resourceName, "role_arn"),
					resource.TestCheckResourceAttr(resourceName, "input_specification.0.codec", "AVC"),
					resource.TestCheckResourceAttr(resourceName, "input_specification.0.input_resolution", "HD"),
					resource.TestCheckResourceAttr(resourceName, "input_specification.0.maximum_bitrate", "MAX_20_MBPS"),
					resource.TestCheckTypeSetElemNestedAttrs(resourceName, "input_attachments.*", map[string]string{
						"input_attachment_name": "example-input1",
					}),
					resource.TestCheckTypeSetElemNestedAttrs(resourceName, "destinations.*", map[string]string{
						"id": rName,
					}),
					resource.TestCheckResourceAttr(resourceName, "encoder_settings.0.timecode_config.0.source", "EMBEDDED"),
					resource.TestCheckTypeSetElemNestedAttrs(resourceName, "encoder_settings.0.audio_descriptions.*", map[string]string{
						"audio_selector_name": rName,
						"name":                rName,
					}),
					resource.TestCheckTypeSetElemNestedAttrs(resourceName, "encoder_settings.0.video_descriptions.*", map[string]string{
						"name": "test-video-name",
					}),
					resource.TestCheckTypeSetElemNestedAttrs(resourceName, "encoder_settings.0.output_groups.0.outputs.0.output_settings.0.archive_output_settings.0.container_settings.0.m2ts_settings.*", map[string]string{
<<<<<<< HEAD
						"audio_buffer_model": "ATSC",
						"buffer_model":       "MULTIPLEX",
						"rate_mode":          "CBR",
						"audio_pids":         "200",
						"dvb_sub_pids":       "300",
						"video_pid":          "101",
=======
						"audio_buffer_model":        "ATSC",
						"buffer_model":              "MULTIPLEX",
						"rate_mode":                 "CBR",
						"audio_pids":                "200",
						"dvb_sub_pids":              "300",
						"arib_captions_pid":         "100",
						"arib_captions_pid_control": "AUTO",
>>>>>>> 7bcb7cb1
					}),
				),
			},
			{
				ResourceName:            resourceName,
				ImportState:             true,
				ImportStateVerify:       true,
				ImportStateVerifyIgnore: []string{"start_channel"},
			},
		},
	})
}

func TestAccMediaLiveChannel_audioDescriptions_codecSettings(t *testing.T) {
	ctx := acctest.Context(t)
	if testing.Short() {
		t.Skip("skipping long-running test in short mode")
	}

	var channel medialive.DescribeChannelOutput
	rName := sdkacctest.RandomWithPrefix(acctest.ResourcePrefix)
	resourceName := "aws_medialive_channel.test"

	resource.ParallelTest(t, resource.TestCase{
		PreCheck: func() {
			acctest.PreCheck(t)
			acctest.PreCheckPartitionHasService(names.MediaLiveEndpointID, t)
			testAccChannelsPreCheck(ctx, t)
		},
		ErrorCheck:               acctest.ErrorCheck(t, names.MediaLiveEndpointID),
		ProtoV5ProviderFactories: acctest.ProtoV5ProviderFactories,
		CheckDestroy:             testAccCheckChannelDestroy(ctx),
		Steps: []resource.TestStep{
			{
				Config: testAccChannelConfig_audioDescriptionCodecSettings(rName),
				Check: resource.ComposeTestCheckFunc(
					testAccCheckChannelExists(ctx, resourceName, &channel),
					resource.TestCheckResourceAttrSet(resourceName, "channel_id"),
					resource.TestCheckResourceAttr(resourceName, "channel_class", "STANDARD"),
					resource.TestCheckResourceAttr(resourceName, "name", rName),
					resource.TestCheckResourceAttrSet(resourceName, "role_arn"),
					resource.TestCheckResourceAttr(resourceName, "input_specification.0.codec", "AVC"),
					resource.TestCheckResourceAttr(resourceName, "input_specification.0.input_resolution", "HD"),
					resource.TestCheckResourceAttr(resourceName, "input_specification.0.maximum_bitrate", "MAX_20_MBPS"),
					resource.TestCheckTypeSetElemNestedAttrs(resourceName, "input_attachments.*", map[string]string{
						"input_attachment_name": "example-input1",
					}),
					resource.TestCheckTypeSetElemNestedAttrs(resourceName, "destinations.*", map[string]string{
						"id": rName,
					}),
					resource.TestCheckResourceAttr(resourceName, "encoder_settings.0.timecode_config.0.source", "EMBEDDED"),
					resource.TestCheckTypeSetElemNestedAttrs(resourceName, "encoder_settings.0.audio_descriptions.*", map[string]string{
						"audio_selector_name": rName,
						"name":                rName,
						"codec_settings.0.aac_settings.0.rate_control_mode": string(types.AacRateControlModeCbr),
					}),
					resource.TestCheckTypeSetElemNestedAttrs(resourceName, "encoder_settings.0.video_descriptions.*", map[string]string{
						"name": "test-video-name",
					}),
				),
			},
		},
	})
}

func TestAccMediaLiveChannel_hls(t *testing.T) {
	ctx := acctest.Context(t)
	if testing.Short() {
		t.Skip("skipping long-running test in short mode")
	}

	var channel medialive.DescribeChannelOutput
	rName := sdkacctest.RandomWithPrefix(acctest.ResourcePrefix)
	resourceName := "aws_medialive_channel.test"

	resource.ParallelTest(t, resource.TestCase{
		PreCheck: func() {
			acctest.PreCheck(t)
			acctest.PreCheckPartitionHasService(names.MediaLiveEndpointID, t)
			testAccChannelsPreCheck(ctx, t)
		},
		ErrorCheck:               acctest.ErrorCheck(t, names.MediaLiveEndpointID),
		ProtoV5ProviderFactories: acctest.ProtoV5ProviderFactories,
		CheckDestroy:             testAccCheckChannelDestroy(ctx),
		Steps: []resource.TestStep{
			{
				Config: testAccChannelConfig_hls(rName),
				Check: resource.ComposeTestCheckFunc(
					testAccCheckChannelExists(ctx, resourceName, &channel),
					resource.TestCheckResourceAttrSet(resourceName, "channel_id"),
					resource.TestCheckResourceAttr(resourceName, "channel_class", "STANDARD"),
					resource.TestCheckResourceAttr(resourceName, "name", rName),
					resource.TestCheckResourceAttrSet(resourceName, "role_arn"),
					resource.TestCheckResourceAttr(resourceName, "input_specification.0.codec", "AVC"),
					resource.TestCheckResourceAttr(resourceName, "input_specification.0.input_resolution", "HD"),
					resource.TestCheckResourceAttr(resourceName, "input_specification.0.maximum_bitrate", "MAX_20_MBPS"),
					resource.TestCheckTypeSetElemNestedAttrs(resourceName, "input_attachments.*", map[string]string{
						"input_attachment_name": "example-input1",
					}),
					resource.TestCheckTypeSetElemNestedAttrs(resourceName, "destinations.*", map[string]string{
						"id": rName,
					}),
					resource.TestCheckResourceAttr(resourceName, "encoder_settings.0.timecode_config.0.source", "EMBEDDED"),
					resource.TestCheckTypeSetElemNestedAttrs(resourceName, "encoder_settings.0.audio_descriptions.*", map[string]string{
						"audio_selector_name": rName,
						"name":                rName,
					}),
					resource.TestCheckTypeSetElemNestedAttrs(resourceName, "encoder_settings.0.video_descriptions.*", map[string]string{
						"name": "test-video-name",
					}),
					resource.TestCheckResourceAttr(resourceName, "encoder_settings.0.output_groups.0.outputs.0.output_settings.0.hls_output_settings.0.h265_packaging_type", "HVC1"),
				),
			},
		},
	})
}

func TestAccMediaLiveChannel_status(t *testing.T) {
	ctx := acctest.Context(t)
	if testing.Short() {
		t.Skip("skipping long-running test in short mode")
	}

	var channel medialive.DescribeChannelOutput
	rName := sdkacctest.RandomWithPrefix(acctest.ResourcePrefix)
	resourceName := "aws_medialive_channel.test"

	resource.ParallelTest(t, resource.TestCase{
		PreCheck: func() {
			acctest.PreCheck(t)
			acctest.PreCheckPartitionHasService(names.MediaLiveEndpointID, t)
			testAccChannelsPreCheck(ctx, t)
		},
		ErrorCheck:               acctest.ErrorCheck(t, names.MediaLiveEndpointID),
		ProtoV5ProviderFactories: acctest.ProtoV5ProviderFactories,
		CheckDestroy:             testAccCheckChannelDestroy(ctx),
		Steps: []resource.TestStep{
			{
				Config: testAccChannelConfig_start(rName, true),
				Check: resource.ComposeTestCheckFunc(
					testAccCheckChannelExists(ctx, resourceName, &channel),
					testAccCheckChannelStatus(ctx, resourceName, types.ChannelStateRunning),
				),
			},
			{
				Config: testAccChannelConfig_start(rName, false),
				Check: resource.ComposeTestCheckFunc(
					testAccCheckChannelExists(ctx, resourceName, &channel),
					testAccCheckChannelStatus(ctx, resourceName, types.ChannelStateIdle),
				),
			},
		},
	})
}

func TestAccMediaLiveChannel_update(t *testing.T) {
	ctx := acctest.Context(t)
	if testing.Short() {
		t.Skip("skipping long-running test in short mode")
	}

	var channel medialive.DescribeChannelOutput
	rName := sdkacctest.RandomWithPrefix(acctest.ResourcePrefix)
	rNameUpdated := fmt.Sprintf("%s-updated", rName)
	resourceName := "aws_medialive_channel.test"

	resource.ParallelTest(t, resource.TestCase{
		PreCheck: func() {
			acctest.PreCheck(t)
			acctest.PreCheckPartitionHasService(names.MediaLiveEndpointID, t)
			testAccChannelsPreCheck(ctx, t)
		},
		ErrorCheck:               acctest.ErrorCheck(t, names.MediaLiveEndpointID),
		ProtoV5ProviderFactories: acctest.ProtoV5ProviderFactories,
		CheckDestroy:             testAccCheckChannelDestroy(ctx),
		Steps: []resource.TestStep{
			{
				Config: testAccChannelConfig_update(rName, "AVC", "HD"),
				Check: resource.ComposeTestCheckFunc(
					testAccCheckChannelExists(ctx, resourceName, &channel),
					resource.TestCheckResourceAttr(resourceName, "name", rName),
					resource.TestCheckResourceAttrSet(resourceName, "channel_id"),
					resource.TestCheckResourceAttr(resourceName, "channel_class", "STANDARD"),
					resource.TestCheckResourceAttrSet(resourceName, "role_arn"),
					resource.TestCheckResourceAttr(resourceName, "input_specification.0.codec", "AVC"),
					resource.TestCheckResourceAttr(resourceName, "input_specification.0.input_resolution", "HD"),
					resource.TestCheckResourceAttr(resourceName, "input_specification.0.maximum_bitrate", "MAX_20_MBPS"),
					resource.TestCheckTypeSetElemNestedAttrs(resourceName, "input_attachments.*", map[string]string{
						"input_attachment_name": "example-input1",
					}),
					resource.TestCheckTypeSetElemNestedAttrs(resourceName, "destinations.*", map[string]string{
						"id": "destination1",
					}),
					resource.TestCheckResourceAttr(resourceName, "encoder_settings.0.timecode_config.0.source", "EMBEDDED"),
					resource.TestCheckTypeSetElemNestedAttrs(resourceName, "encoder_settings.0.audio_descriptions.*", map[string]string{
						"audio_selector_name": "test-audio-selector",
						"name":                "test-audio-description",
					}),
					resource.TestCheckTypeSetElemNestedAttrs(resourceName, "encoder_settings.0.video_descriptions.*", map[string]string{
						"name": "test-video-name",
					}),
				),
			},
			{
				Config: testAccChannelConfig_update(rNameUpdated, "AVC", "HD"),
				Check: resource.ComposeTestCheckFunc(
					testAccCheckChannelExists(ctx, resourceName, &channel),
					resource.TestCheckResourceAttr(resourceName, "name", rNameUpdated),
					resource.TestCheckResourceAttrSet(resourceName, "channel_id"),
					resource.TestCheckResourceAttr(resourceName, "channel_class", "STANDARD"),
					resource.TestCheckResourceAttrSet(resourceName, "role_arn"),
					resource.TestCheckResourceAttr(resourceName, "input_specification.0.codec", "AVC"),
					resource.TestCheckResourceAttr(resourceName, "input_specification.0.input_resolution", "HD"),
					resource.TestCheckResourceAttr(resourceName, "input_specification.0.maximum_bitrate", "MAX_20_MBPS"),
					resource.TestCheckTypeSetElemNestedAttrs(resourceName, "input_attachments.*", map[string]string{
						"input_attachment_name": "example-input1",
					}),
					resource.TestCheckTypeSetElemNestedAttrs(resourceName, "destinations.*", map[string]string{
						"id": "destination1",
					}),
					resource.TestCheckResourceAttr(resourceName, "encoder_settings.0.timecode_config.0.source", "EMBEDDED"),
					resource.TestCheckTypeSetElemNestedAttrs(resourceName, "encoder_settings.0.audio_descriptions.*", map[string]string{
						"audio_selector_name": "test-audio-selector",
						"name":                "test-audio-description",
					}),
					resource.TestCheckTypeSetElemNestedAttrs(resourceName, "encoder_settings.0.video_descriptions.*", map[string]string{
						"name": "test-video-name",
					}),
				),
			},
		},
	})
}

func TestAccMediaLiveChannel_updateTags(t *testing.T) {
	ctx := acctest.Context(t)
	if testing.Short() {
		t.Skip("skipping long-running test in short mode")
	}

	var channel medialive.DescribeChannelOutput
	rName := sdkacctest.RandomWithPrefix(acctest.ResourcePrefix)
	resourceName := "aws_medialive_channel.test"

	resource.ParallelTest(t, resource.TestCase{
		PreCheck: func() {
			acctest.PreCheck(t)
			acctest.PreCheckPartitionHasService(names.MediaLiveEndpointID, t)
			testAccChannelsPreCheck(ctx, t)
		},
		ErrorCheck:               acctest.ErrorCheck(t, names.MediaLiveEndpointID),
		ProtoV5ProviderFactories: acctest.ProtoV5ProviderFactories,
		CheckDestroy:             testAccCheckChannelDestroy(ctx),
		Steps: []resource.TestStep{
			{
				Config: testAccChannelConfig_tags1(rName, "key1", "value1"),
				Check: resource.ComposeTestCheckFunc(
					testAccCheckChannelExists(ctx, resourceName, &channel),
					resource.TestCheckResourceAttr(resourceName, "tags.%", "1"),
					resource.TestCheckResourceAttr(resourceName, "tags.key1", "value1"),
				),
			},
			{
				Config: testAccChannelConfig_tags2(rName, "key1", "value1", "key2", "value2"),
				Check: resource.ComposeTestCheckFunc(
					testAccCheckChannelExists(ctx, resourceName, &channel),
					resource.TestCheckResourceAttr(resourceName, "tags.%", "2"),
					resource.TestCheckResourceAttr(resourceName, "tags.key1", "value1"),
					resource.TestCheckResourceAttr(resourceName, "tags.key2", "value2"),
				),
			},
			{
				Config: testAccChannelConfig_tags1(rName, "key2", "value2"),
				Check: resource.ComposeTestCheckFunc(
					testAccCheckChannelExists(ctx, resourceName, &channel),
					resource.TestCheckResourceAttr(resourceName, "tags.%", "1"),
					resource.TestCheckResourceAttr(resourceName, "tags.key2", "value2"),
				),
			},
		},
	})
}

func TestAccMediaLiveChannel_disappears(t *testing.T) {
	ctx := acctest.Context(t)
	if testing.Short() {
		t.Skip("skipping long-running test in short mode")
	}

	var channel medialive.DescribeChannelOutput
	rName := sdkacctest.RandomWithPrefix(acctest.ResourcePrefix)
	resourceName := "aws_medialive_channel.test"

	resource.ParallelTest(t, resource.TestCase{
		PreCheck: func() {
			acctest.PreCheck(t)
			acctest.PreCheckPartitionHasService(names.MediaLiveEndpointID, t)
			testAccChannelsPreCheck(ctx, t)
		},
		ErrorCheck:               acctest.ErrorCheck(t, names.MediaLiveEndpointID),
		ProtoV5ProviderFactories: acctest.ProtoV5ProviderFactories,
		CheckDestroy:             testAccCheckChannelDestroy(ctx),
		Steps: []resource.TestStep{
			{
				Config: testAccChannelConfig_basic(rName),
				Check: resource.ComposeTestCheckFunc(
					testAccCheckChannelExists(ctx, resourceName, &channel),
					acctest.CheckResourceDisappears(ctx, acctest.Provider, tfmedialive.ResourceChannel(), resourceName),
				),
				ExpectNonEmptyPlan: true,
			},
		},
	})
}

func testAccCheckChannelDestroy(ctx context.Context) resource.TestCheckFunc {
	return func(s *terraform.State) error {
		conn := acctest.Provider.Meta().(*conns.AWSClient).MediaLiveClient()

		for _, rs := range s.RootModule().Resources {
			if rs.Type != "aws_medialive_channel" {
				continue
			}

			_, err := tfmedialive.FindChannelByID(ctx, conn, rs.Primary.ID)

			if tfresource.NotFound(err) {
				continue
			}

			if err != nil {
				return create.Error(names.MediaLive, create.ErrActionCheckingDestroyed, tfmedialive.ResNameChannel, rs.Primary.ID, err)
			}
		}

		return nil
	}
}

func testAccCheckChannelExists(ctx context.Context, name string, channel *medialive.DescribeChannelOutput) resource.TestCheckFunc {
	return func(s *terraform.State) error {
		rs, ok := s.RootModule().Resources[name]
		if !ok {
			return create.Error(names.MediaLive, create.ErrActionCheckingExistence, tfmedialive.ResNameChannel, name, errors.New("not found"))
		}

		if rs.Primary.ID == "" {
			return create.Error(names.MediaLive, create.ErrActionCheckingExistence, tfmedialive.ResNameChannel, name, errors.New("not set"))
		}

		conn := acctest.Provider.Meta().(*conns.AWSClient).MediaLiveClient()

		resp, err := tfmedialive.FindChannelByID(ctx, conn, rs.Primary.ID)

		if err != nil {
			return create.Error(names.MediaLive, create.ErrActionCheckingExistence, tfmedialive.ResNameChannel, rs.Primary.ID, err)
		}

		*channel = *resp

		return nil
	}
}

func testAccCheckChannelStatus(ctx context.Context, name string, state types.ChannelState) resource.TestCheckFunc {
	return func(s *terraform.State) error {
		rs, ok := s.RootModule().Resources[name]
		if !ok {
			return create.Error(names.MediaLive, create.ErrActionChecking, tfmedialive.ResNameChannel, name, errors.New("not found"))
		}

		if rs.Primary.ID == "" {
			return create.Error(names.MediaLive, create.ErrActionChecking, tfmedialive.ResNameChannel, name, errors.New("not set"))
		}

		conn := acctest.Provider.Meta().(*conns.AWSClient).MediaLiveClient()

		resp, err := tfmedialive.FindChannelByID(ctx, conn, rs.Primary.ID)

		if err != nil {
			return create.Error(names.MediaLive, create.ErrActionChecking, tfmedialive.ResNameChannel, rs.Primary.ID, err)
		}

		if resp.State != state {
			return create.Error(names.MediaLive, create.ErrActionChecking, tfmedialive.ResNameChannel, rs.Primary.ID, fmt.Errorf("not (%s) got: %s", state, resp.State))
		}

		return nil
	}
}

func testAccChannelsPreCheck(ctx context.Context, t *testing.T) {
	conn := acctest.Provider.Meta().(*conns.AWSClient).MediaLiveClient()

	input := &medialive.ListChannelsInput{}
	_, err := conn.ListChannels(ctx, input)

	if acctest.PreCheckSkipError(err) {
		t.Skipf("skipping acceptance testing: %s", err)
	}

	if err != nil {
		t.Fatalf("unexpected PreCheck error: %s", err)
	}
}

func testAccChannelBaseConfig(rName string) string {
	return fmt.Sprintf(`
resource "aws_iam_role" "test" {
  name = %[1]q

  assume_role_policy = jsonencode({
    Version = "2012-10-17"
    Statement = [
      {
        Action = "sts:AssumeRole"
        Effect = "Allow"
        Sid    = ""
        Principal = {
          Service = "medialive.amazonaws.com"
        }
      },
    ]
  })

  tags = {
    Name = %[1]q
  }
}

resource "aws_iam_role_policy" "test" {
  name = %[1]q
  role = aws_iam_role.test.id

  policy = jsonencode({
    Version = "2012-10-17"
    Statement = [
      {
        Action = [
          "ec2:*",
          "s3:*",
          "mediastore:*",
          "mediaconnect:*",
          "cloudwatch:*",
        ]
        Effect   = "Allow"
        Resource = "*"
      },
    ]
  })
}
`, rName)
}

func testAccChannelBaseS3Config(rName string) string {
	return fmt.Sprintf(`
resource "aws_s3_bucket" "test1" {
  bucket = "%[1]s-1"
}

resource "aws_s3_bucket_acl" "test1" {
  bucket = aws_s3_bucket.test1.id
  acl    = "private"
}

resource "aws_s3_bucket" "test2" {
  bucket = "%[1]s-2"
}

resource "aws_s3_bucket_acl" "test2" {
  bucket = aws_s3_bucket.test2.id
  acl    = "private"
}
`, rName)
}

func testAccChannelBaseMultiplexConfig(rName string) string {
	return fmt.Sprintf(`
resource "aws_medialive_input_security_group" "test" {
  whitelist_rules {
    cidr = "10.0.0.8/32"
  }

  tags = {
    Name = %[1]q
  }
}

resource "aws_medialive_input" "test" {
  name                  = %[1]q
  input_security_groups = [aws_medialive_input_security_group.test.id]
  type                  = "UDP_PUSH"

  tags = {
    Name = %[1]q
  }
}


`, rName)
}

func testAccChannelConfig_basic(rName string) string {
	return acctest.ConfigCompose(
		testAccChannelBaseConfig(rName),
		testAccChannelBaseS3Config(rName),
		testAccChannelBaseMultiplexConfig(rName),
		fmt.Sprintf(`
resource "aws_medialive_channel" "test" {
  name          = %[1]q
  channel_class = "STANDARD"
  role_arn      = aws_iam_role.test.arn

  input_specification {
    codec            = "AVC"
    input_resolution = "HD"
    maximum_bitrate  = "MAX_20_MBPS"
  }

  input_attachments {
    input_attachment_name = "example-input1"
    input_id              = aws_medialive_input.test.id
  }

  destinations {
    id = %[1]q

    settings {
      url = "s3://${aws_s3_bucket.test1.id}/test1"
    }

    settings {
      url = "s3://${aws_s3_bucket.test2.id}/test2"
    }
  }

  encoder_settings {
    timecode_config {
      source = "EMBEDDED"
    }

    audio_descriptions {
      audio_selector_name = %[1]q
      name                = %[1]q
    }

    video_descriptions {
      name = "test-video-name"
    }

    output_groups {
      output_group_settings {
        archive_group_settings {
          destination {
            destination_ref_id = %[1]q
          }
        }
      }

      outputs {
        output_name             = "test-output-name"
        video_description_name  = "test-video-name"
        audio_description_names = [%[1]q]
        output_settings {
          archive_output_settings {
            name_modifier = "_1"
            extension     = "m2ts"
            container_settings {
              m2ts_settings {
                audio_buffer_model = "ATSC"
                buffer_model       = "MULTIPLEX"
                rate_mode          = "CBR"
              }
            }
          }
        }
      }
    }
  }
}
`, rName))
}

func testAccChannelConfig_m2tsSettings(rName string) string {
	return acctest.ConfigCompose(
		testAccChannelBaseConfig(rName),
		testAccChannelBaseS3Config(rName),
		testAccChannelBaseMultiplexConfig(rName),
		fmt.Sprintf(`
resource "aws_medialive_channel" "test" {
  name          = %[1]q
  channel_class = "STANDARD"
  role_arn      = aws_iam_role.test.arn

  input_specification {
    codec            = "AVC"
    input_resolution = "HD"
    maximum_bitrate  = "MAX_20_MBPS"
  }

  input_attachments {
    input_attachment_name = "example-input1"
    input_id              = aws_medialive_input.test.id
  }

  destinations {
    id = %[1]q

    settings {
      url = "s3://${aws_s3_bucket.test1.id}/test1"
    }

    settings {
      url = "s3://${aws_s3_bucket.test2.id}/test2"
    }
  }

  encoder_settings {
    timecode_config {
      source = "EMBEDDED"
    }

    audio_descriptions {
      audio_selector_name = %[1]q
      name                = %[1]q
      codec_settings {
        aac_settings {
          rate_control_mode = "CBR"
        }
      }
    }

    video_descriptions {
      name = "test-video-name"
    }

    output_groups {
      output_group_settings {
        archive_group_settings {
          destination {
            destination_ref_id = %[1]q
          }
        }
      }

      outputs {
        output_name             = "test-output-name"
        video_description_name  = "test-video-name"
        audio_description_names = [%[1]q]
        output_settings {
          archive_output_settings {
            name_modifier = "_1"
            extension     = "m2ts"
            container_settings {
              m2ts_settings {
<<<<<<< HEAD
                audio_buffer_model = "ATSC"
                buffer_model       = "MULTIPLEX"
                rate_mode          = "CBR"
                audio_pids         = "200"
                dvb_sub_pids       = "300"
                video_pid          = "101"
=======
                audio_buffer_model        = "ATSC"
                buffer_model              = "MULTIPLEX"
                rate_mode                 = "CBR"
                audio_pids                = "200"
                dvb_sub_pids              = "300"
                arib_captions_pid         = "100"
                arib_captions_pid_control = "AUTO"
>>>>>>> 7bcb7cb1
              }
            }
          }
        }
      }
    }
  }
}
`, rName))
}

func testAccChannelConfig_audioDescriptionCodecSettings(rName string) string {
	return acctest.ConfigCompose(
		testAccChannelBaseConfig(rName),
		testAccChannelBaseS3Config(rName),
		testAccChannelBaseMultiplexConfig(rName),
		fmt.Sprintf(`
resource "aws_medialive_channel" "test" {
  name          = %[1]q
  channel_class = "STANDARD"
  role_arn      = aws_iam_role.test.arn

  input_specification {
    codec            = "AVC"
    input_resolution = "HD"
    maximum_bitrate  = "MAX_20_MBPS"
  }

  input_attachments {
    input_attachment_name = "example-input1"
    input_id              = aws_medialive_input.test.id
  }

  destinations {
    id = %[1]q

    settings {
      url = "s3://${aws_s3_bucket.test1.id}/test1"
    }

    settings {
      url = "s3://${aws_s3_bucket.test2.id}/test2"
    }
  }

  encoder_settings {
    timecode_config {
      source = "EMBEDDED"
    }

    audio_descriptions {
      audio_selector_name = %[1]q
      name                = %[1]q
      codec_settings {
        aac_settings {
          rate_control_mode = "CBR"
        }
      }
    }

    video_descriptions {
      name = "test-video-name"
    }

    output_groups {
      output_group_settings {
        archive_group_settings {
          destination {
            destination_ref_id = %[1]q
          }
        }
      }

      outputs {
        output_name             = "test-output-name"
        video_description_name  = "test-video-name"
        audio_description_names = [%[1]q]
        output_settings {
          archive_output_settings {
            name_modifier = "_1"
            extension     = "m2ts"
            container_settings {
              m2ts_settings {
                audio_buffer_model = "ATSC"
                buffer_model       = "MULTIPLEX"
                rate_mode          = "CBR"
              }
            }
          }
        }
      }
    }
  }
}
`, rName))
}

func testAccChannelConfig_hls(rName string) string {
	return acctest.ConfigCompose(
		testAccChannelBaseConfig(rName),
		testAccChannelBaseS3Config(rName),
		testAccChannelBaseMultiplexConfig(rName),
		fmt.Sprintf(`
resource "aws_medialive_channel" "test" {
  name          = %[1]q
  channel_class = "STANDARD"
  role_arn      = aws_iam_role.test.arn

  input_specification {
    codec            = "AVC"
    input_resolution = "HD"
    maximum_bitrate  = "MAX_20_MBPS"
  }

  input_attachments {
    input_attachment_name = "example-input1"
    input_id              = aws_medialive_input.test.id
  }

  destinations {
    id = %[1]q

    settings {
      url = "s3://${aws_s3_bucket.test1.id}/test1"
    }

    settings {
      url = "s3://${aws_s3_bucket.test2.id}/test2"
    }
  }

  encoder_settings {
    timecode_config {
      source = "EMBEDDED"
    }

    audio_descriptions {
      audio_selector_name = %[1]q
      name                = %[1]q
    }

    video_descriptions {
      name = "test-video-name"
    }

    output_groups {
      output_group_settings {
        hls_group_settings {
          destination {
            destination_ref_id = %[1]q
          }
        }
      }

      outputs {
        output_name             = "test-output-name"
        video_description_name  = "test-video-name"
        audio_description_names = [%[1]q]
        output_settings {
          hls_output_settings {
            name_modifier       = "_1"
            h265_packaging_type = "HVC1"
            hls_settings {
              standard_hls_settings {
                m3u8_settings {
                  audio_frames_per_pes = 4
                }
              }
            }
          }
        }
      }
    }
  }
}
`, rName))
}

func testAccChannelConfig_start(rName string, start bool) string {
	return acctest.ConfigCompose(
		testAccChannelBaseConfig(rName),
		testAccChannelBaseS3Config(rName),
		testAccChannelBaseMultiplexConfig(rName),
		fmt.Sprintf(`
resource "aws_medialive_channel" "test" {
  name          = %[1]q
  channel_class = "STANDARD"
  role_arn      = aws_iam_role.test.arn
  start_channel = %[2]t

  input_specification {
    codec            = "AVC"
    input_resolution = "HD"
    maximum_bitrate  = "MAX_20_MBPS"
  }

  input_attachments {
    input_attachment_name = "example-input1"
    input_id              = aws_medialive_input.test.id
  }

  destinations {
    id = %[1]q

    settings {
      url = "s3://${aws_s3_bucket.test1.id}/test1"
    }

    settings {
      url = "s3://${aws_s3_bucket.test2.id}/test2"
    }
  }

  encoder_settings {
    timecode_config {
      source = "EMBEDDED"
    }

    audio_descriptions {
      audio_selector_name = %[1]q
      name                = %[1]q
    }

    video_descriptions {
      name = "test-video-name"
    }

    output_groups {
      output_group_settings {
        archive_group_settings {
          destination {
            destination_ref_id = %[1]q
          }
        }
      }

      outputs {
        output_name             = "test-output-name"
        video_description_name  = "test-video-name"
        audio_description_names = [%[1]q]
        output_settings {
          archive_output_settings {
            name_modifier = "_1"
            extension     = "m2ts"
            container_settings {
              m2ts_settings {
                audio_buffer_model = "ATSC"
                buffer_model       = "MULTIPLEX"
                rate_mode          = "CBR"
              }
            }
          }
        }
      }
    }
  }
}
`, rName, start))
}

func testAccChannelConfig_update(rName, codec, inputResolution string) string {
	return acctest.ConfigCompose(
		testAccChannelBaseConfig(rName),
		testAccChannelBaseS3Config(rName),
		testAccChannelBaseMultiplexConfig(rName),
		fmt.Sprintf(`
resource "aws_medialive_channel" "test" {
  name          = %[1]q
  channel_class = "STANDARD"
  role_arn      = aws_iam_role.test.arn

  input_specification {
    codec            = %[2]q
    input_resolution = %[3]q
    maximum_bitrate  = "MAX_20_MBPS"
  }

  input_attachments {
    input_attachment_name = "example-input1"
    input_id              = aws_medialive_input.test.id
  }

  destinations {
    id = "destination1"

    settings {
      url = "s3://${aws_s3_bucket.test1.id}/test1"
    }

    settings {
      url = "s3://${aws_s3_bucket.test2.id}/test2"
    }
  }

  encoder_settings {
    timecode_config {
      source = "EMBEDDED"
    }

    audio_descriptions {
      audio_selector_name = "test-audio-selector"
      name                = "test-audio-description"
    }

    video_descriptions {
      name = "test-video-name"
    }

    output_groups {
      output_group_settings {
        archive_group_settings {
          destination {
            destination_ref_id = "destination1"
          }
        }
      }

      outputs {
        output_name             = "test-output-name"
        video_description_name  = "test-video-name"
        audio_description_names = ["test-audio-description"]
        output_settings {
          archive_output_settings {
            name_modifier = "_1"
            extension     = "m2ts"
            container_settings {
              m2ts_settings {
                audio_buffer_model = "ATSC"
                buffer_model       = "MULTIPLEX"
                rate_mode          = "CBR"
              }
            }
          }
        }
      }
    }
  }
}
`, rName, codec, inputResolution))
}

func testAccChannelConfig_tags1(rName, key1, value1 string) string {
	return acctest.ConfigCompose(
		testAccChannelBaseConfig(rName),
		testAccChannelBaseS3Config(rName),
		testAccChannelBaseMultiplexConfig(rName),
		fmt.Sprintf(`
resource "aws_medialive_channel" "test" {
  name          = %[1]q
  channel_class = "STANDARD"
  role_arn      = aws_iam_role.test.arn

  input_specification {
    codec            = "AVC"
    input_resolution = "HD"
    maximum_bitrate  = "MAX_20_MBPS"
  }

  input_attachments {
    input_attachment_name = "example-input1"
    input_id              = aws_medialive_input.test.id
  }

  destinations {
    id = %[1]q

    settings {
      url = "s3://${aws_s3_bucket.test1.id}/test1"
    }

    settings {
      url = "s3://${aws_s3_bucket.test2.id}/test2"
    }
  }

  encoder_settings {
    timecode_config {
      source = "EMBEDDED"
    }

    audio_descriptions {
      audio_selector_name = %[1]q
      name                = %[1]q
    }

    video_descriptions {
      name = "test-video-name"
    }

    output_groups {
      output_group_settings {
        archive_group_settings {
          destination {
            destination_ref_id = %[1]q
          }
        }
      }

      outputs {
        output_name             = "test-output-name"
        video_description_name  = "test-video-name"
        audio_description_names = [%[1]q]
        output_settings {
          archive_output_settings {
            name_modifier = "_1"
            extension     = "m2ts"
            container_settings {
              m2ts_settings {
                audio_buffer_model = "ATSC"
                buffer_model       = "MULTIPLEX"
                rate_mode          = "CBR"
              }
            }
          }
        }
      }
    }
  }

  tags = {
    %[2]q = %[3]q
  }
}
`, rName, key1, value1))
}

func testAccChannelConfig_tags2(rName, key1, value1, key2, value2 string) string {
	return acctest.ConfigCompose(
		testAccChannelBaseConfig(rName),
		testAccChannelBaseS3Config(rName),
		testAccChannelBaseMultiplexConfig(rName),
		fmt.Sprintf(`
resource "aws_medialive_channel" "test" {
  name          = %[1]q
  channel_class = "STANDARD"
  role_arn      = aws_iam_role.test.arn

  input_specification {
    codec            = "AVC"
    input_resolution = "HD"
    maximum_bitrate  = "MAX_20_MBPS"
  }

  input_attachments {
    input_attachment_name = "example-input1"
    input_id              = aws_medialive_input.test.id
  }

  destinations {
    id = %[1]q

    settings {
      url = "s3://${aws_s3_bucket.test1.id}/test1"
    }

    settings {
      url = "s3://${aws_s3_bucket.test2.id}/test2"
    }
  }

  encoder_settings {
    timecode_config {
      source = "EMBEDDED"
    }

    audio_descriptions {
      audio_selector_name = %[1]q
      name                = %[1]q
    }

    video_descriptions {
      name = "test-video-name"
    }

    output_groups {
      output_group_settings {
        archive_group_settings {
          destination {
            destination_ref_id = %[1]q
          }
        }
      }

      outputs {
        output_name             = "test-output-name"
        video_description_name  = "test-video-name"
        audio_description_names = [%[1]q]
        output_settings {
          archive_output_settings {
            name_modifier = "_1"
            extension     = "m2ts"
            container_settings {
              m2ts_settings {
                audio_buffer_model = "ATSC"
                buffer_model       = "MULTIPLEX"
                rate_mode          = "CBR"
              }
            }
          }
        }
      }
    }
  }

  tags = {
    %[2]q = %[3]q
    %[4]q = %[5]q
  }
}
`, rName, key1, value1, key2, value2))
}<|MERGE_RESOLUTION|>--- conflicted
+++ resolved
@@ -122,14 +122,6 @@
 						"name": "test-video-name",
 					}),
 					resource.TestCheckTypeSetElemNestedAttrs(resourceName, "encoder_settings.0.output_groups.0.outputs.0.output_settings.0.archive_output_settings.0.container_settings.0.m2ts_settings.*", map[string]string{
-<<<<<<< HEAD
-						"audio_buffer_model": "ATSC",
-						"buffer_model":       "MULTIPLEX",
-						"rate_mode":          "CBR",
-						"audio_pids":         "200",
-						"dvb_sub_pids":       "300",
-						"video_pid":          "101",
-=======
 						"audio_buffer_model":        "ATSC",
 						"buffer_model":              "MULTIPLEX",
 						"rate_mode":                 "CBR",
@@ -137,7 +129,7 @@
 						"dvb_sub_pids":              "300",
 						"arib_captions_pid":         "100",
 						"arib_captions_pid_control": "AUTO",
->>>>>>> 7bcb7cb1
+            "video_pid":                 "101",
 					}),
 				),
 			},
@@ -793,14 +785,6 @@
             extension     = "m2ts"
             container_settings {
               m2ts_settings {
-<<<<<<< HEAD
-                audio_buffer_model = "ATSC"
-                buffer_model       = "MULTIPLEX"
-                rate_mode          = "CBR"
-                audio_pids         = "200"
-                dvb_sub_pids       = "300"
-                video_pid          = "101"
-=======
                 audio_buffer_model        = "ATSC"
                 buffer_model              = "MULTIPLEX"
                 rate_mode                 = "CBR"
@@ -808,7 +792,7 @@
                 dvb_sub_pids              = "300"
                 arib_captions_pid         = "100"
                 arib_captions_pid_control = "AUTO"
->>>>>>> 7bcb7cb1
+                video_pid                 = "101"
               }
             }
           }
