--- conflicted
+++ resolved
@@ -25,13 +25,8 @@
 	resourceName := "aws_lambda_provisioned_concurrency_config.test"
 
 	resource.ParallelTest(t, resource.TestCase{
-<<<<<<< HEAD
-		PreCheck:                 func() { acctest.PreCheck(ctx, t) },
-		ErrorCheck:               acctest.ErrorCheck(t, lambda.EndpointsID),
-=======
-		PreCheck:                 func() { acctest.PreCheck(t) },
-		ErrorCheck:               acctest.ErrorCheck(t, names.LambdaEndpointID),
->>>>>>> 78d002fe
+		PreCheck:                 func() { acctest.PreCheck(ctx, t) },
+		ErrorCheck:               acctest.ErrorCheck(t, lambda.EndpointsID),
 		ProtoV5ProviderFactories: acctest.ProtoV5ProviderFactories,
 		CheckDestroy:             testAccCheckProvisionedConcurrencyConfigDestroy(ctx),
 		Steps: []resource.TestStep{
@@ -61,13 +56,8 @@
 	resourceName := "aws_lambda_provisioned_concurrency_config.test"
 
 	resource.ParallelTest(t, resource.TestCase{
-<<<<<<< HEAD
-		PreCheck:                 func() { acctest.PreCheck(ctx, t) },
-		ErrorCheck:               acctest.ErrorCheck(t, lambda.EndpointsID),
-=======
-		PreCheck:                 func() { acctest.PreCheck(t) },
-		ErrorCheck:               acctest.ErrorCheck(t, names.LambdaEndpointID),
->>>>>>> 78d002fe
+		PreCheck:                 func() { acctest.PreCheck(ctx, t) },
+		ErrorCheck:               acctest.ErrorCheck(t, lambda.EndpointsID),
 		ProtoV5ProviderFactories: acctest.ProtoV5ProviderFactories,
 		CheckDestroy:             testAccCheckProvisionedConcurrencyConfigDestroy(ctx),
 		Steps: []resource.TestStep{
@@ -90,13 +80,8 @@
 	resourceName := "aws_lambda_provisioned_concurrency_config.test"
 
 	resource.ParallelTest(t, resource.TestCase{
-<<<<<<< HEAD
-		PreCheck:                 func() { acctest.PreCheck(ctx, t) },
-		ErrorCheck:               acctest.ErrorCheck(t, lambda.EndpointsID),
-=======
-		PreCheck:                 func() { acctest.PreCheck(t) },
-		ErrorCheck:               acctest.ErrorCheck(t, names.LambdaEndpointID),
->>>>>>> 78d002fe
+		PreCheck:                 func() { acctest.PreCheck(ctx, t) },
+		ErrorCheck:               acctest.ErrorCheck(t, lambda.EndpointsID),
 		ProtoV5ProviderFactories: acctest.ProtoV5ProviderFactories,
 		CheckDestroy:             testAccCheckProvisionedConcurrencyConfigDestroy(ctx),
 		Steps: []resource.TestStep{
@@ -122,13 +107,8 @@
 	resourceName := "aws_lambda_provisioned_concurrency_config.test"
 
 	resource.ParallelTest(t, resource.TestCase{
-<<<<<<< HEAD
-		PreCheck:                 func() { acctest.PreCheck(ctx, t) },
-		ErrorCheck:               acctest.ErrorCheck(t, lambda.EndpointsID),
-=======
-		PreCheck:                 func() { acctest.PreCheck(t) },
-		ErrorCheck:               acctest.ErrorCheck(t, names.LambdaEndpointID),
->>>>>>> 78d002fe
+		PreCheck:                 func() { acctest.PreCheck(ctx, t) },
+		ErrorCheck:               acctest.ErrorCheck(t, lambda.EndpointsID),
 		ProtoV5ProviderFactories: acctest.ProtoV5ProviderFactories,
 		CheckDestroy:             testAccCheckProvisionedConcurrencyConfigDestroy(ctx),
 		Steps: []resource.TestStep{
@@ -166,13 +146,8 @@
 	resourceName := "aws_lambda_provisioned_concurrency_config.test"
 
 	resource.ParallelTest(t, resource.TestCase{
-<<<<<<< HEAD
-		PreCheck:                 func() { acctest.PreCheck(ctx, t) },
-		ErrorCheck:               acctest.ErrorCheck(t, lambda.EndpointsID),
-=======
-		PreCheck:                 func() { acctest.PreCheck(t) },
-		ErrorCheck:               acctest.ErrorCheck(t, names.LambdaEndpointID),
->>>>>>> 78d002fe
+		PreCheck:                 func() { acctest.PreCheck(ctx, t) },
+		ErrorCheck:               acctest.ErrorCheck(t, lambda.EndpointsID),
 		ProtoV5ProviderFactories: acctest.ProtoV5ProviderFactories,
 		CheckDestroy:             testAccCheckProvisionedConcurrencyConfigDestroy(ctx),
 		Steps: []resource.TestStep{
