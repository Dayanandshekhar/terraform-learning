// Copyright (c) HashiCorp, Inc.
// SPDX-License-Identifier: MPL-2.0

package iot

import (
	"context"
	"log"
	"reflect"

	"github.com/aws/aws-sdk-go-v2/aws"
	"github.com/aws/aws-sdk-go-v2/service/iot"
	awstypes "github.com/aws/aws-sdk-go-v2/service/iot/types"
	"github.com/hashicorp/terraform-plugin-sdk/v2/diag"
	"github.com/hashicorp/terraform-plugin-sdk/v2/helper/retry"
	"github.com/hashicorp/terraform-plugin-sdk/v2/helper/schema"
	"github.com/hashicorp/terraform-plugin-sdk/v2/helper/validation"
	"github.com/hashicorp/terraform-provider-aws/internal/conns"
	"github.com/hashicorp/terraform-provider-aws/internal/enum"
	"github.com/hashicorp/terraform-provider-aws/internal/errs"
	"github.com/hashicorp/terraform-provider-aws/internal/errs/sdkdiag"
	"github.com/hashicorp/terraform-provider-aws/internal/flex"
	tftags "github.com/hashicorp/terraform-provider-aws/internal/tags"
	"github.com/hashicorp/terraform-provider-aws/internal/tfresource"
	"github.com/hashicorp/terraform-provider-aws/internal/verify"
	"github.com/hashicorp/terraform-provider-aws/names"
)

// @SDKResource("aws_iot_topic_rule", name="Topic Rule")
// @Tags(identifierAttribute="arn")
func ResourceTopicRule() *schema.Resource {
	return &schema.Resource{
		CreateWithoutTimeout: resourceTopicRuleCreate,
		ReadWithoutTimeout:   resourceTopicRuleRead,
		UpdateWithoutTimeout: resourceTopicRuleUpdate,
		DeleteWithoutTimeout: resourceTopicRuleDelete,

		Importer: &schema.ResourceImporter{
			StateContext: schema.ImportStatePassthroughContext,
		},

		Schema: map[string]*schema.Schema{
			names.AttrARN: {
				Type:     schema.TypeString,
				Computed: true,
			},
			"cloudwatch_alarm": {
				Type:     schema.TypeSet,
				Optional: true,
				Elem: &schema.Resource{
					Schema: map[string]*schema.Schema{
						"alarm_name": {
							Type:     schema.TypeString,
							Required: true,
						},
						names.AttrRoleARN: {
							Type:         schema.TypeString,
							Required:     true,
							ValidateFunc: verify.ValidARN,
						},
						"state_reason": {
							Type:     schema.TypeString,
							Required: true,
						},
						"state_value": {
							Type:         schema.TypeString,
							Required:     true,
							ValidateFunc: validTopicRuleCloudWatchAlarmStateValue,
						},
					},
				},
			},
			"cloudwatch_logs": {
				Type:     schema.TypeSet,
				Optional: true,
				Elem: &schema.Resource{
					Schema: map[string]*schema.Schema{
						names.AttrLogGroupName: {
							Type:     schema.TypeString,
							Required: true,
						},
						names.AttrRoleARN: {
							Type:         schema.TypeString,
							Required:     true,
							ValidateFunc: verify.ValidARN,
						},
					},
				},
			},
			"cloudwatch_metric": {
				Type:     schema.TypeSet,
				Optional: true,
				Elem: &schema.Resource{
					Schema: map[string]*schema.Schema{
						names.AttrMetricName: {
							Type:     schema.TypeString,
							Required: true,
						},
						"metric_namespace": {
							Type:     schema.TypeString,
							Required: true,
						},
						"metric_timestamp": {
							Type:         schema.TypeString,
							Optional:     true,
							ValidateFunc: verify.ValidUTCTimestamp,
						},
						"metric_unit": {
							Type:     schema.TypeString,
							Required: true,
						},
						"metric_value": {
							Type:     schema.TypeString,
							Required: true,
						},
						names.AttrRoleARN: {
							Type:         schema.TypeString,
							Required:     true,
							ValidateFunc: verify.ValidARN,
						},
					},
				},
			},
			names.AttrDescription: {
				Type:     schema.TypeString,
				Optional: true,
			},
			"dynamodb": {
				Type:     schema.TypeSet,
				Optional: true,
				Elem: &schema.Resource{
					Schema: map[string]*schema.Schema{
						"hash_key_field": {
							Type:     schema.TypeString,
							Required: true,
						},
						"hash_key_value": {
							Type:     schema.TypeString,
							Required: true,
						},
						"hash_key_type": {
							Type:     schema.TypeString,
							Optional: true,
						},
						"operation": {
							Type:     schema.TypeString,
							Optional: true,
							ValidateFunc: validation.StringInSlice([]string{
								"DELETE",
								"INSERT",
								"UPDATE",
							}, false),
						},
						"payload_field": {
							Type:     schema.TypeString,
							Optional: true,
						},
						"range_key_field": {
							Type:     schema.TypeString,
							Optional: true,
						},
						"range_key_value": {
							Type:     schema.TypeString,
							Optional: true,
						},
						"range_key_type": {
							Type:     schema.TypeString,
							Optional: true,
						},
						names.AttrRoleARN: {
							Type:         schema.TypeString,
							Required:     true,
							ValidateFunc: verify.ValidARN,
						},
						names.AttrTableName: {
							Type:     schema.TypeString,
							Required: true,
						},
					},
				},
			},
			"dynamodbv2": {
				Type:     schema.TypeSet,
				Optional: true,
				Elem: &schema.Resource{
					Schema: map[string]*schema.Schema{
						"put_item": {
							Type:     schema.TypeList,
							Optional: true,
							MaxItems: 1,
							Elem: &schema.Resource{
								Schema: map[string]*schema.Schema{
									names.AttrTableName: {
										Type:     schema.TypeString,
										Required: true,
									},
								},
							},
						},
						names.AttrRoleARN: {
							Type:         schema.TypeString,
							Required:     true,
							ValidateFunc: verify.ValidARN,
						},
					},
				},
			},
			"elasticsearch": {
				Type:     schema.TypeSet,
				Optional: true,
				Elem: &schema.Resource{
					Schema: map[string]*schema.Schema{
						names.AttrEndpoint: {
							Type:         schema.TypeString,
							Required:     true,
							ValidateFunc: validTopicRuleElasticsearchEndpoint,
						},
						names.AttrID: {
							Type:     schema.TypeString,
							Required: true,
						},
						"index": {
							Type:     schema.TypeString,
							Required: true,
						},
						names.AttrRoleARN: {
							Type:         schema.TypeString,
							Required:     true,
							ValidateFunc: verify.ValidARN,
						},
						names.AttrType: {
							Type:     schema.TypeString,
							Required: true,
						},
					},
				},
			},
			names.AttrEnabled: {
				Type:     schema.TypeBool,
				Required: true,
			},
			"error_action": {
				Type:     schema.TypeList,
				Optional: true,
				MaxItems: 1,
				Elem: &schema.Resource{
					Schema: map[string]*schema.Schema{
						"cloudwatch_alarm": {
							Type:     schema.TypeList,
							Optional: true,
							MaxItems: 1,
							Elem: &schema.Resource{
								Schema: map[string]*schema.Schema{
									"alarm_name": {
										Type:     schema.TypeString,
										Required: true,
									},
									names.AttrRoleARN: {
										Type:         schema.TypeString,
										Required:     true,
										ValidateFunc: verify.ValidARN,
									},
									"state_reason": {
										Type:     schema.TypeString,
										Required: true,
									},
									"state_value": {
										Type:         schema.TypeString,
										Required:     true,
										ValidateFunc: validTopicRuleCloudWatchAlarmStateValue,
									},
								},
							},
							ExactlyOneOf: topicRuleErrorActionExactlyOneOf,
						},
						"cloudwatch_logs": {
							Type:     schema.TypeList,
							Optional: true,
							MaxItems: 1,
							Elem: &schema.Resource{
								Schema: map[string]*schema.Schema{
									names.AttrLogGroupName: {
										Type:     schema.TypeString,
										Required: true,
									},
									names.AttrRoleARN: {
										Type:         schema.TypeString,
										Required:     true,
										ValidateFunc: verify.ValidARN,
									},
								},
							},
							ExactlyOneOf: topicRuleErrorActionExactlyOneOf,
						},
						"cloudwatch_metric": {
							Type:     schema.TypeList,
							Optional: true,
							MaxItems: 1,
							Elem: &schema.Resource{
								Schema: map[string]*schema.Schema{
									names.AttrMetricName: {
										Type:     schema.TypeString,
										Required: true,
									},
									"metric_namespace": {
										Type:     schema.TypeString,
										Required: true,
									},
									"metric_timestamp": {
										Type:         schema.TypeString,
										Optional:     true,
										ValidateFunc: verify.ValidUTCTimestamp,
									},
									"metric_unit": {
										Type:     schema.TypeString,
										Required: true,
									},
									"metric_value": {
										Type:     schema.TypeString,
										Required: true,
									},
									names.AttrRoleARN: {
										Type:         schema.TypeString,
										Required:     true,
										ValidateFunc: verify.ValidARN,
									},
								},
							},
							ExactlyOneOf: topicRuleErrorActionExactlyOneOf,
						},
						"dynamodb": {
							Type:     schema.TypeList,
							Optional: true,
							MaxItems: 1,
							Elem: &schema.Resource{
								Schema: map[string]*schema.Schema{
									"hash_key_field": {
										Type:     schema.TypeString,
										Required: true,
									},
									"hash_key_value": {
										Type:     schema.TypeString,
										Required: true,
									},
									"hash_key_type": {
										Type:     schema.TypeString,
										Optional: true,
									},
									"operation": {
										Type:     schema.TypeString,
										Optional: true,
										ValidateFunc: validation.StringInSlice([]string{
											"DELETE",
											"INSERT",
											"UPDATE",
										}, false),
									},
									"payload_field": {
										Type:     schema.TypeString,
										Optional: true,
									},
									"range_key_field": {
										Type:     schema.TypeString,
										Optional: true,
									},
									"range_key_value": {
										Type:     schema.TypeString,
										Optional: true,
									},
									"range_key_type": {
										Type:     schema.TypeString,
										Optional: true,
									},
									names.AttrRoleARN: {
										Type:         schema.TypeString,
										Required:     true,
										ValidateFunc: verify.ValidARN,
									},
									names.AttrTableName: {
										Type:     schema.TypeString,
										Required: true,
									},
								},
							},
							ExactlyOneOf: topicRuleErrorActionExactlyOneOf,
						},
						"dynamodbv2": {
							Type:     schema.TypeList,
							Optional: true,
							MaxItems: 1,
							Elem: &schema.Resource{
								Schema: map[string]*schema.Schema{
									"put_item": {
										Type:     schema.TypeList,
										Optional: true,
										MaxItems: 1,
										Elem: &schema.Resource{
											Schema: map[string]*schema.Schema{
												names.AttrTableName: {
													Type:     schema.TypeString,
													Required: true,
												},
											},
										},
									},
									names.AttrRoleARN: {
										Type:         schema.TypeString,
										Required:     true,
										ValidateFunc: verify.ValidARN,
									},
								},
							},
							ExactlyOneOf: topicRuleErrorActionExactlyOneOf,
						},
						"elasticsearch": {
							Type:     schema.TypeList,
							Optional: true,
							MaxItems: 1,
							Elem: &schema.Resource{
								Schema: map[string]*schema.Schema{
									names.AttrEndpoint: {
										Type:         schema.TypeString,
										Required:     true,
										ValidateFunc: validTopicRuleElasticsearchEndpoint,
									},
									names.AttrID: {
										Type:     schema.TypeString,
										Required: true,
									},
									"index": {
										Type:     schema.TypeString,
										Required: true,
									},
									names.AttrRoleARN: {
										Type:         schema.TypeString,
										Required:     true,
										ValidateFunc: verify.ValidARN,
									},
									names.AttrType: {
										Type:     schema.TypeString,
										Required: true,
									},
								},
							},
							ExactlyOneOf: topicRuleErrorActionExactlyOneOf,
						},
						"firehose": {
							Type:     schema.TypeList,
							Optional: true,
							MaxItems: 1,
							Elem: &schema.Resource{
								Schema: map[string]*schema.Schema{
									"batch_mode": {
										Type:     schema.TypeBool,
										Optional: true,
										Default:  false,
									},
									"delivery_stream_name": {
										Type:     schema.TypeString,
										Required: true,
									},
									names.AttrRoleARN: {
										Type:         schema.TypeString,
										Required:     true,
										ValidateFunc: verify.ValidARN,
									},
									"separator": {
										Type:         schema.TypeString,
										Optional:     true,
										ValidateFunc: validTopicRuleFirehoseSeparator,
									},
								},
							},
							ExactlyOneOf: topicRuleErrorActionExactlyOneOf,
						},
						"http": {
							Type:     schema.TypeList,
							Optional: true,
							MaxItems: 1,
							Elem: &schema.Resource{
								Schema: map[string]*schema.Schema{
									"confirmation_url": {
										Type:         schema.TypeString,
										Optional:     true,
										ValidateFunc: validation.IsURLWithHTTPS,
									},
									"http_header": {
										Type:     schema.TypeList,
										Optional: true,
										Elem: &schema.Resource{
											Schema: map[string]*schema.Schema{
												names.AttrKey: {
													Type:     schema.TypeString,
													Required: true,
												},
												names.AttrValue: {
													Type:     schema.TypeString,
													Required: true,
												},
											},
										},
									},
									names.AttrURL: {
										Type:         schema.TypeString,
										Required:     true,
										ValidateFunc: validation.IsURLWithHTTPS,
									},
								},
							},
							ExactlyOneOf: topicRuleErrorActionExactlyOneOf,
						},
						"iot_analytics": {
							Type:     schema.TypeList,
							Optional: true,
							MaxItems: 1,
							Elem: &schema.Resource{
								Schema: map[string]*schema.Schema{
									"batch_mode": {
										Type:     schema.TypeBool,
										Optional: true,
										Default:  false,
									},
									"channel_name": {
										Type:     schema.TypeString,
										Required: true,
									},
									names.AttrRoleARN: {
										Type:         schema.TypeString,
										Required:     true,
										ValidateFunc: verify.ValidARN,
									},
								},
							},
							ExactlyOneOf: topicRuleErrorActionExactlyOneOf,
						},
						"iot_events": {
							Type:     schema.TypeList,
							Optional: true,
							MaxItems: 1,
							Elem: &schema.Resource{
								Schema: map[string]*schema.Schema{
									"batch_mode": {
										Type:     schema.TypeBool,
										Optional: true,
										Default:  false,
									},
									"input_name": {
										Type:     schema.TypeString,
										Required: true,
									},
									"message_id": {
										Type:     schema.TypeString,
										Optional: true,
									},
									names.AttrRoleARN: {
										Type:         schema.TypeString,
										Required:     true,
										ValidateFunc: verify.ValidARN,
									},
								},
							},
							ExactlyOneOf: topicRuleErrorActionExactlyOneOf,
						},
						"kafka": {
							Type:     schema.TypeList,
							Optional: true,
							MaxItems: 1,
							Elem: &schema.Resource{
								Schema: map[string]*schema.Schema{
									"client_properties": {
										Type:     schema.TypeMap,
										Required: true,
										Elem:     &schema.Schema{Type: schema.TypeString},
									},
									names.AttrDestinationARN: {
										Type:         schema.TypeString,
										Required:     true,
										ValidateFunc: verify.ValidARN,
									},
									"header": {
										Type:     schema.TypeList,
										Optional: true,
										Elem: &schema.Resource{
											Schema: map[string]*schema.Schema{
												names.AttrKey: {
													Type:     schema.TypeString,
													Required: true,
												},
												names.AttrValue: {
													Type:     schema.TypeString,
													Required: true,
												},
											},
										},
									},
									names.AttrKey: {
										Type:     schema.TypeString,
										Optional: true,
									},
									"partition": {
										Type:     schema.TypeString,
										Optional: true,
									},
									"topic": {
										Type:     schema.TypeString,
										Required: true,
									},
								},
							},
							ExactlyOneOf: topicRuleErrorActionExactlyOneOf,
						},
						"kinesis": {
							Type:     schema.TypeList,
							Optional: true,
							MaxItems: 1,
							Elem: &schema.Resource{
								Schema: map[string]*schema.Schema{
									"partition_key": {
										Type:     schema.TypeString,
										Optional: true,
									},
									names.AttrRoleARN: {
										Type:         schema.TypeString,
										Required:     true,
										ValidateFunc: verify.ValidARN,
									},
									"stream_name": {
										Type:     schema.TypeString,
										Required: true,
									},
								},
							},
							ExactlyOneOf: topicRuleErrorActionExactlyOneOf,
						},
						"lambda": {
							Type:     schema.TypeList,
							Optional: true,
							MaxItems: 1,
							Elem: &schema.Resource{
								Schema: map[string]*schema.Schema{
									"function_arn": {
										Type:         schema.TypeString,
										Required:     true,
										ValidateFunc: verify.ValidARN,
									},
								},
							},
							ExactlyOneOf: topicRuleErrorActionExactlyOneOf,
						},
						"republish": {
							Type:     schema.TypeList,
							Optional: true,
							MaxItems: 1,
							Elem: &schema.Resource{
								Schema: map[string]*schema.Schema{
									"qos": {
										Type:         schema.TypeInt,
										Optional:     true,
										Default:      0,
										ValidateFunc: validation.IntBetween(0, 1),
									},
									names.AttrRoleARN: {
										Type:         schema.TypeString,
										Required:     true,
										ValidateFunc: verify.ValidARN,
									},
									"topic": {
										Type:     schema.TypeString,
										Required: true,
									},
								},
							},
							ExactlyOneOf: topicRuleErrorActionExactlyOneOf,
						},
						"s3": {
							Type:     schema.TypeList,
							Optional: true,
							MaxItems: 1,
							Elem: &schema.Resource{
								Schema: map[string]*schema.Schema{
									names.AttrBucketName: {
										Type:     schema.TypeString,
										Required: true,
									},
									"canned_acl": {
										Type:             schema.TypeString,
										Optional:         true,
										ValidateDiagFunc: enum.Validate[awstypes.CannedAccessControlList](),
									},
									names.AttrKey: {
										Type:     schema.TypeString,
										Required: true,
									},
									names.AttrRoleARN: {
										Type:         schema.TypeString,
										Required:     true,
										ValidateFunc: verify.ValidARN,
									},
								},
							},
							ExactlyOneOf: topicRuleErrorActionExactlyOneOf,
						},
						"sns": {
							Type:     schema.TypeList,
							Optional: true,
							MaxItems: 1,
							Elem: &schema.Resource{
								Schema: map[string]*schema.Schema{
									"message_format": {
										Type:     schema.TypeString,
										Default:  awstypes.MessageFormatRaw,
										Optional: true,
									},
									names.AttrRoleARN: {
										Type:         schema.TypeString,
										Required:     true,
										ValidateFunc: verify.ValidARN,
									},
									"target_arn": {
										Type:         schema.TypeString,
										Required:     true,
										ValidateFunc: verify.ValidARN,
									},
								},
							},
							ExactlyOneOf: topicRuleErrorActionExactlyOneOf,
						},
						"sqs": {
							Type:     schema.TypeList,
							Optional: true,
							MaxItems: 1,
							Elem: &schema.Resource{
								Schema: map[string]*schema.Schema{
									"queue_url": {
										Type:     schema.TypeString,
										Required: true,
									},
									names.AttrRoleARN: {
										Type:         schema.TypeString,
										Required:     true,
										ValidateFunc: verify.ValidARN,
									},
									"use_base64": {
										Type:     schema.TypeBool,
										Required: true,
									},
								},
							},
							ExactlyOneOf: topicRuleErrorActionExactlyOneOf,
						},
						"step_functions": {
							Type:     schema.TypeList,
							Optional: true,
							MaxItems: 1,
							Elem: &schema.Resource{
								Schema: map[string]*schema.Schema{
									"execution_name_prefix": {
										Type:     schema.TypeString,
										Optional: true,
									},
									names.AttrRoleARN: {
										Type:         schema.TypeString,
										Required:     true,
										ValidateFunc: verify.ValidARN,
									},
									"state_machine_name": {
										Type:     schema.TypeString,
										Required: true,
									},
								},
							},
							ExactlyOneOf: topicRuleErrorActionExactlyOneOf,
						},
						"timestream": {
							Type:     schema.TypeList,
							Optional: true,
							MaxItems: 1,
							Elem: &schema.Resource{
								Schema: map[string]*schema.Schema{
									names.AttrDatabaseName: {
										Type:     schema.TypeString,
										Required: true,
									},
									"dimension": {
										Type:     schema.TypeSet,
										Required: true,
										Elem:     timestreamDimensionResource,
									},
									names.AttrRoleARN: {
										Type:         schema.TypeString,
										Required:     true,
										ValidateFunc: verify.ValidARN,
									},
									names.AttrTableName: {
										Type:     schema.TypeString,
										Required: true,
									},
									"timestamp": {
										Type:     schema.TypeList,
										Optional: true,
										MaxItems: 1,
										Elem: &schema.Resource{
											Schema: map[string]*schema.Schema{
												names.AttrUnit: {
													Type:     schema.TypeString,
													Required: true,
													ValidateFunc: validation.StringInSlice([]string{
														"SECONDS",
														"MILLISECONDS",
														"MICROSECONDS",
														"NANOSECONDS",
													}, false),
												},
												names.AttrValue: {
													Type:     schema.TypeString,
													Required: true,
												},
											},
										},
									},
								},
							},
							ExactlyOneOf: topicRuleErrorActionExactlyOneOf,
						},
					},
				},
			},
			"firehose": {
				Type:     schema.TypeSet,
				Optional: true,
				Elem: &schema.Resource{
					Schema: map[string]*schema.Schema{
						"batch_mode": {
							Type:     schema.TypeBool,
							Optional: true,
							Default:  false,
						},
						"delivery_stream_name": {
							Type:     schema.TypeString,
							Required: true,
						},
						names.AttrRoleARN: {
							Type:         schema.TypeString,
							Required:     true,
							ValidateFunc: verify.ValidARN,
						},
						"separator": {
							Type:         schema.TypeString,
							Optional:     true,
							ValidateFunc: validTopicRuleFirehoseSeparator,
						},
					},
				},
			},
			"http": {
				Type:     schema.TypeSet,
				Optional: true,
				Elem: &schema.Resource{
					Schema: map[string]*schema.Schema{
						"confirmation_url": {
							Type:         schema.TypeString,
							Optional:     true,
							ValidateFunc: validation.IsURLWithHTTPS,
						},
						"http_header": {
							Type:     schema.TypeList,
							Optional: true,
							Elem: &schema.Resource{
								Schema: map[string]*schema.Schema{
									names.AttrKey: {
										Type:     schema.TypeString,
										Required: true,
									},
									names.AttrValue: {
										Type:     schema.TypeString,
										Required: true,
									},
								},
							},
						},
						names.AttrURL: {
							Type:         schema.TypeString,
							Required:     true,
							ValidateFunc: validation.IsURLWithHTTPS,
						},
					},
				},
			},
			"iot_analytics": {
				Type:     schema.TypeSet,
				Optional: true,
				Elem: &schema.Resource{
					Schema: map[string]*schema.Schema{
						"batch_mode": {
							Type:     schema.TypeBool,
							Optional: true,
							Default:  false,
						},
						"channel_name": {
							Type:     schema.TypeString,
							Required: true,
						},
						names.AttrRoleARN: {
							Type:         schema.TypeString,
							Required:     true,
							ValidateFunc: verify.ValidARN,
						},
					},
				},
			},
			"iot_events": {
				Type:     schema.TypeSet,
				Optional: true,
				Elem: &schema.Resource{
					Schema: map[string]*schema.Schema{
						"batch_mode": {
							Type:     schema.TypeBool,
							Optional: true,
							Default:  false,
						},
						"input_name": {
							Type:     schema.TypeString,
							Required: true,
						},
						"message_id": {
							Type:     schema.TypeString,
							Optional: true,
						},
						names.AttrRoleARN: {
							Type:         schema.TypeString,
							Required:     true,
							ValidateFunc: verify.ValidARN,
						},
					},
				},
			},
			"kafka": {
				Type:     schema.TypeSet,
				Optional: true,
				Elem: &schema.Resource{
					Schema: map[string]*schema.Schema{
						"client_properties": {
							Type:     schema.TypeMap,
							Required: true,
							Elem:     &schema.Schema{Type: schema.TypeString},
						},
						names.AttrDestinationARN: {
							Type:         schema.TypeString,
							Required:     true,
							ValidateFunc: verify.ValidARN,
						},
						"header": {
							Type:     schema.TypeList,
							Optional: true,
							Elem: &schema.Resource{
								Schema: map[string]*schema.Schema{
									names.AttrKey: {
										Type:     schema.TypeString,
										Required: true,
									},
									names.AttrValue: {
										Type:     schema.TypeString,
										Required: true,
									},
								},
							},
						},
						names.AttrKey: {
							Type:     schema.TypeString,
							Optional: true,
						},
						"partition": {
							Type:     schema.TypeString,
							Optional: true,
						},
						"topic": {
							Type:     schema.TypeString,
							Required: true,
						},
					},
				},
			},
			"kinesis": {
				Type:     schema.TypeSet,
				Optional: true,
				Elem: &schema.Resource{
					Schema: map[string]*schema.Schema{
						"partition_key": {
							Type:     schema.TypeString,
							Optional: true,
						},
						names.AttrRoleARN: {
							Type:         schema.TypeString,
							Required:     true,
							ValidateFunc: verify.ValidARN,
						},
						"stream_name": {
							Type:     schema.TypeString,
							Required: true,
						},
					},
				},
			},
			"lambda": {
				Type:     schema.TypeSet,
				Optional: true,
				Elem: &schema.Resource{
					Schema: map[string]*schema.Schema{
						"function_arn": {
							Type:         schema.TypeString,
							Required:     true,
							ValidateFunc: verify.ValidARN,
						},
					},
				},
			},
			names.AttrName: {
				Type:         schema.TypeString,
				Required:     true,
				ForceNew:     true,
				ValidateFunc: validTopicRuleName,
			},
			"republish": {
				Type:     schema.TypeSet,
				Optional: true,
				Elem: &schema.Resource{
					Schema: map[string]*schema.Schema{
						"qos": {
							Type:         schema.TypeInt,
							Optional:     true,
							Default:      0,
							ValidateFunc: validation.IntBetween(0, 1),
						},
						names.AttrRoleARN: {
							Type:         schema.TypeString,
							Required:     true,
							ValidateFunc: verify.ValidARN,
						},
						"topic": {
							Type:     schema.TypeString,
							Required: true,
						},
					},
				},
			},
			"s3": {
				Type:     schema.TypeSet,
				Optional: true,
				Elem: &schema.Resource{
					Schema: map[string]*schema.Schema{
						names.AttrBucketName: {
							Type:     schema.TypeString,
							Required: true,
						},
						"canned_acl": {
							Type:             schema.TypeString,
							Optional:         true,
							ValidateDiagFunc: enum.Validate[awstypes.CannedAccessControlList](),
						},
						names.AttrKey: {
							Type:     schema.TypeString,
							Required: true,
						},
						names.AttrRoleARN: {
							Type:         schema.TypeString,
							Required:     true,
							ValidateFunc: verify.ValidARN,
						},
					},
				},
			},
			"sns": {
				Type:     schema.TypeSet,
				Optional: true,
				Elem: &schema.Resource{
					Schema: map[string]*schema.Schema{
						"message_format": {
							Type:     schema.TypeString,
							Optional: true,
							Default:  awstypes.MessageFormatRaw,
						},
						names.AttrRoleARN: {
							Type:         schema.TypeString,
							Required:     true,
							ValidateFunc: verify.ValidARN,
						},
						"target_arn": {
							Type:         schema.TypeString,
							Required:     true,
							ValidateFunc: verify.ValidARN,
						},
					},
				},
			},
			"sql": {
				Type:     schema.TypeString,
				Required: true,
			},
			"sql_version": {
				Type:     schema.TypeString,
				Required: true,
			},
			"sqs": {
				Type:     schema.TypeSet,
				Optional: true,
				Elem: &schema.Resource{
					Schema: map[string]*schema.Schema{
						"queue_url": {
							Type:     schema.TypeString,
							Required: true,
						},
						names.AttrRoleARN: {
							Type:         schema.TypeString,
							Required:     true,
							ValidateFunc: verify.ValidARN,
						},
						"use_base64": {
							Type:     schema.TypeBool,
							Required: true,
						},
					},
				},
			},
			"step_functions": {
				Type:     schema.TypeSet,
				Optional: true,
				Elem: &schema.Resource{
					Schema: map[string]*schema.Schema{
						"execution_name_prefix": {
							Type:     schema.TypeString,
							Optional: true,
						},
						names.AttrRoleARN: {
							Type:         schema.TypeString,
							Required:     true,
							ValidateFunc: verify.ValidARN,
						},
						"state_machine_name": {
							Type:     schema.TypeString,
							Required: true,
						},
					},
				},
			},
			names.AttrTags:    tftags.TagsSchema(),
			names.AttrTagsAll: tftags.TagsSchemaComputed(),
			"timestream": {
				Type:     schema.TypeSet,
				Optional: true,
				Elem: &schema.Resource{
					Schema: map[string]*schema.Schema{
						names.AttrDatabaseName: {
							Type:     schema.TypeString,
							Required: true,
						},
						"dimension": {
							Type:     schema.TypeSet,
							Required: true,
							Elem:     timestreamDimensionResource,
						},
						names.AttrRoleARN: {
							Type:         schema.TypeString,
							Required:     true,
							ValidateFunc: verify.ValidARN,
						},
						names.AttrTableName: {
							Type:     schema.TypeString,
							Required: true,
						},
						"timestamp": {
							Type:     schema.TypeList,
							Optional: true,
							MaxItems: 1,
							Elem: &schema.Resource{
								Schema: map[string]*schema.Schema{
									names.AttrUnit: {
										Type:     schema.TypeString,
										Required: true,
										ValidateFunc: validation.StringInSlice([]string{
											"SECONDS",
											"MILLISECONDS",
											"MICROSECONDS",
											"NANOSECONDS",
										}, false),
									},
									names.AttrValue: {
										Type:     schema.TypeString,
										Required: true,
									},
								},
							},
						},
					},
				},
			},
		},

		CustomizeDiff: verify.SetTagsDiff,
	}
}

var topicRuleErrorActionExactlyOneOf = []string{
	"error_action.0.cloudwatch_alarm",
	"error_action.0.cloudwatch_logs",
	"error_action.0.cloudwatch_metric",
	"error_action.0.dynamodb",
	"error_action.0.dynamodbv2",
	"error_action.0.elasticsearch",
	"error_action.0.firehose",
	"error_action.0.http",
	"error_action.0.iot_analytics",
	"error_action.0.iot_events",
	"error_action.0.kafka",
	"error_action.0.kinesis",
	"error_action.0.lambda",
	"error_action.0.republish",
	"error_action.0.s3",
	"error_action.0.sns",
	"error_action.0.sqs",
	"error_action.0.step_functions",
	"error_action.0.timestream",
}

var timestreamDimensionResource *schema.Resource = &schema.Resource{
	Schema: map[string]*schema.Schema{
		names.AttrName: {
			Type:     schema.TypeString,
			Required: true,
		},
		names.AttrValue: {
			Type:     schema.TypeString,
			Required: true,
		},
	},
}

func resourceTopicRuleCreate(ctx context.Context, d *schema.ResourceData, meta interface{}) diag.Diagnostics {
	var diags diag.Diagnostics
	conn := meta.(*conns.AWSClient).IoTClient(ctx)

	ruleName := d.Get(names.AttrName).(string)
	input := &iot.CreateTopicRuleInput{
		RuleName:         aws.String(ruleName),
		Tags:             aws.String(KeyValueTags(ctx, getTagsIn(ctx)).URLQueryString()),
		TopicRulePayload: expandTopicRulePayload(d),
	}

	_, err := tfresource.RetryWhenIsA[*awstypes.InvalidRequestException](ctx, propagationTimeout,
		func() (interface{}, error) {
			return conn.CreateTopicRule(ctx, input)
		})

	if err != nil {
		return sdkdiag.AppendErrorf(diags, "creating IoT Topic Rule (%s): %s", ruleName, err)
	}

	d.SetId(ruleName)

	return append(diags, resourceTopicRuleRead(ctx, d, meta)...)
}

func resourceTopicRuleRead(ctx context.Context, d *schema.ResourceData, meta interface{}) diag.Diagnostics {
	var diags diag.Diagnostics
	conn := meta.(*conns.AWSClient).IoTClient(ctx)

	output, err := findTopicRuleByName(ctx, conn, d.Id())

	if !d.IsNewResource() && tfresource.NotFound(err) {
		log.Printf("[WARN] IoT Topic Rule %s not found, removing from state", d.Id())
		d.SetId("")
		return diags
	}

	if err != nil {
		return sdkdiag.AppendErrorf(diags, "reading IoT Topic Rule (%s): %s", d.Id(), err)
	}

	d.Set(names.AttrARN, output.RuleArn)
	d.Set(names.AttrName, output.Rule.RuleName)
	d.Set(names.AttrDescription, output.Rule.Description)
	d.Set(names.AttrEnabled, !aws.ToBool(output.Rule.RuleDisabled))
	d.Set("sql", output.Rule.Sql)
	d.Set("sql_version", output.Rule.AwsIotSqlVersion)

	if err := d.Set("cloudwatch_alarm", flattenCloudWatchAlarmActions(output.Rule.Actions)); err != nil {
		return sdkdiag.AppendErrorf(diags, "setting cloudwatch_alarm: %s", err)
	}

	if err := d.Set("cloudwatch_logs", flattenCloudWatchLogsActions(output.Rule.Actions)); err != nil {
		return sdkdiag.AppendErrorf(diags, "setting cloudwatch_logs: %s", err)
	}

	if err := d.Set("cloudwatch_metric", flattenCloudWatchMetricActions(output.Rule.Actions)); err != nil {
		return sdkdiag.AppendErrorf(diags, "setting cloudwatch_metric: %s", err)
	}

	if err := d.Set("dynamodb", flattenDynamoDBActions(output.Rule.Actions)); err != nil {
		return sdkdiag.AppendErrorf(diags, "setting dynamodb: %s", err)
	}

	if err := d.Set("dynamodbv2", flattenDynamoDBv2Actions(output.Rule.Actions)); err != nil {
		return sdkdiag.AppendErrorf(diags, "setting dynamodbv2: %s", err)
	}

	if err := d.Set("elasticsearch", flattenElasticsearchActions(output.Rule.Actions)); err != nil {
		return sdkdiag.AppendErrorf(diags, "setting elasticsearch: %s", err)
	}

	if err := d.Set("firehose", flattenFirehoseActions(output.Rule.Actions)); err != nil {
		return sdkdiag.AppendErrorf(diags, "setting firehose: %s", err)
	}

	if err := d.Set("http", flattenHTTPActions(output.Rule.Actions)); err != nil {
		return sdkdiag.AppendErrorf(diags, "setting http: %s", err)
	}

	if err := d.Set("iot_analytics", flattenAnalyticsActions(output.Rule.Actions)); err != nil {
		return sdkdiag.AppendErrorf(diags, "setting iot_analytics: %s", err)
	}

	if err := d.Set("iot_events", flattenEventsActions(output.Rule.Actions)); err != nil {
		return sdkdiag.AppendErrorf(diags, "setting iot_events: %s", err)
	}

	if err := d.Set("kafka", flattenKafkaActions(output.Rule.Actions)); err != nil {
		return sdkdiag.AppendErrorf(diags, "setting kafka: %s", err)
	}

	if err := d.Set("kinesis", flattenKinesisActions(output.Rule.Actions)); err != nil {
		return sdkdiag.AppendErrorf(diags, "setting kinesis: %s", err)
	}

	if err := d.Set("lambda", flattenLambdaActions(output.Rule.Actions)); err != nil {
		return sdkdiag.AppendErrorf(diags, "setting lambda: %s", err)
	}

	if err := d.Set("republish", flattenRepublishActions(output.Rule.Actions)); err != nil {
		return sdkdiag.AppendErrorf(diags, "setting republish: %s", err)
	}

	if err := d.Set("s3", flattenS3Actions(output.Rule.Actions)); err != nil {
		return sdkdiag.AppendErrorf(diags, "setting s3: %s", err)
	}

	if err := d.Set("sns", flattenSNSActions(output.Rule.Actions)); err != nil {
		return sdkdiag.AppendErrorf(diags, "setting sns: %s", err)
	}

	if err := d.Set("sqs", flattenSQSActions(output.Rule.Actions)); err != nil {
		return sdkdiag.AppendErrorf(diags, "setting sqs: %s", err)
	}

	if err := d.Set("step_functions", flattenStepFunctionsActions(output.Rule.Actions)); err != nil {
		return sdkdiag.AppendErrorf(diags, "setting step_functions: %s", err)
	}

	if err := d.Set("timestream", flattenTimestreamActions(output.Rule.Actions)); err != nil {
		return sdkdiag.AppendErrorf(diags, "setting timestream: %s", err)
	}

	if err := d.Set("error_action", flattenErrorAction(output.Rule.ErrorAction)); err != nil {
		return sdkdiag.AppendErrorf(diags, "setting error_action: %s", err)
	}

	return diags
}

func resourceTopicRuleUpdate(ctx context.Context, d *schema.ResourceData, meta interface{}) diag.Diagnostics {
	var diags diag.Diagnostics
	conn := meta.(*conns.AWSClient).IoTClient(ctx)

	if d.HasChangesExcept(names.AttrTags, names.AttrTagsAll) {
		input := &iot.ReplaceTopicRuleInput{
			RuleName:         aws.String(d.Id()),
			TopicRulePayload: expandTopicRulePayload(d),
		}

		_, err := conn.ReplaceTopicRule(ctx, input)

		if err != nil {
			return sdkdiag.AppendErrorf(diags, "replacing IoT Topic Rule (%s): %s", d.Id(), err)
		}
	}

	return append(diags, resourceTopicRuleRead(ctx, d, meta)...)
}

func resourceTopicRuleDelete(ctx context.Context, d *schema.ResourceData, meta interface{}) diag.Diagnostics {
	var diags diag.Diagnostics
	conn := meta.(*conns.AWSClient).IoTClient(ctx)

	log.Printf("[INFO] Deleting IoT Topic Rule: %s", d.Id())
	_, err := conn.DeleteTopicRule(ctx, &iot.DeleteTopicRuleInput{
		RuleName: aws.String(d.Id()),
	})

	if err != nil {
		return sdkdiag.AppendErrorf(diags, "deleting IoT Topic Rule (%s): %s", d.Id(), err)
	}

	return diags
}

func findTopicRuleByName(ctx context.Context, conn *iot.Client, name string) (*iot.GetTopicRuleOutput, error) {
	// GetTopicRule returns unhelpful errors such as
	//	"An error occurred (UnauthorizedException) when calling the GetTopicRule operation: Access to topic rule 'xxxxxxxx' was denied"
	// when querying for a rule that doesn't exist.
	var rule awstypes.TopicRuleListItem

	out, err := conn.ListTopicRules(ctx, &iot.ListTopicRulesInput{})

	if errs.IsA[*awstypes.ResourceNotFoundException](err) {
		return nil, &retry.NotFoundError{
			LastError:   err,
			LastRequest: &iot.ListTopicRulesInput{},
		}
	}

	for _, v := range out.Rules {
		if aws.ToString(v.RuleName) == name {
			rule = v
		}
	}

	if err != nil {
		return nil, err
	}

	if rule.RuleName == nil {
		return nil, tfresource.NewEmptyResultError(name)
	}

	input := &iot.GetTopicRuleInput{
		RuleName: aws.String(name),
	}

	output, err := conn.GetTopicRule(ctx, input)

	if errs.IsA[*awstypes.ResourceNotFoundException](err) {
		return nil, &retry.NotFoundError{
			LastError:   err,
			LastRequest: input,
		}
	}

	if err != nil {
		return nil, err
	}

	if output == nil {
		return nil, tfresource.NewEmptyResultError(input)
	}

	return output, nil
}

func expandPutItemInput(tfList []interface{}) *awstypes.PutItemInput {
	if len(tfList) == 0 || tfList[0] == nil {
		return nil
	}

	apiObject := &awstypes.PutItemInput{}
	tfMap := tfList[0].(map[string]interface{})

	if v, ok := tfMap[names.AttrTableName].(string); ok && v != "" {
		apiObject.TableName = aws.String(v)
	}

	return apiObject
}

func expandCloudWatchAlarmAction(tfList []interface{}) *awstypes.CloudwatchAlarmAction {
	if len(tfList) == 0 || tfList[0] == nil {
		return nil
	}

	apiObject := &awstypes.CloudwatchAlarmAction{}
	tfMap := tfList[0].(map[string]interface{})

	if v, ok := tfMap["alarm_name"].(string); ok && v != "" {
		apiObject.AlarmName = aws.String(v)
	}

	if v, ok := tfMap[names.AttrRoleARN].(string); ok && v != "" {
		apiObject.RoleArn = aws.String(v)
	}

	if v, ok := tfMap["state_reason"].(string); ok && v != "" {
		apiObject.StateReason = aws.String(v)
	}

	if v, ok := tfMap["state_value"].(string); ok && v != "" {
		apiObject.StateValue = aws.String(v)
	}

	return apiObject
}

func expandCloudWatchLogsAction(tfList []interface{}) *awstypes.CloudwatchLogsAction {
	if len(tfList) == 0 || tfList[0] == nil {
		return nil
	}

	apiObject := &awstypes.CloudwatchLogsAction{}
	tfMap := tfList[0].(map[string]interface{})

	if v, ok := tfMap[names.AttrLogGroupName].(string); ok && v != "" {
		apiObject.LogGroupName = aws.String(v)
	}

	if v, ok := tfMap[names.AttrRoleARN].(string); ok && v != "" {
		apiObject.RoleArn = aws.String(v)
	}

	return apiObject
}

func expandCloudWatchMetricAction(tfList []interface{}) *awstypes.CloudwatchMetricAction {
	if len(tfList) == 0 || tfList[0] == nil {
		return nil
	}

	apiObject := &awstypes.CloudwatchMetricAction{}
	tfMap := tfList[0].(map[string]interface{})

	if v, ok := tfMap[names.AttrMetricName].(string); ok && v != "" {
		apiObject.MetricName = aws.String(v)
	}

	if v, ok := tfMap["metric_namespace"].(string); ok && v != "" {
		apiObject.MetricNamespace = aws.String(v)
	}

	if v, ok := tfMap["metric_timestamp"].(string); ok && v != "" {
		apiObject.MetricTimestamp = aws.String(v)
	}

	if v, ok := tfMap["metric_unit"].(string); ok && v != "" {
		apiObject.MetricUnit = aws.String(v)
	}

	if v, ok := tfMap["metric_value"].(string); ok && v != "" {
		apiObject.MetricValue = aws.String(v)
	}

	if v, ok := tfMap[names.AttrRoleARN].(string); ok && v != "" {
		apiObject.RoleArn = aws.String(v)
	}

	return apiObject
}

func expandDynamoDBAction(tfList []interface{}) *awstypes.DynamoDBAction {
	if len(tfList) == 0 || tfList[0] == nil {
		return nil
	}

	apiObject := &awstypes.DynamoDBAction{}
	tfMap := tfList[0].(map[string]interface{})

	if v, ok := tfMap["hash_key_field"].(string); ok && v != "" {
		apiObject.HashKeyField = aws.String(v)
	}

	if v, ok := tfMap["hash_key_type"].(string); ok && v != "" {
		apiObject.HashKeyType = awstypes.DynamoKeyType(v)
	}

	if v, ok := tfMap["hash_key_value"].(string); ok && v != "" {
		apiObject.HashKeyValue = aws.String(v)
	}

	if v, ok := tfMap["operation"].(string); ok && v != "" {
		apiObject.Operation = aws.String(v)
	}

	if v, ok := tfMap["payload_field"].(string); ok && v != "" {
		apiObject.PayloadField = aws.String(v)
	}

	if v, ok := tfMap["range_key_field"].(string); ok && v != "" {
		apiObject.RangeKeyField = aws.String(v)
	}

	if v, ok := tfMap["range_key_type"].(string); ok && v != "" {
		apiObject.RangeKeyType = awstypes.DynamoKeyType(v)
	}

	if v, ok := tfMap["range_key_value"].(string); ok && v != "" {
		apiObject.RangeKeyValue = aws.String(v)
	}

	if v, ok := tfMap[names.AttrRoleARN].(string); ok && v != "" {
		apiObject.RoleArn = aws.String(v)
	}

	if v, ok := tfMap[names.AttrTableName].(string); ok && v != "" {
		apiObject.TableName = aws.String(v)
	}

	return apiObject
}

func expandDynamoDBv2Action(tfList []interface{}) *awstypes.DynamoDBv2Action {
	if len(tfList) == 0 || tfList[0] == nil {
		return nil
	}

	apiObject := &awstypes.DynamoDBv2Action{}
	tfMap := tfList[0].(map[string]interface{})

	if v, ok := tfMap["put_item"].([]interface{}); ok {
		apiObject.PutItem = expandPutItemInput(v)
	}

	if v, ok := tfMap[names.AttrRoleARN].(string); ok && v != "" {
		apiObject.RoleArn = aws.String(v)
	}

	return apiObject
}

func expandElasticsearchAction(tfList []interface{}) *awstypes.ElasticsearchAction {
	if len(tfList) == 0 || tfList[0] == nil {
		return nil
	}

	apiObject := &awstypes.ElasticsearchAction{}
	tfMap := tfList[0].(map[string]interface{})

	if v, ok := tfMap[names.AttrEndpoint].(string); ok && v != "" {
		apiObject.Endpoint = aws.String(v)
	}

	if v, ok := tfMap[names.AttrID].(string); ok && v != "" {
		apiObject.Id = aws.String(v)
	}

	if v, ok := tfMap["index"].(string); ok && v != "" {
		apiObject.Index = aws.String(v)
	}

	if v, ok := tfMap[names.AttrRoleARN].(string); ok && v != "" {
		apiObject.RoleArn = aws.String(v)
	}

	if v, ok := tfMap[names.AttrType].(string); ok && v != "" {
		apiObject.Type = aws.String(v)
	}

	return apiObject
}

func expandFirehoseAction(tfList []interface{}) *awstypes.FirehoseAction {
	if len(tfList) == 0 || tfList[0] == nil {
		return nil
	}

	apiObject := &awstypes.FirehoseAction{}
	tfMap := tfList[0].(map[string]interface{})

	if v, ok := tfMap["batch_mode"].(bool); ok {
		apiObject.BatchMode = aws.Bool(v)
	}

	if v, ok := tfMap["delivery_stream_name"].(string); ok && v != "" {
		apiObject.DeliveryStreamName = aws.String(v)
	}

	if v, ok := tfMap[names.AttrRoleARN].(string); ok && v != "" {
		apiObject.RoleArn = aws.String(v)
	}

	if v, ok := tfMap["separator"].(string); ok && v != "" {
		apiObject.Separator = aws.String(v)
	}

	return apiObject
}

func expandHTTPAction(tfList []interface{}) *awstypes.HttpAction {
	if len(tfList) == 0 || tfList[0] == nil {
		return nil
	}

	apiObject := &awstypes.HttpAction{}
	tfMap := tfList[0].(map[string]interface{})

	if v, ok := tfMap[names.AttrURL].(string); ok && v != "" {
		apiObject.Url = aws.String(v)
	}

	if v, ok := tfMap["confirmation_url"].(string); ok && v != "" {
		apiObject.ConfirmationUrl = aws.String(v)
	}

	if v, ok := tfMap["http_header"].([]interface{}); ok {
		headerObjs := []awstypes.HttpActionHeader{}
		for _, val := range v {
			if m, ok := val.(map[string]interface{}); ok {
				headerObj := awstypes.HttpActionHeader{}
				if v, ok := m[names.AttrKey].(string); ok && v != "" {
					headerObj.Key = aws.String(v)
				}
				if v, ok := m[names.AttrValue].(string); ok && v != "" {
					headerObj.Value = aws.String(v)
				}
				headerObjs = append(headerObjs, headerObj)
			}
		}
		apiObject.Headers = headerObjs
	}

	return apiObject
}

func expandAnalyticsAction(tfList []interface{}) *awstypes.IotAnalyticsAction {
	if len(tfList) == 0 || tfList[0] == nil {
		return nil
	}

	apiObject := &awstypes.IotAnalyticsAction{}
	tfMap := tfList[0].(map[string]interface{})

	if v, ok := tfMap["batch_mode"].(bool); ok {
		apiObject.BatchMode = aws.Bool(v)
	}

	if v, ok := tfMap["channel_name"].(string); ok && v != "" {
		apiObject.ChannelName = aws.String(v)
	}

	if v, ok := tfMap[names.AttrRoleARN].(string); ok && v != "" {
		apiObject.RoleArn = aws.String(v)
	}

	return apiObject
}

func expandEventsAction(tfList []interface{}) *awstypes.IotEventsAction {
	if len(tfList) == 0 || tfList[0] == nil {
		return nil
	}

	apiObject := &awstypes.IotEventsAction{}
	tfMap := tfList[0].(map[string]interface{})

	if v, ok := tfMap["batch_mode"].(bool); ok {
		apiObject.BatchMode = aws.Bool(v)
	}

	if v, ok := tfMap["input_name"].(string); ok && v != "" {
		apiObject.InputName = aws.String(v)
	}

	if v, ok := tfMap["message_id"].(string); ok && v != "" {
		apiObject.MessageId = aws.String(v)
	}

	if v, ok := tfMap[names.AttrRoleARN].(string); ok && v != "" {
		apiObject.RoleArn = aws.String(v)
	}

	return apiObject
}

func expandKafkaAction(tfList []interface{}) *awstypes.KafkaAction {
	if len(tfList) == 0 || tfList[0] == nil {
		return nil
	}

	apiObject := &awstypes.KafkaAction{}
	tfMap := tfList[0].(map[string]interface{})

	if v, ok := tfMap["client_properties"].(map[string]interface{}); ok && len(v) > 0 {
		apiObject.ClientProperties = flex.ExpandStringValueMap(v)
	}

	if v, ok := tfMap[names.AttrDestinationARN].(string); ok && v != "" {
		apiObject.DestinationArn = aws.String(v)
	}

	if v, ok := tfMap["header"].([]interface{}); ok && len(v) > 0 {
		apiObject.Headers = expandKafkaHeader(v)
	}

	if v, ok := tfMap[names.AttrKey].(string); ok && v != "" {
		apiObject.Key = aws.String(v)
	}

	if v, ok := tfMap["partition"].(string); ok && v != "" {
		apiObject.Partition = aws.String(v)
	}

	if v, ok := tfMap["topic"].(string); ok && v != "" {
		apiObject.Topic = aws.String(v)
	}

	if reflect.DeepEqual(&awstypes.KafkaAction{}, apiObject) {
		return nil
	}

	return apiObject
}

func expandKafkaHeader(tfList []interface{}) []awstypes.KafkaActionHeader {
	var apiObjects []awstypes.KafkaActionHeader
	for _, elem := range tfList {
		tfMap := elem.(map[string]interface{})

		apiObject := awstypes.KafkaActionHeader{}
		if v, ok := tfMap[names.AttrKey].(string); ok && v != "" {
			apiObject.Key = aws.String(v)
		}

		if v, ok := tfMap[names.AttrValue].(string); ok && v != "" {
			apiObject.Value = aws.String(v)
		}

		apiObjects = append(apiObjects, apiObject)
	}

	return apiObjects
}

func expandKinesisAction(tfList []interface{}) *awstypes.KinesisAction {
	if len(tfList) == 0 || tfList[0] == nil {
		return nil
	}

	apiObject := &awstypes.KinesisAction{}
	tfMap := tfList[0].(map[string]interface{})

	if v, ok := tfMap["partition_key"].(string); ok && v != "" {
		apiObject.PartitionKey = aws.String(v)
	}

	if v, ok := tfMap[names.AttrRoleARN].(string); ok && v != "" {
		apiObject.RoleArn = aws.String(v)
	}

	if v, ok := tfMap["stream_name"].(string); ok && v != "" {
		apiObject.StreamName = aws.String(v)
	}

	return apiObject
}

func expandLambdaAction(tfList []interface{}) *awstypes.LambdaAction {
	if len(tfList) == 0 || tfList[0] == nil {
		return nil
	}

	apiObject := &awstypes.LambdaAction{}
	tfMap := tfList[0].(map[string]interface{})

	if v, ok := tfMap["function_arn"].(string); ok && v != "" {
		apiObject.FunctionArn = aws.String(v)
	}

	return apiObject
}

func expandRepublishAction(tfList []interface{}) *awstypes.RepublishAction {
	if len(tfList) == 0 || tfList[0] == nil {
		return nil
	}

	apiObject := &awstypes.RepublishAction{}
	tfMap := tfList[0].(map[string]interface{})

	if v, ok := tfMap["qos"].(int); ok {
		apiObject.Qos = aws.Int32(int32(v))
	}

	if v, ok := tfMap[names.AttrRoleARN].(string); ok && v != "" {
		apiObject.RoleArn = aws.String(v)
	}

	if v, ok := tfMap["topic"].(string); ok && v != "" {
		apiObject.Topic = aws.String(v)
	}

	return apiObject
}

func expandS3Action(tfList []interface{}) *awstypes.S3Action {
	if len(tfList) == 0 || tfList[0] == nil {
		return nil
	}

	apiObject := &awstypes.S3Action{}
	tfMap := tfList[0].(map[string]interface{})

	if v, ok := tfMap[names.AttrBucketName].(string); ok && v != "" {
		apiObject.BucketName = aws.String(v)
	}

	if v, ok := tfMap["canned_acl"].(string); ok && v != "" {
		apiObject.CannedAcl = awstypes.CannedAccessControlList(v)
	}

	if v, ok := tfMap[names.AttrKey].(string); ok && v != "" {
		apiObject.Key = aws.String(v)
	}

	if v, ok := tfMap[names.AttrRoleARN].(string); ok && v != "" {
		apiObject.RoleArn = aws.String(v)
	}

	return apiObject
}

func expandSNSAction(tfList []interface{}) *awstypes.SnsAction {
	if len(tfList) == 0 || tfList[0] == nil {
		return nil
	}

	apiObject := &awstypes.SnsAction{}
	tfMap := tfList[0].(map[string]interface{})

	if v, ok := tfMap["message_format"].(string); ok && v != "" {
		apiObject.MessageFormat = awstypes.MessageFormat(v)
	}

	if v, ok := tfMap[names.AttrRoleARN].(string); ok && v != "" {
		apiObject.RoleArn = aws.String(v)
	}

	if v, ok := tfMap["target_arn"].(string); ok && v != "" {
		apiObject.TargetArn = aws.String(v)
	}

	return apiObject
}

func expandSQSAction(tfList []interface{}) *awstypes.SqsAction {
	if len(tfList) == 0 || tfList[0] == nil {
		return nil
	}

	apiObject := &awstypes.SqsAction{}
	tfMap := tfList[0].(map[string]interface{})

	if v, ok := tfMap["queue_url"].(string); ok && v != "" {
		apiObject.QueueUrl = aws.String(v)
	}

	if v, ok := tfMap[names.AttrRoleARN].(string); ok && v != "" {
		apiObject.RoleArn = aws.String(v)
	}

	if v, ok := tfMap["use_base64"].(bool); ok {
		apiObject.UseBase64 = aws.Bool(v)
	}

	return apiObject
}

func expandStepFunctionsAction(tfList []interface{}) *awstypes.StepFunctionsAction {
	if len(tfList) == 0 || tfList[0] == nil {
		return nil
	}

	apiObject := &awstypes.StepFunctionsAction{}
	tfMap := tfList[0].(map[string]interface{})

	if v, ok := tfMap["execution_name_prefix"].(string); ok && v != "" {
		apiObject.ExecutionNamePrefix = aws.String(v)
	}

	if v, ok := tfMap["state_machine_name"].(string); ok && v != "" {
		apiObject.StateMachineName = aws.String(v)
	}

	if v, ok := tfMap[names.AttrRoleARN].(string); ok && v != "" {
		apiObject.RoleArn = aws.String(v)
	}

	return apiObject
}

func expandTimestreamAction(tfList []interface{}) *awstypes.TimestreamAction {
	if len(tfList) == 0 || tfList[0] == nil {
		return nil
	}

	apiObject := &awstypes.TimestreamAction{}
	tfMap := tfList[0].(map[string]interface{})

	if v, ok := tfMap[names.AttrDatabaseName].(string); ok && v != "" {
		apiObject.DatabaseName = aws.String(v)
	}

	if v, ok := tfMap["dimension"].(*schema.Set); ok {
		apiObject.Dimensions = expandTimestreamDimensions(v)
	}

	if v, ok := tfMap[names.AttrRoleARN].(string); ok && v != "" {
		apiObject.RoleArn = aws.String(v)
	}

	if v, ok := tfMap[names.AttrTableName].(string); ok && v != "" {
		apiObject.TableName = aws.String(v)
	}

	if v, ok := tfMap["timestamp"].([]interface{}); ok {
		apiObject.Timestamp = expandTimestreamTimestamp(v)
	}

	return apiObject
}

func expandTimestreamDimensions(tfSet *schema.Set) []awstypes.TimestreamDimension {
	if tfSet == nil || tfSet.Len() == 0 {
		return nil
	}

	apiObjects := make([]awstypes.TimestreamDimension, tfSet.Len())
	for i, elem := range tfSet.List() {
		if tfMap, ok := elem.(map[string]interface{}); ok {
			apiObject := awstypes.TimestreamDimension{}

			if v, ok := tfMap[names.AttrName].(string); ok && v != "" {
				apiObject.Name = aws.String(v)
			}

			if v, ok := tfMap[names.AttrValue].(string); ok && v != "" {
				apiObject.Value = aws.String(v)
			}

			apiObjects[i] = apiObject
		}
	}

	return apiObjects
}

func expandTimestreamTimestamp(tfList []interface{}) *awstypes.TimestreamTimestamp {
	if len(tfList) == 0 || tfList[0] == nil {
		return nil
	}

	apiObject := &awstypes.TimestreamTimestamp{}
	tfMap := tfList[0].(map[string]interface{})

	if v, ok := tfMap[names.AttrUnit].(string); ok && v != "" {
		apiObject.Unit = aws.String(v)
	}

	if v, ok := tfMap[names.AttrValue].(string); ok && v != "" {
		apiObject.Value = aws.String(v)
	}

	return apiObject
}

func expandTopicRulePayload(d *schema.ResourceData) *awstypes.TopicRulePayload {
	var actions []awstypes.Action

	// Legacy root attribute handling
	for _, tfMapRaw := range d.Get("cloudwatch_alarm").(*schema.Set).List() {
		action := expandCloudWatchAlarmAction([]interface{}{tfMapRaw})

		if action == nil {
			continue
		}

		actions = append(actions, awstypes.Action{CloudwatchAlarm: action})
	}

	// Legacy root attribute handling
	for _, tfMapRaw := range d.Get("cloudwatch_logs").(*schema.Set).List() {
		action := expandCloudWatchLogsAction([]interface{}{tfMapRaw})

		if action == nil {
			continue
		}

		actions = append(actions, awstypes.Action{CloudwatchLogs: action})
	}

	// Legacy root attribute handling
	for _, tfMapRaw := range d.Get("cloudwatch_metric").(*schema.Set).List() {
		action := expandCloudWatchMetricAction([]interface{}{tfMapRaw})

		if action == nil {
			continue
		}

		actions = append(actions, awstypes.Action{CloudwatchMetric: action})
	}

	// Legacy root attribute handling
	for _, tfMapRaw := range d.Get("dynamodb").(*schema.Set).List() {
		action := expandDynamoDBAction([]interface{}{tfMapRaw})

		if action == nil {
			continue
		}

		actions = append(actions, awstypes.Action{DynamoDB: action})
	}

	// Legacy root attribute handling
	for _, tfMapRaw := range d.Get("dynamodbv2").(*schema.Set).List() {
		action := expandDynamoDBv2Action([]interface{}{tfMapRaw})

		if action == nil {
			continue
		}

		actions = append(actions, awstypes.Action{DynamoDBv2: action})
	}

	// Legacy root attribute handling
	for _, tfMapRaw := range d.Get("elasticsearch").(*schema.Set).List() {
		action := expandElasticsearchAction([]interface{}{tfMapRaw})

		if action == nil {
			continue
		}

		actions = append(actions, awstypes.Action{Elasticsearch: action})
	}

	// Legacy root attribute handling
	for _, tfMapRaw := range d.Get("firehose").(*schema.Set).List() {
		action := expandFirehoseAction([]interface{}{tfMapRaw})

		if action == nil {
			continue
		}

		actions = append(actions, awstypes.Action{Firehose: action})
	}

	// Legacy root attribute handling
	for _, tfMapRaw := range d.Get("http").(*schema.Set).List() {
		action := expandHTTPAction([]interface{}{tfMapRaw})

		if action == nil {
			continue
		}

		actions = append(actions, awstypes.Action{Http: action})
	}

	// Legacy root attribute handling
	for _, tfMapRaw := range d.Get("iot_analytics").(*schema.Set).List() {
		action := expandAnalyticsAction([]interface{}{tfMapRaw})

		if action == nil {
			continue
		}

		actions = append(actions, awstypes.Action{IotAnalytics: action})
	}

	// Legacy root attribute handling
	for _, tfMapRaw := range d.Get("iot_events").(*schema.Set).List() {
		action := expandEventsAction([]interface{}{tfMapRaw})

		if action == nil {
			continue
		}

		actions = append(actions, awstypes.Action{IotEvents: action})
	}

	// Legacy root attribute handling
	for _, tfMapRaw := range d.Get("kafka").(*schema.Set).List() {
		action := expandKafkaAction([]interface{}{tfMapRaw})

		if action == nil {
			continue
		}

		actions = append(actions, awstypes.Action{Kafka: action})
	}

	// Legacy root attribute handling
	for _, tfMapRaw := range d.Get("kinesis").(*schema.Set).List() {
		action := expandKinesisAction([]interface{}{tfMapRaw})

		if action == nil {
			continue
		}

		actions = append(actions, awstypes.Action{Kinesis: action})
	}

	// Legacy root attribute handling
	for _, tfMapRaw := range d.Get("lambda").(*schema.Set).List() {
		action := expandLambdaAction([]interface{}{tfMapRaw})

		if action == nil {
			continue
		}

		actions = append(actions, awstypes.Action{Lambda: action})
	}

	// Legacy root attribute handling
	for _, tfMapRaw := range d.Get("republish").(*schema.Set).List() {
		action := expandRepublishAction([]interface{}{tfMapRaw})

		if action == nil {
			continue
		}

		actions = append(actions, awstypes.Action{Republish: action})
	}

	// Legacy root attribute handling
	for _, tfMapRaw := range d.Get("s3").(*schema.Set).List() {
		action := expandS3Action([]interface{}{tfMapRaw})

		if action == nil {
			continue
		}

		actions = append(actions, awstypes.Action{S3: action})
	}

	// Legacy root attribute handling
	for _, tfMapRaw := range d.Get("sns").(*schema.Set).List() {
		action := expandSNSAction([]interface{}{tfMapRaw})

		if action == nil {
			continue
		}

		actions = append(actions, awstypes.Action{Sns: action})
	}

	// Legacy root attribute handling
	for _, tfMapRaw := range d.Get("sqs").(*schema.Set).List() {
		action := expandSQSAction([]interface{}{tfMapRaw})

		if action == nil {
			continue
		}

		actions = append(actions, awstypes.Action{Sqs: action})
	}

	// Legacy root attribute handling
	for _, tfMapRaw := range d.Get("step_functions").(*schema.Set).List() {
		action := expandStepFunctionsAction([]interface{}{tfMapRaw})

		if action == nil {
			continue
		}

		actions = append(actions, awstypes.Action{StepFunctions: action})
	}

	// Legacy root attribute handling
	for _, tfMapRaw := range d.Get("timestream").(*schema.Set).List() {
		action := expandTimestreamAction([]interface{}{tfMapRaw})

		if action == nil {
			continue
		}

		actions = append(actions, awstypes.Action{Timestream: action})
	}

	// Prevent sending empty Actions:
	// - missing required field, CreateTopicRuleInput.TopicRulePayload.Actions
	if len(actions) == 0 {
		actions = []awstypes.Action{}
	}

	var iotErrorAction *awstypes.Action
	errorAction := d.Get("error_action").([]interface{})
	if len(errorAction) > 0 {
		for k, v := range errorAction[0].(map[string]interface{}) {
			switch k {
			case "cloudwatch_alarm":
				for _, tfMapRaw := range v.([]interface{}) {
					action := expandCloudWatchAlarmAction([]interface{}{tfMapRaw})
					if action == nil {
						continue
					}

					iotErrorAction = &awstypes.Action{CloudwatchAlarm: action}
				}
			case "cloudwatch_logs":
				for _, tfMapRaw := range v.([]interface{}) {
					action := expandCloudWatchLogsAction([]interface{}{tfMapRaw})

					if action == nil {
						continue
					}

					iotErrorAction = &awstypes.Action{CloudwatchLogs: action}
				}
			case "cloudwatch_metric":
				for _, tfMapRaw := range v.([]interface{}) {
					action := expandCloudWatchMetricAction([]interface{}{tfMapRaw})

					if action == nil {
						continue
					}

					iotErrorAction = &awstypes.Action{CloudwatchMetric: action}
				}
			case "dynamodb":
				for _, tfMapRaw := range v.([]interface{}) {
					action := expandDynamoDBAction([]interface{}{tfMapRaw})

					if action == nil {
						continue
					}

					iotErrorAction = &awstypes.Action{DynamoDB: action}
				}
			case "dynamodbv2":
				for _, tfMapRaw := range v.([]interface{}) {
					action := expandDynamoDBv2Action([]interface{}{tfMapRaw})

					if action == nil {
						continue
					}

					iotErrorAction = &awstypes.Action{DynamoDBv2: action}
				}
			case "elasticsearch":
				for _, tfMapRaw := range v.([]interface{}) {
					action := expandElasticsearchAction([]interface{}{tfMapRaw})

					if action == nil {
						continue
					}

					iotErrorAction = &awstypes.Action{Elasticsearch: action}
				}
			case "firehose":
				for _, tfMapRaw := range v.([]interface{}) {
					action := expandFirehoseAction([]interface{}{tfMapRaw})

					if action == nil {
						continue
					}

					iotErrorAction = &awstypes.Action{Firehose: action}
				}
			case "http":
				for _, tfMapRaw := range v.([]interface{}) {
					action := expandHTTPAction([]interface{}{tfMapRaw})

					if action == nil {
						continue
					}

					iotErrorAction = &awstypes.Action{Http: action}
				}
			case "iot_analytics":
				for _, tfMapRaw := range v.([]interface{}) {
					action := expandAnalyticsAction([]interface{}{tfMapRaw})

					if action == nil {
						continue
					}

					iotErrorAction = &awstypes.Action{IotAnalytics: action}
				}
			case "iot_events":
				for _, tfMapRaw := range v.([]interface{}) {
					action := expandEventsAction([]interface{}{tfMapRaw})

					if action == nil {
						continue
					}

					iotErrorAction = &awstypes.Action{IotEvents: action}
				}
			case "kafka":
				for _, tfMapRaw := range v.([]interface{}) {
					action := expandKafkaAction([]interface{}{tfMapRaw})

					if action == nil {
						continue
					}

					iotErrorAction = &awstypes.Action{Kafka: action}
				}
			case "kinesis":
				for _, tfMapRaw := range v.([]interface{}) {
					action := expandKinesisAction([]interface{}{tfMapRaw})

					if action == nil {
						continue
					}

					iotErrorAction = &awstypes.Action{Kinesis: action}
				}
			case "lambda":
				for _, tfMapRaw := range v.([]interface{}) {
					action := expandLambdaAction([]interface{}{tfMapRaw})

					if action == nil {
						continue
					}

					iotErrorAction = &awstypes.Action{Lambda: action}
				}
			case "republish":
				for _, tfMapRaw := range v.([]interface{}) {
					action := expandRepublishAction([]interface{}{tfMapRaw})

					if action == nil {
						continue
					}

					iotErrorAction = &awstypes.Action{Republish: action}
				}
			case "s3":
				for _, tfMapRaw := range v.([]interface{}) {
					action := expandS3Action([]interface{}{tfMapRaw})

					if action == nil {
						continue
					}

					iotErrorAction = &awstypes.Action{S3: action}
				}
			case "sns":
				for _, tfMapRaw := range v.([]interface{}) {
					action := expandSNSAction([]interface{}{tfMapRaw})

					if action == nil {
						continue
					}

					iotErrorAction = &awstypes.Action{Sns: action}
				}
			case "sqs":
				for _, tfMapRaw := range v.([]interface{}) {
					action := expandSQSAction([]interface{}{tfMapRaw})

					if action == nil {
						continue
					}

					iotErrorAction = &awstypes.Action{Sqs: action}
				}
			case "step_functions":
				for _, tfMapRaw := range v.([]interface{}) {
					action := expandStepFunctionsAction([]interface{}{tfMapRaw})

					if action == nil {
						continue
					}

					iotErrorAction = &awstypes.Action{StepFunctions: action}
				}
			case "timestream":
				for _, tfMapRaw := range v.([]interface{}) {
					action := expandTimestreamAction([]interface{}{tfMapRaw})

					if action == nil {
						continue
					}

					iotErrorAction = &awstypes.Action{Timestream: action}
				}
			}
		}
	}

	return &awstypes.TopicRulePayload{
		Actions:          actions,
		AwsIotSqlVersion: aws.String(d.Get("sql_version").(string)),
		Description:      aws.String(d.Get(names.AttrDescription).(string)),
		ErrorAction:      iotErrorAction,
		RuleDisabled:     aws.Bool(!d.Get(names.AttrEnabled).(bool)),
		Sql:              aws.String(d.Get("sql").(string)),
	}
}

func flattenCloudWatchAlarmAction(apiObject *awstypes.CloudwatchAlarmAction) []interface{} {
	if apiObject == nil {
		return nil
	}

	tfMap := make(map[string]interface{})

	if v := apiObject.AlarmName; v != nil {
		tfMap["alarm_name"] = aws.ToString(v)
	}

	if v := apiObject.RoleArn; v != nil {
		tfMap[names.AttrRoleARN] = aws.ToString(v)
	}

	if v := apiObject.StateReason; v != nil {
		tfMap["state_reason"] = aws.ToString(v)
	}

	if v := apiObject.StateValue; v != nil {
		tfMap["state_value"] = aws.ToString(v)
	}

	return []interface{}{tfMap}
}

// Legacy root attribute handling
func flattenCloudWatchAlarmActions(actions []awstypes.Action) []interface{} {
	results := make([]interface{}, 0)

	for _, action := range actions {
		if v := action.CloudwatchAlarm; v != nil {
			results = append(results, flattenCloudWatchAlarmAction(v)...)
		}
	}

	return results
}

func flattenCloudWatchLogsAction(apiObject *awstypes.CloudwatchLogsAction) []interface{} {
	if apiObject == nil {
		return nil
	}

	tfMap := make(map[string]interface{})

	if v := apiObject.LogGroupName; v != nil {
		tfMap[names.AttrLogGroupName] = aws.ToString(v)
	}

	if v := apiObject.RoleArn; v != nil {
		tfMap[names.AttrRoleARN] = aws.ToString(v)
	}

	return []interface{}{tfMap}
}

// Legacy root attribute handling
func flattenCloudWatchLogsActions(actions []awstypes.Action) []interface{} {
	results := make([]interface{}, 0)

	for _, action := range actions {
		if v := action.CloudwatchLogs; v != nil {
			results = append(results, flattenCloudWatchLogsAction(v)...)
		}
	}

	return results
}

// Legacy root attribute handling
func flattenCloudWatchMetricActions(actions []awstypes.Action) []interface{} {
	results := make([]interface{}, 0)

	for _, action := range actions {
		if v := action.CloudwatchMetric; v != nil {
			results = append(results, flattenCloudWatchMetricAction(v)...)
		}
	}

	return results
}

func flattenCloudWatchMetricAction(apiObject *awstypes.CloudwatchMetricAction) []interface{} {
	if apiObject == nil {
		return nil
	}

	tfMap := make(map[string]interface{})

	if v := apiObject.MetricName; v != nil {
<<<<<<< HEAD
		tfMap["metric_name"] = aws.ToString(v)
=======
		tfMap[names.AttrMetricName] = aws.StringValue(v)
>>>>>>> 42ad9820
	}

	if v := apiObject.MetricNamespace; v != nil {
		tfMap["metric_namespace"] = aws.ToString(v)
	}

	if v := apiObject.MetricTimestamp; v != nil {
		tfMap["metric_timestamp"] = aws.ToString(v)
	}

	if v := apiObject.MetricUnit; v != nil {
		tfMap["metric_unit"] = aws.ToString(v)
	}

	if v := apiObject.MetricValue; v != nil {
		tfMap["metric_value"] = aws.ToString(v)
	}

	if v := apiObject.RoleArn; v != nil {
		tfMap[names.AttrRoleARN] = aws.ToString(v)
	}

	return []interface{}{tfMap}
}

// Legacy root attribute handling
func flattenDynamoDBActions(actions []awstypes.Action) []interface{} {
	results := make([]interface{}, 0)

	for _, action := range actions {
		if v := action.DynamoDB; v != nil {
			results = append(results, flattenDynamoDBAction(v)...)
		}
	}

	return results
}

func flattenDynamoDBAction(apiObject *awstypes.DynamoDBAction) []interface{} {
	if apiObject == nil {
		return nil
	}

	tfMap := make(map[string]interface{})

	if v := apiObject.HashKeyField; v != nil {
		tfMap["hash_key_field"] = aws.ToString(v)
	}

	tfMap["hash_key_type"] = apiObject.HashKeyType

	if v := apiObject.HashKeyValue; v != nil {
		tfMap["hash_key_value"] = aws.ToString(v)
	}

	if v := apiObject.PayloadField; v != nil {
		tfMap["payload_field"] = aws.ToString(v)
	}

	if v := apiObject.Operation; v != nil {
		tfMap["operation"] = aws.ToString(v)
	}

	if v := apiObject.RangeKeyField; v != nil {
		tfMap["range_key_field"] = aws.ToString(v)
	}

	tfMap["range_key_type"] = apiObject.RangeKeyType

	if v := apiObject.RangeKeyValue; v != nil {
		tfMap["range_key_value"] = aws.ToString(v)
	}

	if v := apiObject.RoleArn; v != nil {
		tfMap[names.AttrRoleARN] = aws.ToString(v)
	}

	if v := apiObject.TableName; v != nil {
		tfMap[names.AttrTableName] = aws.ToString(v)
	}

	return []interface{}{tfMap}
}

// Legacy root attribute handling
func flattenDynamoDBv2Actions(actions []awstypes.Action) []interface{} {
	results := make([]interface{}, 0)

	for _, action := range actions {
		if v := action.DynamoDBv2; v != nil {
			results = append(results, flattenDynamoDBv2Action(v)...)
		}
	}

	return results
}

func flattenDynamoDBv2Action(apiObject *awstypes.DynamoDBv2Action) []interface{} {
	if apiObject == nil {
		return nil
	}

	tfMap := make(map[string]interface{})

	if v := apiObject.PutItem; v != nil {
		tfMap["put_item"] = flattenPutItemInput(v)
	}

	if v := apiObject.RoleArn; v != nil {
		tfMap[names.AttrRoleARN] = aws.ToString(v)
	}

	return []interface{}{tfMap}
}

// Legacy root attribute handling
func flattenElasticsearchActions(actions []awstypes.Action) []interface{} {
	results := make([]interface{}, 0)

	for _, action := range actions {
		if v := action.Elasticsearch; v != nil {
			results = append(results, flattenElasticsearchAction(v)...)
		}
	}

	return results
}

func flattenElasticsearchAction(apiObject *awstypes.ElasticsearchAction) []interface{} {
	if apiObject == nil {
		return nil
	}

	tfMap := make(map[string]interface{})

	if v := apiObject.Endpoint; v != nil {
		tfMap[names.AttrEndpoint] = aws.ToString(v)
	}

	if v := apiObject.Id; v != nil {
		tfMap[names.AttrID] = aws.ToString(v)
	}

	if v := apiObject.Index; v != nil {
		tfMap["index"] = aws.ToString(v)
	}

	if v := apiObject.Type; v != nil {
		tfMap[names.AttrType] = aws.ToString(v)
	}

	if v := apiObject.RoleArn; v != nil {
		tfMap[names.AttrRoleARN] = aws.ToString(v)
	}

	return []interface{}{tfMap}
}

// Legacy root attribute handling
func flattenFirehoseActions(actions []awstypes.Action) []interface{} {
	results := make([]interface{}, 0)

	for _, action := range actions {
		if v := action.Firehose; v != nil {
			results = append(results, flattenFirehoseAction(v)...)
		}
	}

	return results
}

func flattenFirehoseAction(apiObject *awstypes.FirehoseAction) []interface{} {
	if apiObject == nil {
		return nil
	}

	tfMap := make(map[string]interface{})

	if v := apiObject.BatchMode; v != nil {
		tfMap["batch_mode"] = aws.ToBool(v)
	}

	if v := apiObject.DeliveryStreamName; v != nil {
		tfMap["delivery_stream_name"] = aws.ToString(v)
	}

	if v := apiObject.RoleArn; v != nil {
		tfMap[names.AttrRoleARN] = aws.ToString(v)
	}

	if v := apiObject.Separator; v != nil {
		tfMap["separator"] = aws.ToString(v)
	}

	return []interface{}{tfMap}
}

// Legacy root attribute handling
func flattenHTTPActions(actions []awstypes.Action) []interface{} {
	results := make([]interface{}, 0)

	for _, action := range actions {
		if v := action.Http; v != nil {
			results = append(results, flattenHTTPAction(v)...)
		}
	}

	return results
}

func flattenHTTPAction(apiObject *awstypes.HttpAction) []interface{} {
	if apiObject == nil {
		return nil
	}

	tfMap := make(map[string]interface{})

	if v := apiObject.Url; v != nil {
		tfMap[names.AttrURL] = aws.ToString(v)
	}

	if v := apiObject.ConfirmationUrl; v != nil {
		tfMap["confirmation_url"] = aws.ToString(v)
	}

	if v := apiObject.Headers; v != nil {
		headers := []map[string]string{}

		for _, h := range v {
			m := map[string]string{
				names.AttrKey:   aws.ToString(h.Key),
				names.AttrValue: aws.ToString(h.Value),
			}
			headers = append(headers, m)
		}
		tfMap["http_header"] = headers
	}

	return []interface{}{tfMap}
}

// Legacy root attribute handling
func flattenAnalyticsActions(actions []awstypes.Action) []interface{} {
	results := make([]interface{}, 0)

	for _, action := range actions {
		if v := action.IotAnalytics; v != nil {
			results = append(results, flattenAnalyticsAction(v)...)
		}
	}

	return results
}

func flattenAnalyticsAction(apiObject *awstypes.IotAnalyticsAction) []interface{} {
	if apiObject == nil {
		return nil
	}

	tfMap := make(map[string]interface{})

	if v := apiObject.BatchMode; v != nil {
		tfMap["batch_mode"] = aws.ToBool(v)
	}

	if v := apiObject.ChannelName; v != nil {
		tfMap["channel_name"] = aws.ToString(v)
	}

	if v := apiObject.RoleArn; v != nil {
		tfMap[names.AttrRoleARN] = aws.ToString(v)
	}

	return []interface{}{tfMap}
}

// Legacy root attribute handling
func flattenEventsActions(actions []awstypes.Action) []interface{} {
	results := make([]interface{}, 0)

	for _, action := range actions {
		if v := action.IotEvents; v != nil {
			results = append(results, flattenEventsAction(v)...)
		}
	}

	return results
}

func flattenEventsAction(apiObject *awstypes.IotEventsAction) []interface{} {
	if apiObject == nil {
		return nil
	}

	tfMap := make(map[string]interface{})

	if v := apiObject.BatchMode; v != nil {
		tfMap["batch_mode"] = aws.ToBool(v)
	}

	if v := apiObject.InputName; v != nil {
		tfMap["input_name"] = aws.ToString(v)
	}

	if v := apiObject.MessageId; v != nil {
		tfMap["message_id"] = aws.ToString(v)
	}

	if v := apiObject.RoleArn; v != nil {
		tfMap[names.AttrRoleARN] = aws.ToString(v)
	}

	return []interface{}{tfMap}
}

// Legacy root attribute handling
func flattenKafkaActions(actions []awstypes.Action) []interface{} {
	results := make([]interface{}, 0)

	for _, action := range actions {
		if v := action.Kafka; v != nil {
			results = append(results, flattenKafkaAction(v)...)
		}
	}

	return results
}

func flattenKafkaAction(apiObject *awstypes.KafkaAction) []interface{} {
	if apiObject == nil {
		return nil
	}

	tfMap := make(map[string]interface{})

	if v := apiObject.ClientProperties; v != nil {
		tfMap["client_properties"] = aws.StringMap(v)
	}

	if v := apiObject.DestinationArn; v != nil {
		tfMap[names.AttrDestinationARN] = aws.ToString(v)
	}

	if v := apiObject.Headers; v != nil {
		tfMap["header"] = flattenKafkaHeaders(v)
	}

	if v := apiObject.Key; v != nil {
		tfMap[names.AttrKey] = aws.ToString(v)
	}

	if v := apiObject.Partition; v != nil {
		tfMap["partition"] = aws.ToString(v)
	}

	if v := apiObject.Topic; v != nil {
		tfMap["topic"] = aws.ToString(v)
	}

	return []interface{}{tfMap}
}

func flattenKafkaHeaders(apiObjects []awstypes.KafkaActionHeader) []interface{} {
	results := make([]interface{}, 0)

	for _, apiObject := range apiObjects {
		tfMap := make(map[string]interface{})

		if v := apiObject.Key; v != nil {
			tfMap[names.AttrKey] = aws.ToString(v)
		}

		if v := apiObject.Value; v != nil {
			tfMap[names.AttrValue] = aws.ToString(v)
		}
		results = append(results, tfMap)
	}

	return results
}

// Legacy root attribute handling
func flattenKinesisActions(actions []awstypes.Action) []interface{} {
	results := make([]interface{}, 0)

	for _, action := range actions {
		if v := action.Kinesis; v != nil {
			results = append(results, flattenKinesisAction(v)...)
		}
	}

	return results
}

func flattenKinesisAction(apiObject *awstypes.KinesisAction) []interface{} {
	if apiObject == nil {
		return nil
	}

	tfMap := make(map[string]interface{})

	if v := apiObject.PartitionKey; v != nil {
		tfMap["partition_key"] = aws.ToString(v)
	}

	if v := apiObject.RoleArn; v != nil {
		tfMap[names.AttrRoleARN] = aws.ToString(v)
	}

	if v := apiObject.StreamName; v != nil {
		tfMap["stream_name"] = aws.ToString(v)
	}

	return []interface{}{tfMap}
}

// Legacy root attribute handling
func flattenLambdaActions(actions []awstypes.Action) []interface{} {
	results := make([]interface{}, 0)

	for _, action := range actions {
		if v := action.Lambda; v != nil {
			results = append(results, flattenLambdaAction(v)...)
		}
	}

	return results
}

func flattenLambdaAction(apiObject *awstypes.LambdaAction) []interface{} {
	if apiObject == nil {
		return nil
	}

	tfMap := make(map[string]interface{})

	if v := apiObject.FunctionArn; v != nil {
		tfMap["function_arn"] = aws.ToString(v)
	}

	return []interface{}{tfMap}
}

func flattenPutItemInput(apiObject *awstypes.PutItemInput) []interface{} {
	if apiObject == nil {
		return nil
	}

	tfMap := make(map[string]interface{})

	if v := apiObject.TableName; v != nil {
		tfMap[names.AttrTableName] = aws.ToString(v)
	}

	return []interface{}{tfMap}
}

// Legacy root attribute handling
func flattenRepublishActions(actions []awstypes.Action) []interface{} {
	results := make([]interface{}, 0)

	for _, action := range actions {
		if v := action.Republish; v != nil {
			results = append(results, flattenRepublishAction(v)...)
		}
	}

	return results
}

func flattenRepublishAction(apiObject *awstypes.RepublishAction) []interface{} {
	if apiObject == nil {
		return nil
	}

	tfMap := make(map[string]interface{})

	if v := apiObject.Qos; v != nil {
		tfMap["qos"] = aws.ToInt32(v)
	}

	if v := apiObject.RoleArn; v != nil {
		tfMap[names.AttrRoleARN] = aws.ToString(v)
	}

	if v := apiObject.Topic; v != nil {
		tfMap["topic"] = aws.ToString(v)
	}

	return []interface{}{tfMap}
}

// Legacy root attribute handling
func flattenS3Actions(actions []awstypes.Action) []interface{} {
	results := make([]interface{}, 0)

	for _, action := range actions {
		if v := action.S3; v != nil {
			results = append(results, flattenS3Action(v)...)
		}
	}

	return results
}

func flattenS3Action(apiObject *awstypes.S3Action) []interface{} {
	if apiObject == nil {
		return nil
	}

	tfMap := make(map[string]interface{})

	if v := apiObject.BucketName; v != nil {
		tfMap[names.AttrBucketName] = aws.ToString(v)
	}

	tfMap["canned_acl"] = apiObject.CannedAcl

	if v := apiObject.Key; v != nil {
		tfMap[names.AttrKey] = aws.ToString(v)
	}

	if v := apiObject.RoleArn; v != nil {
		tfMap[names.AttrRoleARN] = aws.ToString(v)
	}

	return []interface{}{tfMap}
}

// Legacy root attribute handling
func flattenSNSActions(actions []awstypes.Action) []interface{} {
	results := make([]interface{}, 0)

	for _, action := range actions {
		if v := action.Sns; v != nil {
			results = append(results, flattenSNSAction(v)...)
		}
	}

	return results
}

func flattenSNSAction(apiObject *awstypes.SnsAction) []interface{} {
	if apiObject == nil {
		return nil
	}

	tfMap := make(map[string]interface{})

	tfMap["message_format"] = apiObject.MessageFormat

	if v := apiObject.RoleArn; v != nil {
		tfMap[names.AttrRoleARN] = aws.ToString(v)
	}

	if v := apiObject.TargetArn; v != nil {
		tfMap["target_arn"] = aws.ToString(v)
	}

	return []interface{}{tfMap}
}

// Legacy root attribute handling
func flattenSQSActions(actions []awstypes.Action) []interface{} {
	results := make([]interface{}, 0)

	for _, action := range actions {
		if v := action.Sqs; v != nil {
			results = append(results, flattenSQSAction(v)...)
		}
	}

	return results
}

func flattenSQSAction(apiObject *awstypes.SqsAction) []interface{} {
	if apiObject == nil {
		return nil
	}

	tfMap := make(map[string]interface{})

	if v := apiObject.QueueUrl; v != nil {
		tfMap["queue_url"] = aws.ToString(v)
	}

	if v := apiObject.RoleArn; v != nil {
		tfMap[names.AttrRoleARN] = aws.ToString(v)
	}

	if v := apiObject.UseBase64; v != nil {
		tfMap["use_base64"] = aws.ToBool(v)
	}

	return []interface{}{tfMap}
}

// Legacy root attribute handling
func flattenStepFunctionsActions(actions []awstypes.Action) []interface{} {
	results := make([]interface{}, 0)

	for _, action := range actions {
		if v := action.StepFunctions; v != nil {
			results = append(results, flattenStepFunctionsAction(v)...)
		}
	}

	return results
}

func flattenStepFunctionsAction(apiObject *awstypes.StepFunctionsAction) []interface{} {
	if apiObject == nil {
		return nil
	}

	tfMap := make(map[string]interface{})

	if v := apiObject.ExecutionNamePrefix; v != nil {
		tfMap["execution_name_prefix"] = aws.ToString(v)
	}

	if v := apiObject.StateMachineName; v != nil {
		tfMap["state_machine_name"] = aws.ToString(v)
	}

	if v := apiObject.RoleArn; v != nil {
		tfMap[names.AttrRoleARN] = aws.ToString(v)
	}

	return []interface{}{tfMap}
}

// Legacy root attribute handling
func flattenTimestreamActions(actions []awstypes.Action) []interface{} {
	results := make([]interface{}, 0)

	for _, action := range actions {
		if v := action.Timestream; v != nil {
			results = append(results, flattenTimestreamAction(v)...)
		}
	}

	return results
}

func flattenTimestreamAction(apiObject *awstypes.TimestreamAction) []interface{} {
	if apiObject == nil {
		return nil
	}

	tfMap := make(map[string]interface{})

	if v := apiObject.DatabaseName; v != nil {
		tfMap[names.AttrDatabaseName] = aws.ToString(v)
	}

	if v := apiObject.Dimensions; v != nil {
		tfMap["dimension"] = flattenTimestreamDimensions(v)
	}

	if v := apiObject.RoleArn; v != nil {
		tfMap[names.AttrRoleARN] = aws.ToString(v)
	}

	if v := apiObject.TableName; v != nil {
		tfMap[names.AttrTableName] = aws.ToString(v)
	}

	if v := apiObject.Timestamp; v != nil {
		tfMap["timestamp"] = flattenTimestreamTimestamp(v)
	}

	return []interface{}{tfMap}
}

func flattenTimestreamDimensions(apiObjects []awstypes.TimestreamDimension) *schema.Set {
	if apiObjects == nil {
		return nil
	}

	tfSet := schema.NewSet(schema.HashResource(timestreamDimensionResource), []interface{}{})

	for _, apiObject := range apiObjects {
		tfMap := make(map[string]interface{})

		if v := apiObject.Name; v != nil {
			tfMap[names.AttrName] = aws.ToString(v)
		}

		if v := apiObject.Value; v != nil {
			tfMap[names.AttrValue] = aws.ToString(v)
		}

		tfSet.Add(tfMap)
	}

	return tfSet
}

func flattenTimestreamTimestamp(apiObject *awstypes.TimestreamTimestamp) []interface{} {
	if apiObject == nil {
		return nil
	}

	tfMap := make(map[string]interface{})

	if v := apiObject.Unit; v != nil {
		tfMap[names.AttrUnit] = aws.ToString(v)
	}

	if v := apiObject.Value; v != nil {
		tfMap[names.AttrValue] = aws.ToString(v)
	}

	return []interface{}{tfMap}
}

func flattenErrorAction(errorAction *awstypes.Action) []map[string]interface{} {
	results := make([]map[string]interface{}, 0)

	if errorAction == nil {
		return nil
	}

	input := []awstypes.Action{*errorAction}
	if errorAction.CloudwatchAlarm != nil {
		results = append(results, map[string]interface{}{"cloudwatch_alarm": flattenCloudWatchAlarmActions(input)})
		return results
	}
	if errorAction.CloudwatchLogs != nil {
		results = append(results, map[string]interface{}{"cloudwatch_logs": flattenCloudWatchLogsActions(input)})
		return results
	}
	if errorAction.CloudwatchMetric != nil {
		results = append(results, map[string]interface{}{"cloudwatch_metric": flattenCloudWatchMetricActions(input)})
		return results
	}
	if errorAction.DynamoDB != nil {
		results = append(results, map[string]interface{}{"dynamodb": flattenDynamoDBActions(input)})
		return results
	}
	if errorAction.DynamoDBv2 != nil {
		results = append(results, map[string]interface{}{"dynamodbv2": flattenDynamoDBv2Actions(input)})
		return results
	}
	if errorAction.Elasticsearch != nil {
		results = append(results, map[string]interface{}{"elasticsearch": flattenElasticsearchActions(input)})
		return results
	}
	if errorAction.Firehose != nil {
		results = append(results, map[string]interface{}{"firehose": flattenFirehoseActions(input)})
		return results
	}
	if errorAction.Http != nil {
		results = append(results, map[string]interface{}{"http": flattenHTTPActions(input)})
		return results
	}
	if errorAction.IotAnalytics != nil {
		results = append(results, map[string]interface{}{"iot_analytics": flattenAnalyticsActions(input)})
		return results
	}
	if errorAction.IotEvents != nil {
		results = append(results, map[string]interface{}{"iot_events": flattenEventsActions(input)})
		return results
	}
	if errorAction.Kafka != nil {
		results = append(results, map[string]interface{}{"kafka": flattenKafkaActions(input)})
		return results
	}
	if errorAction.Kinesis != nil {
		results = append(results, map[string]interface{}{"kinesis": flattenKinesisActions(input)})
		return results
	}
	if errorAction.Lambda != nil {
		results = append(results, map[string]interface{}{"lambda": flattenLambdaActions(input)})
		return results
	}
	if errorAction.Republish != nil {
		results = append(results, map[string]interface{}{"republish": flattenRepublishActions(input)})
		return results
	}
	if errorAction.S3 != nil {
		results = append(results, map[string]interface{}{"s3": flattenS3Actions(input)})
		return results
	}
	if errorAction.Sns != nil {
		results = append(results, map[string]interface{}{"sns": flattenSNSActions(input)})
		return results
	}
	if errorAction.Sqs != nil {
		results = append(results, map[string]interface{}{"sqs": flattenSQSActions(input)})
		return results
	}
	if errorAction.StepFunctions != nil {
		results = append(results, map[string]interface{}{"step_functions": flattenStepFunctionsActions(input)})
		return results
	}
	if errorAction.Timestream != nil {
		results = append(results, map[string]interface{}{"timestream": flattenTimestreamActions(input)})
		return results
	}

	return results
}<|MERGE_RESOLUTION|>--- conflicted
+++ resolved
@@ -2572,11 +2572,7 @@
 	tfMap := make(map[string]interface{})
 
 	if v := apiObject.MetricName; v != nil {
-<<<<<<< HEAD
-		tfMap["metric_name"] = aws.ToString(v)
-=======
-		tfMap[names.AttrMetricName] = aws.StringValue(v)
->>>>>>> 42ad9820
+		tfMap[names.AttrMetricName] = aws.ToString(v)
 	}
 
 	if v := apiObject.MetricNamespace; v != nil {
