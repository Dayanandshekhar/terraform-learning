// Copyright (c) HashiCorp, Inc.
// SPDX-License-Identifier: MPL-2.0

package iot

import (
	"context"
	"log"

	"github.com/YakDriver/regexache"
	"github.com/aws/aws-sdk-go-v2/aws"
	"github.com/aws/aws-sdk-go-v2/service/iot"
	awstypes "github.com/aws/aws-sdk-go-v2/service/iot/types"
	"github.com/hashicorp/terraform-plugin-sdk/v2/diag"
	"github.com/hashicorp/terraform-plugin-sdk/v2/helper/retry"
	"github.com/hashicorp/terraform-plugin-sdk/v2/helper/schema"
	"github.com/hashicorp/terraform-plugin-sdk/v2/helper/validation"
	"github.com/hashicorp/terraform-provider-aws/internal/conns"
	"github.com/hashicorp/terraform-provider-aws/internal/enum"
	"github.com/hashicorp/terraform-provider-aws/internal/errs"
	"github.com/hashicorp/terraform-provider-aws/internal/errs/sdkdiag"
	tftags "github.com/hashicorp/terraform-provider-aws/internal/tags"
	"github.com/hashicorp/terraform-provider-aws/internal/tfresource"
	"github.com/hashicorp/terraform-provider-aws/internal/verify"
	"github.com/hashicorp/terraform-provider-aws/names"
)

const (
	provisioningHookPayloadVersion2020_04_01 = "2020-04-01"
)

func provisioningHookPayloadVersion_Values() []string {
	return []string{
		provisioningHookPayloadVersion2020_04_01,
	}
}

// @SDKResource("aws_iot_provisioning_template", name="Provisioning Template")
// @Tags(identifierAttribute="arn")
func ResourceProvisioningTemplate() *schema.Resource {
	return &schema.Resource{
		CreateWithoutTimeout: resourceProvisioningTemplateCreate,
		ReadWithoutTimeout:   resourceProvisioningTemplateRead,
		UpdateWithoutTimeout: resourceProvisioningTemplateUpdate,
		DeleteWithoutTimeout: resourceProvisioningTemplateDelete,

		Importer: &schema.ResourceImporter{
			StateContext: schema.ImportStatePassthroughContext,
		},

		Schema: map[string]*schema.Schema{
			names.AttrARN: {
				Type:     schema.TypeString,
				Computed: true,
			},
			"default_version_id": {
				Type:     schema.TypeInt,
				Computed: true,
			},
			names.AttrDescription: {
				Type:         schema.TypeString,
				Optional:     true,
				ValidateFunc: validation.StringLenBetween(0, 500),
			},
			names.AttrEnabled: {
				Type:     schema.TypeBool,
				Optional: true,
				Default:  false,
			},
			names.AttrName: {
				Type:     schema.TypeString,
				Required: true,
				ForceNew: true,
				ValidateFunc: validation.All(
					validation.StringLenBetween(1, 36),
					validation.StringMatch(regexache.MustCompile(`^[0-9A-Za-z_-]+$`), "must contain only alphanumeric characters and/or the following: _-"),
				),
			},
			"pre_provisioning_hook": {
				Type:     schema.TypeList,
				Optional: true,
				MaxItems: 1,
				Elem: &schema.Resource{
					Schema: map[string]*schema.Schema{
						"payload_version": {
							Type:         schema.TypeString,
							Optional:     true,
							Default:      provisioningHookPayloadVersion2020_04_01,
							ValidateFunc: validation.StringInSlice(provisioningHookPayloadVersion_Values(), false),
						},
						"target_arn": {
							Type:         schema.TypeString,
							Required:     true,
							ValidateFunc: verify.ValidARN,
						},
					},
				},
			},
			"provisioning_role_arn": {
				Type:         schema.TypeString,
				Required:     true,
				ValidateFunc: verify.ValidARN,
			},
			names.AttrTags:    tftags.TagsSchema(),
			names.AttrTagsAll: tftags.TagsSchemaComputed(),
			"template_body": {
				Type:     schema.TypeString,
				Required: true,
				ValidateFunc: validation.All(
					validation.StringIsJSON,
					validation.StringLenBetween(0, 10240),
				),
			},
<<<<<<< HEAD
			"type": {
				Type:             schema.TypeString,
				Optional:         true,
				Computed:         true,
				ForceNew:         true,
				ValidateDiagFunc: enum.Validate[awstypes.TemplateType](),
=======
			names.AttrType: {
				Type:         schema.TypeString,
				Optional:     true,
				Computed:     true,
				ForceNew:     true,
				ValidateFunc: validation.StringInSlice(iot.TemplateType_Values(), false),
>>>>>>> 034aabf1
			},
		},

		CustomizeDiff: verify.SetTagsDiff,
	}
}

func resourceProvisioningTemplateCreate(ctx context.Context, d *schema.ResourceData, meta interface{}) diag.Diagnostics {
	var diags diag.Diagnostics

	conn := meta.(*conns.AWSClient).IoTClient(ctx)

	name := d.Get(names.AttrName).(string)
	input := &iot.CreateProvisioningTemplateInput{
		Enabled:      aws.Bool(d.Get(names.AttrEnabled).(bool)),
		Tags:         getTagsIn(ctx),
		TemplateName: aws.String(name),
	}

	if v, ok := d.GetOk(names.AttrDescription); ok {
		input.Description = aws.String(v.(string))
	}

	if v, ok := d.GetOk("pre_provisioning_hook"); ok && len(v.([]interface{})) > 0 && v.([]interface{})[0] != nil {
		input.PreProvisioningHook = expandProvisioningHook(v.([]interface{})[0].(map[string]interface{}))
	}

	if v, ok := d.GetOk("provisioning_role_arn"); ok {
		input.ProvisioningRoleArn = aws.String(v.(string))
	}

	if v, ok := d.GetOk("template_body"); ok {
		input.TemplateBody = aws.String(v.(string))
	}

<<<<<<< HEAD
	if v, ok := d.Get("type").(awstypes.TemplateType); ok && v != "" {
		input.Type = v
=======
	if v, ok := d.Get(names.AttrType).(string); ok && v != "" {
		input.Type = aws.String(v)
>>>>>>> 034aabf1
	}

	outputRaw, err := tfresource.RetryWhenIsA[*awstypes.InvalidRequestException](ctx, propagationTimeout,
		func() (interface{}, error) {
			return conn.CreateProvisioningTemplate(ctx, input)
		})

	if err != nil {
		return sdkdiag.AppendErrorf(diags, "creating IoT Provisioning Template (%s): %s", name, err)
	}

	d.SetId(aws.ToString(outputRaw.(*iot.CreateProvisioningTemplateOutput).TemplateName))

	return append(diags, resourceProvisioningTemplateRead(ctx, d, meta)...)
}

func resourceProvisioningTemplateRead(ctx context.Context, d *schema.ResourceData, meta interface{}) diag.Diagnostics {
	var diags diag.Diagnostics

	conn := meta.(*conns.AWSClient).IoTClient(ctx)

	output, err := findProvisioningTemplateByName(ctx, conn, d.Id())

	if !d.IsNewResource() && tfresource.NotFound(err) {
		log.Printf("[WARN] IoT Provisioning Template %s not found, removing from state", d.Id())
		d.SetId("")
		return diags
	}

	if err != nil {
		return sdkdiag.AppendErrorf(diags, "reading IoT Provisioning Template (%s): %s", d.Id(), err)
	}

	d.Set(names.AttrARN, output.TemplateArn)
	d.Set("default_version_id", output.DefaultVersionId)
	d.Set(names.AttrDescription, output.Description)
	d.Set(names.AttrEnabled, output.Enabled)
	d.Set(names.AttrName, output.TemplateName)
	if output.PreProvisioningHook != nil {
		if err := d.Set("pre_provisioning_hook", []interface{}{flattenProvisioningHook(output.PreProvisioningHook)}); err != nil {
			return sdkdiag.AppendErrorf(diags, "setting pre_provisioning_hook: %s", err)
		}
	} else {
		d.Set("pre_provisioning_hook", nil)
	}
	d.Set("provisioning_role_arn", output.ProvisioningRoleArn)
	d.Set("template_body", output.TemplateBody)
	d.Set(names.AttrType, output.Type)

	return diags
}

func resourceProvisioningTemplateUpdate(ctx context.Context, d *schema.ResourceData, meta interface{}) diag.Diagnostics {
	var diags diag.Diagnostics

	conn := meta.(*conns.AWSClient).IoTClient(ctx)

	if d.HasChange("template_body") {
		input := &iot.CreateProvisioningTemplateVersionInput{
			SetAsDefault: true,
			TemplateBody: aws.String(d.Get("template_body").(string)),
			TemplateName: aws.String(d.Id()),
		}

		log.Printf("[DEBUG] Creating IoT Provisioning Template version: %s", d.Id())
		_, err := conn.CreateProvisioningTemplateVersion(ctx, input)

		if err != nil {
			return sdkdiag.AppendErrorf(diags, "creating IoT Provisioning Template (%s) version: %s", d.Id(), err)
		}
	}

	if d.HasChanges(names.AttrDescription, names.AttrEnabled, "provisioning_role_arn") {
		input := &iot.UpdateProvisioningTemplateInput{
			Description:         aws.String(d.Get(names.AttrDescription).(string)),
			Enabled:             aws.Bool(d.Get(names.AttrEnabled).(bool)),
			ProvisioningRoleArn: aws.String(d.Get("provisioning_role_arn").(string)),
			TemplateName:        aws.String(d.Id()),
		}

		log.Printf("[DEBUG] Updating IoT Provisioning Template: %s", d.Id())
		_, err := tfresource.RetryWhenIsA[*awstypes.InvalidRequestException](ctx, propagationTimeout,
			func() (interface{}, error) {
				return conn.UpdateProvisioningTemplate(ctx, input)
			})

		if err != nil {
			return sdkdiag.AppendErrorf(diags, "updating IoT Provisioning Template (%s): %s", d.Id(), err)
		}
	}

	return append(diags, resourceProvisioningTemplateRead(ctx, d, meta)...)
}

func resourceProvisioningTemplateDelete(ctx context.Context, d *schema.ResourceData, meta interface{}) diag.Diagnostics {
	var diags diag.Diagnostics

	conn := meta.(*conns.AWSClient).IoTClient(ctx)

	log.Printf("[INFO] Deleting IoT Provisioning Template: %s", d.Id())
	_, err := conn.DeleteProvisioningTemplate(ctx, &iot.DeleteProvisioningTemplateInput{
		TemplateName: aws.String(d.Id()),
	})

	if errs.IsA[*awstypes.ResourceNotFoundException](err) {
		return diags
	}

	if err != nil {
		return sdkdiag.AppendErrorf(diags, "deleting IoT Provisioning Template (%s): %s", d.Id(), err)
	}

	return diags
}

func flattenProvisioningHook(apiObject *awstypes.ProvisioningHook) map[string]interface{} {
	if apiObject == nil {
		return nil
	}

	tfMap := map[string]interface{}{}

	if v := apiObject.PayloadVersion; v != nil {
		tfMap["payload_version"] = aws.ToString(v)
	}

	if v := apiObject.TargetArn; v != nil {
		tfMap["target_arn"] = aws.ToString(v)
	}

	return tfMap
}

func expandProvisioningHook(tfMap map[string]interface{}) *awstypes.ProvisioningHook {
	if tfMap == nil {
		return nil
	}

	apiObject := &awstypes.ProvisioningHook{}

	if v, ok := tfMap["payload_version"].(string); ok && v != "" {
		apiObject.PayloadVersion = aws.String(v)
	}

	if v, ok := tfMap["target_arn"].(string); ok && v != "" {
		apiObject.TargetArn = aws.String(v)
	}

	return apiObject
}

func findProvisioningTemplateByName(ctx context.Context, conn *iot.Client, name string) (*iot.DescribeProvisioningTemplateOutput, error) {
	input := &iot.DescribeProvisioningTemplateInput{
		TemplateName: aws.String(name),
	}

	output, err := conn.DescribeProvisioningTemplate(ctx, input)

	if errs.IsA[*awstypes.ResourceNotFoundException](err) {
		return nil, &retry.NotFoundError{
			LastError:   err,
			LastRequest: input,
		}
	}

	if err != nil {
		return nil, err
	}

	if output == nil {
		return nil, tfresource.NewEmptyResultError(input)
	}

	return output, nil
}<|MERGE_RESOLUTION|>--- conflicted
+++ resolved
@@ -111,21 +111,12 @@
 					validation.StringLenBetween(0, 10240),
 				),
 			},
-<<<<<<< HEAD
-			"type": {
+			names.AttrType: {
 				Type:             schema.TypeString,
 				Optional:         true,
 				Computed:         true,
 				ForceNew:         true,
 				ValidateDiagFunc: enum.Validate[awstypes.TemplateType](),
-=======
-			names.AttrType: {
-				Type:         schema.TypeString,
-				Optional:     true,
-				Computed:     true,
-				ForceNew:     true,
-				ValidateFunc: validation.StringInSlice(iot.TemplateType_Values(), false),
->>>>>>> 034aabf1
 			},
 		},
 
@@ -161,13 +152,8 @@
 		input.TemplateBody = aws.String(v.(string))
 	}
 
-<<<<<<< HEAD
-	if v, ok := d.Get("type").(awstypes.TemplateType); ok && v != "" {
+	if v, ok := d.Get(names.AttrType).(awstypes.TemplateType); ok && v != "" {
 		input.Type = v
-=======
-	if v, ok := d.Get(names.AttrType).(string); ok && v != "" {
-		input.Type = aws.String(v)
->>>>>>> 034aabf1
 	}
 
 	outputRaw, err := tfresource.RetryWhenIsA[*awstypes.InvalidRequestException](ctx, propagationTimeout,
