--- conflicted
+++ resolved
@@ -74,11 +74,7 @@
 				Config: testAccRoleAliasConfig_update5(alias, alias2),
 				Check: resource.ComposeTestCheckFunc(
 					testAccCheckRoleAliasExists(ctx, resourceName2),
-<<<<<<< HEAD
-					acctest.MatchResourceAttrGlobalARN(resourceName2, "role_arn", "iam", regexache.MustCompile("role/"+alias+"/bogus")),
-=======
-					acctest.MatchResourceAttrGlobalARN(resourceName2, names.AttrRoleARN, "iam", regexache.MustCompile("role/rolebogus")),
->>>>>>> 034aabf1
+					acctest.MatchResourceAttrGlobalARN(resourceName2, names.AttrRoleARN, "iam", regexache.MustCompile("role/"+alias+"/bogus")),
 				),
 			},
 			{
@@ -121,13 +117,8 @@
 			return fmt.Errorf("No ID is set")
 		}
 
-<<<<<<< HEAD
 		conn := acctest.Provider.Meta().(*conns.AWSClient).IoTClient(ctx)
-		role_arn := rs.Primary.Attributes["role_arn"]
-=======
-		conn := acctest.Provider.Meta().(*conns.AWSClient).IoTConn(ctx)
 		role_arn := rs.Primary.Attributes[names.AttrRoleARN]
->>>>>>> 034aabf1
 
 		roleAliasDescription, err := tfiot.GetRoleAliasDescription(ctx, conn, rs.Primary.ID)
 
