package connect

import (
	"context"
	"time"

	"github.com/aws/aws-sdk-go/service/connect"
	"github.com/hashicorp/terraform-plugin-sdk/v2/helper/resource"
)

const (
	// ConnectInstanceCreateTimeout Timeout for connect instance creation
	connectInstanceCreatedTimeout = 5 * time.Minute
	connectInstanceDeletedTimeout = 5 * time.Minute

	connectContactFlowCreateTimeout = 5 * time.Minute
	connectContactFlowUpdateTimeout = 5 * time.Minute

<<<<<<< HEAD
	connectHoursOfOperationCreatedTimeout = 5 * time.Minute
	connectHoursOfOperationDeletedTimeout = 5 * time.Minute
=======
	connectBotAssociationCreateTimeout = 5 * time.Minute
>>>>>>> 44596d93
)

func waitInstanceCreated(ctx context.Context, conn *connect.Connect, instanceId string) (*connect.DescribeInstanceOutput, error) {
	stateConf := &resource.StateChangeConf{
		Pending: []string{connect.InstanceStatusCreationInProgress},
		Target:  []string{connect.InstanceStatusActive},
		Refresh: statusInstance(ctx, conn, instanceId),
		Timeout: connectInstanceCreatedTimeout,
	}

	outputRaw, err := stateConf.WaitForState()

	if v, ok := outputRaw.(*connect.DescribeInstanceOutput); ok {
		return v, err
	}

	return nil, err
}

// We don't have a PENDING_DELETION or DELETED for the Connect instance.
// If the Connect Instance has an associated EXISTING DIRECTORY, removing the connect instance
// will cause an error because it is still has authorized applications.
func waitInstanceDeleted(ctx context.Context, conn *connect.Connect, instanceId string) (*connect.DescribeInstanceOutput, error) {
	stateConf := &resource.StateChangeConf{
		Pending: []string{connect.InstanceStatusActive},
		Target:  []string{InstanceStatusStatusNotFound},
		Refresh: statusInstance(ctx, conn, instanceId),
		Timeout: connectInstanceDeletedTimeout,
	}

	outputRaw, err := stateConf.WaitForState()

	if v, ok := outputRaw.(*connect.DescribeInstanceOutput); ok {
		return v, err
	}

	return nil, err
}<|MERGE_RESOLUTION|>--- conflicted
+++ resolved
@@ -16,12 +16,10 @@
 	connectContactFlowCreateTimeout = 5 * time.Minute
 	connectContactFlowUpdateTimeout = 5 * time.Minute
 
-<<<<<<< HEAD
+	connectBotAssociationCreateTimeout = 5 * time.Minute
+
 	connectHoursOfOperationCreatedTimeout = 5 * time.Minute
 	connectHoursOfOperationDeletedTimeout = 5 * time.Minute
-=======
-	connectBotAssociationCreateTimeout = 5 * time.Minute
->>>>>>> 44596d93
 )
 
 func waitInstanceCreated(ctx context.Context, conn *connect.Connect, instanceId string) (*connect.DescribeInstanceOutput, error) {
