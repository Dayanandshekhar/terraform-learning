// Copyright (c) HashiCorp, Inc.
// SPDX-License-Identifier: MPL-2.0

package s3_test

import (
	"context"
	"fmt"
	"testing"

<<<<<<< HEAD
	"github.com/YakDriver/regexache"
	"github.com/aws/aws-sdk-go/aws"
	"github.com/aws/aws-sdk-go/service/s3"
	"github.com/hashicorp/aws-sdk-go-base/v2/awsv1shim/v2/tfawserr"
=======
	"github.com/aws/aws-sdk-go-v2/service/s3/types"
>>>>>>> 62e1571f
	"github.com/hashicorp/terraform-plugin-sdk/v2/helper/schema"
	sdkacctest "github.com/hashicorp/terraform-plugin-testing/helper/acctest"
	"github.com/hashicorp/terraform-plugin-testing/helper/resource"
	"github.com/hashicorp/terraform-plugin-testing/terraform"
	"github.com/hashicorp/terraform-provider-aws/internal/acctest"
	"github.com/hashicorp/terraform-provider-aws/internal/conns"
	tfs3 "github.com/hashicorp/terraform-provider-aws/internal/service/s3"
	"github.com/hashicorp/terraform-provider-aws/internal/tfresource"
	"github.com/hashicorp/terraform-provider-aws/names"
)

func TestAccS3BucketReplicationConfiguration_basic(t *testing.T) {
	ctx := acctest.Context(t)
	iamRoleResourceName := "aws_iam_role.test"
	dstBucketResourceName := "aws_s3_bucket.destination"
	kmsKeyResourceName := "aws_kms_key.test"
	resourceName := "aws_s3_bucket_replication_configuration.test"
	rName := sdkacctest.RandomWithPrefix(acctest.ResourcePrefix)

	var providers []*schema.Provider

	resource.ParallelTest(t, resource.TestCase{
		PreCheck: func() {
			acctest.PreCheck(ctx, t)
			acctest.PreCheckMultipleRegion(t, 2)
		},
		ErrorCheck:               acctest.ErrorCheck(t, names.S3EndpointID),
		ProtoV5ProviderFactories: acctest.ProtoV5FactoriesPlusProvidersAlternate(ctx, t, &providers),
		CheckDestroy:             acctest.CheckWithProviders(testAccCheckBucketReplicationConfigurationDestroyWithProvider(ctx), &providers),
		Steps: []resource.TestStep{
			{
				Config: testAccBucketReplicationConfigurationConfig_basic(rName, string(types.StorageClassStandard)),
				Check: resource.ComposeTestCheckFunc(
					testAccCheckBucketReplicationConfigurationExists(ctx, resourceName),
					resource.TestCheckResourceAttrPair(resourceName, "role", iamRoleResourceName, "arn"),
					resource.TestCheckResourceAttr(resourceName, "rule.#", "1"),
					resource.TestCheckTypeSetElemNestedAttrs(resourceName, "rule.*", map[string]string{
						"id":                          "foobar",
						"prefix":                      "foo",
						"status":                      string(types.ReplicationRuleStatusEnabled),
						"destination.#":               "1",
						"destination.0.storage_class": string(types.StorageClassStandard),
					}),
					resource.TestCheckTypeSetElemAttrPair(resourceName, "rule.*.destination.0.bucket", dstBucketResourceName, "arn"),
				),
			},
			{
				Config: testAccBucketReplicationConfigurationConfig_basic(rName, string(types.StorageClassGlacier)),
				Check: resource.ComposeTestCheckFunc(
					testAccCheckBucketReplicationConfigurationExists(ctx, resourceName),
					resource.TestCheckResourceAttrPair(resourceName, "role", iamRoleResourceName, "arn"),
					resource.TestCheckResourceAttr(resourceName, "rule.#", "1"),
					resource.TestCheckTypeSetElemNestedAttrs(resourceName, "rule.*", map[string]string{
						"id":                          "foobar",
						"prefix":                      "foo",
						"status":                      string(types.ReplicationRuleStatusEnabled),
						"destination.#":               "1",
						"destination.0.storage_class": string(types.StorageClassGlacier),
					}),
					resource.TestCheckTypeSetElemAttrPair(resourceName, "rule.*.destination.0.bucket", dstBucketResourceName, "arn"),
				),
			},
			{
				Config: testAccBucketReplicationConfigurationConfig_sseKMSEncryptedObjects(rName),
				Check: resource.ComposeTestCheckFunc(
					testAccCheckBucketReplicationConfigurationExists(ctx, resourceName),
					resource.TestCheckResourceAttrPair(resourceName, "role", iamRoleResourceName, "arn"),
					resource.TestCheckResourceAttr(resourceName, "rule.#", "1"),
					resource.TestCheckTypeSetElemNestedAttrs(resourceName, "rule.*", map[string]string{
						"id":            "foobar",
						"prefix":        "foo",
						"status":        string(types.ReplicationRuleStatusEnabled),
						"destination.#": "1",
						"destination.0.encryption_configuration.#":                       "1",
						"destination.0.storage_class":                                    string(types.StorageClassStandard),
						"source_selection_criteria.#":                                    "1",
						"source_selection_criteria.0.sse_kms_encrypted_objects.#":        "1",
						"source_selection_criteria.0.sse_kms_encrypted_objects.0.status": string(types.SseKmsEncryptedObjectsStatusEnabled),
					}),
					resource.TestCheckTypeSetElemAttrPair(resourceName, "rule.*.destination.0.bucket", dstBucketResourceName, "arn"),
					resource.TestCheckTypeSetElemAttrPair(resourceName, "rule.*.destination.0.encryption_configuration.0.replica_kms_key_id", kmsKeyResourceName, "arn"),
				),
			},
		},
	})
}

func TestAccS3BucketReplicationConfiguration_disappears(t *testing.T) {
	ctx := acctest.Context(t)
	resourceName := "aws_s3_bucket_replication_configuration.test"
	rName := sdkacctest.RandomWithPrefix(acctest.ResourcePrefix)

	resource.ParallelTest(t, resource.TestCase{
		PreCheck: func() {
			acctest.PreCheck(ctx, t)
		},
		ErrorCheck:               acctest.ErrorCheck(t, names.S3EndpointID),
		ProtoV5ProviderFactories: acctest.ProtoV5FactoriesAlternate(ctx, t),
		CheckDestroy:             nil,
		Steps: []resource.TestStep{
			{
				Config: testAccBucketReplicationConfigurationConfig_basic(rName, string(types.StorageClassStandard)),
				Check: resource.ComposeTestCheckFunc(
					testAccCheckBucketReplicationConfigurationExists(ctx, resourceName),
					acctest.CheckResourceDisappears(ctx, acctest.Provider, tfs3.ResourceBucketReplicationConfiguration(), resourceName),
				),
				ExpectNonEmptyPlan: true,
			},
		},
	})
}

func TestAccS3BucketReplicationConfiguration_multipleDestinationsEmptyFilter(t *testing.T) {
	ctx := acctest.Context(t)
	rName := sdkacctest.RandomWithPrefix(acctest.ResourcePrefix)
	resourceName := "aws_s3_bucket_replication_configuration.test"

	// record the initialized providers so that we can use them to check for the instances in each region
	var providers []*schema.Provider

	resource.ParallelTest(t, resource.TestCase{
		PreCheck: func() {
			acctest.PreCheck(ctx, t)
			acctest.PreCheckMultipleRegion(t, 2)
		},
		ErrorCheck:               acctest.ErrorCheck(t, names.S3EndpointID),
		ProtoV5ProviderFactories: acctest.ProtoV5FactoriesPlusProvidersAlternate(ctx, t, &providers),
		CheckDestroy:             acctest.CheckWithProviders(testAccCheckBucketReplicationConfigurationDestroyWithProvider(ctx), &providers),
		Steps: []resource.TestStep{
			{
				Config: testAccBucketReplicationConfigurationConfig_multipleDestinationsEmptyFilter(rName),
				Check: resource.ComposeTestCheckFunc(
					testAccCheckBucketReplicationConfigurationExists(ctx, resourceName),
					resource.TestCheckResourceAttr(resourceName, "rule.#", "3"),
					resource.TestCheckTypeSetElemNestedAttrs(resourceName, "rule.*", map[string]string{
						"id":                          "rule1",
						"priority":                    "1",
						"status":                      string(types.ReplicationRuleStatusEnabled),
						"filter.#":                    "1",
						"filter.0.prefix":             "",
						"destination.#":               "1",
						"destination.0.storage_class": string(types.StorageClassStandard),
					}),
					resource.TestCheckTypeSetElemNestedAttrs(resourceName, "rule.*", map[string]string{
						"id":                          "rule2",
						"priority":                    "2",
						"status":                      string(types.ReplicationRuleStatusEnabled),
						"filter.#":                    "1",
						"filter.0.prefix":             "",
						"destination.#":               "1",
						"destination.0.storage_class": string(types.StorageClassStandardIa),
					}),
					resource.TestCheckTypeSetElemNestedAttrs(resourceName, "rule.*", map[string]string{
						"id":                          "rule3",
						"priority":                    "3",
						"status":                      string(types.ReplicationRuleStatusDisabled),
						"filter.#":                    "1",
						"filter.0.prefix":             "",
						"destination.#":               "1",
						"destination.0.storage_class": string(types.StorageClassOnezoneIa),
					}),
				),
			},
			{
				ResourceName:      resourceName,
				ImportState:       true,
				ImportStateVerify: true,
			},
		},
	})
}

func TestAccS3BucketReplicationConfiguration_multipleDestinationsNonEmptyFilter(t *testing.T) {
	ctx := acctest.Context(t)
	rName := sdkacctest.RandomWithPrefix(acctest.ResourcePrefix)
	resourceName := "aws_s3_bucket_replication_configuration.test"

	// record the initialized providers so that we can use them to check for the instances in each region
	var providers []*schema.Provider

	resource.ParallelTest(t, resource.TestCase{
		PreCheck: func() {
			acctest.PreCheck(ctx, t)
			acctest.PreCheckMultipleRegion(t, 2)
		},
		ErrorCheck:               acctest.ErrorCheck(t, names.S3EndpointID),
		ProtoV5ProviderFactories: acctest.ProtoV5FactoriesPlusProvidersAlternate(ctx, t, &providers),
		CheckDestroy:             acctest.CheckWithProviders(testAccCheckBucketReplicationConfigurationDestroyWithProvider(ctx), &providers),
		Steps: []resource.TestStep{
			{
				Config: testAccBucketReplicationConfigurationConfig_multipleDestinationsNonEmptyFilter(rName),
				Check: resource.ComposeTestCheckFunc(
					testAccCheckBucketReplicationConfigurationExists(ctx, resourceName),
					resource.TestCheckResourceAttr(resourceName, "rule.#", "3"),
					resource.TestCheckTypeSetElemNestedAttrs(resourceName, "rule.*", map[string]string{
						"id":                          "rule1",
						"priority":                    "1",
						"status":                      string(types.ReplicationRuleStatusEnabled),
						"filter.#":                    "1",
						"filter.0.prefix":             "prefix1",
						"destination.#":               "1",
						"destination.0.storage_class": string(types.StorageClassStandard),
					}),
					resource.TestCheckTypeSetElemNestedAttrs(resourceName, "rule.*", map[string]string{
						"id":                          "rule2",
						"priority":                    "2",
						"status":                      string(types.ReplicationRuleStatusEnabled),
						"filter.#":                    "1",
						"filter.0.tag.#":              "1",
						"filter.0.tag.0.key":          "Key2",
						"filter.0.tag.0.value":        "Value2",
						"destination.#":               "1",
						"destination.0.storage_class": string(types.StorageClassStandardIa),
					}),
					resource.TestCheckTypeSetElemNestedAttrs(resourceName, "rule.*", map[string]string{
						"id":                          "rule3",
						"priority":                    "3",
						"status":                      string(types.ReplicationRuleStatusDisabled),
						"filter.#":                    "1",
						"filter.0.and.#":              "1",
						"filter.0.and.0.prefix":       "prefix3",
						"filter.0.and.0.tags.%":       "1",
						"filter.0.and.0.tags.Key3":    "Value3",
						"destination.#":               "1",
						"destination.0.storage_class": string(types.StorageClassOnezoneIa),
					}),
				),
			},
			{
				ResourceName:      resourceName,
				ImportState:       true,
				ImportStateVerify: true,
			},
		},
	})
}

func TestAccS3BucketReplicationConfiguration_twoDestination(t *testing.T) {
	ctx := acctest.Context(t)

	// This tests 2 destinations since GovCloud and possibly other non-standard partitions allow a max of 2
	rName := sdkacctest.RandomWithPrefix(acctest.ResourcePrefix)
	resourceName := "aws_s3_bucket_replication_configuration.test"

	// record the initialized providers so that we can use them to check for the instances in each region
	var providers []*schema.Provider

	resource.ParallelTest(t, resource.TestCase{
		PreCheck: func() {
			acctest.PreCheck(ctx, t)
			acctest.PreCheckMultipleRegion(t, 2)
		},
		ErrorCheck:               acctest.ErrorCheck(t, names.S3EndpointID),
		ProtoV5ProviderFactories: acctest.ProtoV5FactoriesPlusProvidersAlternate(ctx, t, &providers),
		CheckDestroy:             acctest.CheckWithProviders(testAccCheckBucketReplicationConfigurationDestroyWithProvider(ctx), &providers),
		Steps: []resource.TestStep{
			{
				Config: testAccBucketReplicationConfigurationConfig_multipleDestinationsTwoDestination(rName),
				Check: resource.ComposeTestCheckFunc(
					testAccCheckBucketReplicationConfigurationExists(ctx, resourceName),
					resource.TestCheckResourceAttr(resourceName, "rule.#", "2"),
					resource.TestCheckTypeSetElemNestedAttrs(resourceName, "rule.*", map[string]string{
						"id":                          "rule1",
						"priority":                    "1",
						"status":                      string(types.ReplicationRuleStatusEnabled),
						"filter.#":                    "1",
						"filter.0.prefix":             "prefix1",
						"destination.#":               "1",
						"destination.0.storage_class": string(types.StorageClassStandard),
					}),
					resource.TestCheckTypeSetElemNestedAttrs(resourceName, "rule.*", map[string]string{
						"id":                          "rule2",
						"priority":                    "2",
						"status":                      string(types.ReplicationRuleStatusEnabled),
						"filter.#":                    "1",
						"filter.0.prefix":             "prefix1",
						"destination.#":               "1",
						"destination.0.storage_class": string(types.StorageClassStandardIa),
					}),
				),
			},
			{
				ResourceName:      resourceName,
				ImportState:       true,
				ImportStateVerify: true,
			},
		},
	})
}

func TestAccS3BucketReplicationConfiguration_configurationRuleDestinationAccessControlTranslation(t *testing.T) {
	ctx := acctest.Context(t)
	rName := sdkacctest.RandomWithPrefix(acctest.ResourcePrefix)
	callerIdentityDataSourceName := "data.aws_caller_identity.current"
	iamRoleResourceName := "aws_iam_role.test"
	dstBucketResourceName := "aws_s3_bucket.destination"
	kmsKeyResourceName := "aws_kms_key.test"
	resourceName := "aws_s3_bucket_replication_configuration.test"

	// record the initialized providers so that we can use them to check for the instances in each region
	var providers []*schema.Provider

	resource.ParallelTest(t, resource.TestCase{
		PreCheck: func() {
			acctest.PreCheck(ctx, t)
			acctest.PreCheckMultipleRegion(t, 2)
		},
		ErrorCheck:               acctest.ErrorCheck(t, names.S3EndpointID),
		ProtoV5ProviderFactories: acctest.ProtoV5FactoriesPlusProvidersAlternate(ctx, t, &providers),
		CheckDestroy:             acctest.CheckWithProviders(testAccCheckBucketReplicationConfigurationDestroyWithProvider(ctx), &providers),
		Steps: []resource.TestStep{
			{
				Config: testAccBucketReplicationConfigurationConfig_accessControlTranslation(rName),
				Check: resource.ComposeTestCheckFunc(
					testAccCheckBucketReplicationConfigurationExists(ctx, resourceName),
					resource.TestCheckResourceAttrPair(resourceName, "role", iamRoleResourceName, "arn"),
					resource.TestCheckResourceAttr(resourceName, "rule.#", "1"),
					resource.TestCheckTypeSetElemNestedAttrs(resourceName, "rule.*", map[string]string{
						"id":            "foobar",
						"prefix":        "foo",
						"status":        string(types.ReplicationRuleStatusEnabled),
						"destination.#": "1",
						"destination.0.access_control_translation.#":       "1",
						"destination.0.access_control_translation.0.owner": string(types.OwnerOverrideDestination),
						"destination.0.storage_class":                      string(types.StorageClassStandard),
					}),
					resource.TestCheckTypeSetElemAttrPair(resourceName, "rule.*.destination.0.account", callerIdentityDataSourceName, "account_id"),
					resource.TestCheckTypeSetElemAttrPair(resourceName, "rule.*.destination.0.bucket", dstBucketResourceName, "arn"),
				),
			},
			{
				ResourceName:      resourceName,
				ImportState:       true,
				ImportStateVerify: true,
			},
			{
				Config: testAccBucketReplicationConfigurationConfig_sseKMSEncryptedObjectsAndAccessControlTranslation(rName),
				Check: resource.ComposeTestCheckFunc(
					testAccCheckBucketReplicationConfigurationExists(ctx, resourceName),
					resource.TestCheckResourceAttrPair(resourceName, "role", iamRoleResourceName, "arn"),
					resource.TestCheckResourceAttr(resourceName, "rule.#", "1"),
					resource.TestCheckTypeSetElemNestedAttrs(resourceName, "rule.*", map[string]string{
						"id":            "foobar",
						"prefix":        "foo",
						"status":        string(types.ReplicationRuleStatusEnabled),
						"destination.#": "1",
						"destination.0.access_control_translation.#":                     "1",
						"destination.0.access_control_translation.0.owner":               string(types.OwnerOverrideDestination),
						"destination.0.encryption_configuration.#":                       "1",
						"source_selection_criteria.#":                                    "1",
						"source_selection_criteria.0.sse_kms_encrypted_objects.#":        "1",
						"source_selection_criteria.0.sse_kms_encrypted_objects.0.status": string(types.SseKmsEncryptedObjectsStatusEnabled),
						"destination.0.storage_class":                                    string(types.StorageClassStandard),
					}),
					resource.TestCheckTypeSetElemAttrPair(resourceName, "rule.*.destination.0.account", callerIdentityDataSourceName, "account_id"),
					resource.TestCheckTypeSetElemAttrPair(resourceName, "rule.*.destination.0.bucket", dstBucketResourceName, "arn"),
					resource.TestCheckTypeSetElemAttrPair(resourceName, "rule.*.destination.0.encryption_configuration.0.replica_kms_key_id", kmsKeyResourceName, "arn"),
				),
			},
			{
				ResourceName:      resourceName,
				ImportState:       true,
				ImportStateVerify: true,
			},
		},
	})
}

// Reference: https://github.com/hashicorp/terraform-provider-aws/issues/12480
func TestAccS3BucketReplicationConfiguration_configurationRuleDestinationAddAccessControlTranslation(t *testing.T) {
	ctx := acctest.Context(t)
	rName := sdkacctest.RandomWithPrefix(acctest.ResourcePrefix)
	callerIdentityDataSourceName := "data.aws_caller_identity.current"
	dstBucketResourceName := "aws_s3_bucket.destination"
	iamRoleResourceName := "aws_iam_role.test"
	resourceName := "aws_s3_bucket_replication_configuration.test"

	// record the initialized providers so that we can use them to check for the instances in each region
	var providers []*schema.Provider

	resource.ParallelTest(t, resource.TestCase{
		PreCheck: func() {
			acctest.PreCheck(ctx, t)
			acctest.PreCheckMultipleRegion(t, 2)
		},
		ErrorCheck:               acctest.ErrorCheck(t, names.S3EndpointID),
		ProtoV5ProviderFactories: acctest.ProtoV5FactoriesPlusProvidersAlternate(ctx, t, &providers),
		CheckDestroy:             acctest.CheckWithProviders(testAccCheckBucketReplicationConfigurationDestroyWithProvider(ctx), &providers),
		Steps: []resource.TestStep{
			{
				Config: testAccBucketReplicationConfigurationConfig_rulesDestination(rName),
				Check: resource.ComposeTestCheckFunc(
					testAccCheckBucketReplicationConfigurationExists(ctx, resourceName),
					resource.TestCheckResourceAttrPair(resourceName, "role", iamRoleResourceName, "arn"),
					resource.TestCheckResourceAttr(resourceName, "rule.#", "1"),
					resource.TestCheckTypeSetElemNestedAttrs(resourceName, "rule.*", map[string]string{
						"id":                          "foobar",
						"prefix":                      "foo",
						"status":                      string(types.ReplicationRuleStatusEnabled),
						"destination.#":               "1",
						"destination.0.storage_class": string(types.StorageClassStandard),
					}),
					resource.TestCheckTypeSetElemAttrPair(resourceName, "rule.*.destination.0.account", callerIdentityDataSourceName, "account_id"),
					resource.TestCheckTypeSetElemAttrPair(resourceName, "rule.*.destination.0.bucket", dstBucketResourceName, "arn"),
				),
			},
			{
				ResourceName:      resourceName,
				ImportState:       true,
				ImportStateVerify: true,
			},
			{
				Config: testAccBucketReplicationConfigurationConfig_accessControlTranslation(rName),
				Check: resource.ComposeTestCheckFunc(
					testAccCheckBucketReplicationConfigurationExists(ctx, resourceName),
					resource.TestCheckResourceAttrPair(resourceName, "role", iamRoleResourceName, "arn"),
					resource.TestCheckResourceAttr(resourceName, "rule.#", "1"),
					resource.TestCheckTypeSetElemNestedAttrs(resourceName, "rule.*", map[string]string{
						"id":            "foobar",
						"prefix":        "foo",
						"status":        string(types.ReplicationRuleStatusEnabled),
						"destination.#": "1",
						"destination.0.access_control_translation.#":       "1",
						"destination.0.access_control_translation.0.owner": string(types.OwnerOverrideDestination),
						"destination.0.storage_class":                      string(types.StorageClassStandard),
					}),
					resource.TestCheckTypeSetElemAttrPair(resourceName, "rule.*.destination.0.account", callerIdentityDataSourceName, "account_id"),
					resource.TestCheckTypeSetElemAttrPair(resourceName, "rule.*.destination.0.bucket", dstBucketResourceName, "arn"),
				),
			},
			{
				ResourceName:      resourceName,
				ImportState:       true,
				ImportStateVerify: true,
			},
		},
	})
}

func TestAccS3BucketReplicationConfiguration_replicationTimeControl(t *testing.T) {
	ctx := acctest.Context(t)
	rName := sdkacctest.RandomWithPrefix(acctest.ResourcePrefix)
	dstBucketResourceName := "aws_s3_bucket.destination"
	iamRoleResourceName := "aws_iam_role.test"
	resourceName := "aws_s3_bucket_replication_configuration.test"

	// record the initialized providers so that we can use them to check for the instances in each region
	var providers []*schema.Provider

	resource.ParallelTest(t, resource.TestCase{
		PreCheck: func() {
			acctest.PreCheck(ctx, t)
			acctest.PreCheckMultipleRegion(t, 2)
		},
		ErrorCheck:               acctest.ErrorCheck(t, names.S3EndpointID),
		ProtoV5ProviderFactories: acctest.ProtoV5FactoriesPlusProvidersAlternate(ctx, t, &providers),
		CheckDestroy:             acctest.CheckWithProviders(testAccCheckBucketReplicationConfigurationDestroyWithProvider(ctx), &providers),
		Steps: []resource.TestStep{
			{
				Config: testAccBucketReplicationConfigurationConfig_rtc(rName),
				Check: resource.ComposeTestCheckFunc(
					testAccCheckBucketReplicationConfigurationExists(ctx, resourceName),
					resource.TestCheckResourceAttrPair(resourceName, "role", iamRoleResourceName, "arn"),
					resource.TestCheckResourceAttr(resourceName, "rule.#", "1"),
					resource.TestCheckTypeSetElemNestedAttrs(resourceName, "rule.*", map[string]string{
						"id":                                 "foobar",
						"filter.#":                           "1",
						"filter.0.prefix":                    "foo",
						"status":                             string(types.ReplicationRuleStatusEnabled),
						"delete_marker_replication.#":        "1",
						"delete_marker_replication.0.status": string(types.DeleteMarkerReplicationStatusEnabled),
						"destination.#":                      "1",
						"destination.0.replication_time.#":   "1",
						"destination.0.replication_time.0.status":           string(types.ReplicationTimeStatusEnabled),
						"destination.0.replication_time.0.time.#":           "1",
						"destination.0.replication_time.0.time.0.minutes":   "15",
						"destination.0.metrics.#":                           "1",
						"destination.0.metrics.0.status":                    string(types.MetricsStatusEnabled),
						"destination.0.metrics.0.event_threshold.#":         "1",
						"destination.0.metrics.0.event_threshold.0.minutes": "15",
					}),
					resource.TestCheckTypeSetElemAttrPair(resourceName, "rule.*.destination.0.bucket", dstBucketResourceName, "arn"),
				),
			},
			{
				ResourceName:      resourceName,
				ImportState:       true,
				ImportStateVerify: true,
			},
		},
	})
}

func TestAccS3BucketReplicationConfiguration_replicaModifications(t *testing.T) {
	ctx := acctest.Context(t)
	rName := sdkacctest.RandomWithPrefix(acctest.ResourcePrefix)
	dstBucketResourceName := "aws_s3_bucket.destination"
	iamRoleResourceName := "aws_iam_role.test"
	resourceName := "aws_s3_bucket_replication_configuration.test"

	// record the initialized providers so that we can use them to check for the instances in each region
	var providers []*schema.Provider

	resource.ParallelTest(t, resource.TestCase{
		PreCheck: func() {
			acctest.PreCheck(ctx, t)
			acctest.PreCheckMultipleRegion(t, 2)
		},
		ErrorCheck:               acctest.ErrorCheck(t, names.S3EndpointID),
		ProtoV5ProviderFactories: acctest.ProtoV5FactoriesPlusProvidersAlternate(ctx, t, &providers),
		CheckDestroy:             acctest.CheckWithProviders(testAccCheckBucketReplicationConfigurationDestroyWithProvider(ctx), &providers),
		Steps: []resource.TestStep{
			{
				Config: testAccBucketReplicationConfigurationConfig_replicaMods(rName),
				Check: resource.ComposeTestCheckFunc(
					testAccCheckBucketReplicationConfigurationExists(ctx, resourceName),
					resource.TestCheckResourceAttrPair(resourceName, "role", iamRoleResourceName, "arn"),
					resource.TestCheckResourceAttr(resourceName, "rule.#", "1"),
					resource.TestCheckTypeSetElemNestedAttrs(resourceName, "rule.*", map[string]string{
						"id":                                 "foobar",
						"filter.#":                           "1",
						"filter.0.prefix":                    "foo",
						"delete_marker_replication.#":        "1",
						"delete_marker_replication.0.status": string(types.DeleteMarkerReplicationStatusEnabled),
						"source_selection_criteria.#":        "1",
						"source_selection_criteria.0.replica_modifications.#":        "1",
						"source_selection_criteria.0.replica_modifications.0.status": string(types.ReplicaModificationsStatusEnabled),
						"status":        string(types.ReplicationRuleStatusEnabled),
						"destination.#": "1",
					}),
					resource.TestCheckTypeSetElemAttrPair(resourceName, "rule.*.destination.0.bucket", dstBucketResourceName, "arn"),
				),
			},
			{
				ResourceName:      resourceName,
				ImportState:       true,
				ImportStateVerify: true,
			},
		},
	})
}

// TestAccS3BucketReplicationConfiguration_withoutId ensures a configuration with a Computed
// rule.id does not result in a non-empty plan
// Reference: https://github.com/hashicorp/terraform-provider-aws/issues/23690
func TestAccS3BucketReplicationConfiguration_withoutId(t *testing.T) {
	ctx := acctest.Context(t)
	resourceName := "aws_s3_bucket_replication_configuration.test"
	rName := sdkacctest.RandomWithPrefix(acctest.ResourcePrefix)
	dstBucketResourceName := "aws_s3_bucket.destination"
	iamRoleResourceName := "aws_iam_role.test"

	// record the initialized providers so that we can use them to check for the instances in each region
	var providers []*schema.Provider

	resource.ParallelTest(t, resource.TestCase{
		PreCheck:                 func() { acctest.PreCheck(ctx, t) },
		ErrorCheck:               acctest.ErrorCheck(t, names.S3EndpointID),
		ProtoV5ProviderFactories: acctest.ProtoV5FactoriesPlusProvidersAlternate(ctx, t, &providers),
		CheckDestroy:             acctest.CheckWithProviders(testAccCheckBucketReplicationConfigurationDestroyWithProvider(ctx), &providers),
		Steps: []resource.TestStep{
			{
				Config: testAccBucketReplicationConfigurationConfig_prefixNoID(rName),
				Check: resource.ComposeTestCheckFunc(
					testAccCheckBucketReplicationConfigurationExists(ctx, resourceName),
					resource.TestCheckResourceAttrPair(resourceName, "role", iamRoleResourceName, "arn"),
					resource.TestCheckResourceAttr(resourceName, "rule.#", "1"),
					resource.TestCheckResourceAttrSet(resourceName, "rule.0.id"),
					resource.TestCheckResourceAttr(resourceName, "rule.0.prefix", "foo"),
					resource.TestCheckResourceAttr(resourceName, "rule.0.status", string(types.ReplicationRuleStatusEnabled)),
					resource.TestCheckResourceAttr(resourceName, "rule.0.destination.#", "1"),
					resource.TestCheckResourceAttrPair(resourceName, "rule.0.destination.0.bucket", dstBucketResourceName, "arn"),
				),
			},
			{
				ResourceName:      resourceName,
				ImportState:       true,
				ImportStateVerify: true,
			},
		},
	})
}

// StorageClass issue: https://github.com/hashicorp/terraform/issues/10909
func TestAccS3BucketReplicationConfiguration_withoutStorageClass(t *testing.T) {
	ctx := acctest.Context(t)
	rName := sdkacctest.RandomWithPrefix(acctest.ResourcePrefix)
	dstBucketResourceName := "aws_s3_bucket.destination"
	iamRoleResourceName := "aws_iam_role.test"
	resourceName := "aws_s3_bucket_replication_configuration.test"

	// record the initialized providers so that we can use them to check for the instances in each region
	var providers []*schema.Provider

	resource.ParallelTest(t, resource.TestCase{
		PreCheck: func() {
			acctest.PreCheck(ctx, t)
			acctest.PreCheckMultipleRegion(t, 2)
		},
		ErrorCheck:               acctest.ErrorCheck(t, names.S3EndpointID),
		ProtoV5ProviderFactories: acctest.ProtoV5FactoriesPlusProvidersAlternate(ctx, t, &providers),
		CheckDestroy:             acctest.CheckWithProviders(testAccCheckBucketReplicationConfigurationDestroyWithProvider(ctx), &providers),
		Steps: []resource.TestStep{
			{
				Config: testAccBucketReplicationConfigurationConfig_noStorageClass(rName),
				Check: resource.ComposeTestCheckFunc(
					testAccCheckBucketReplicationConfigurationExists(ctx, resourceName),
					resource.TestCheckResourceAttrPair(resourceName, "role", iamRoleResourceName, "arn"),
					resource.TestCheckResourceAttr(resourceName, "rule.#", "1"),
					resource.TestCheckTypeSetElemNestedAttrs(resourceName, "rule.*", map[string]string{
						"id":            "foobar",
						"prefix":        "foo",
						"status":        string(types.ReplicationRuleStatusEnabled),
						"destination.#": "1",
					}),
					resource.TestCheckTypeSetElemAttrPair(resourceName, "rule.*.destination.0.bucket", dstBucketResourceName, "arn"),
				),
			},
			{
				ResourceName:      resourceName,
				ImportState:       true,
				ImportStateVerify: true,
			},
		},
	})
}

func TestAccS3BucketReplicationConfiguration_schemaV2(t *testing.T) {
	ctx := acctest.Context(t)
	rName := sdkacctest.RandomWithPrefix(acctest.ResourcePrefix)
	dstBucketResourceName := "aws_s3_bucket.destination"
	iamRoleResourceName := "aws_iam_role.test"
	resourceName := "aws_s3_bucket_replication_configuration.test"

	// record the initialized providers so that we can use them to check for the instances in each region
	var providers []*schema.Provider

	resource.ParallelTest(t, resource.TestCase{
		PreCheck: func() {
			acctest.PreCheck(ctx, t)
			acctest.PreCheckMultipleRegion(t, 2)
		},
		ErrorCheck:               acctest.ErrorCheck(t, names.S3EndpointID),
		ProtoV5ProviderFactories: acctest.ProtoV5FactoriesPlusProvidersAlternate(ctx, t, &providers),
		CheckDestroy:             acctest.CheckWithProviders(testAccCheckBucketReplicationConfigurationDestroyWithProvider(ctx), &providers),
		Steps: []resource.TestStep{
			{
				Config: testAccBucketReplicationConfigurationConfig_v2NoTags(rName),
				Check: resource.ComposeTestCheckFunc(
					testAccCheckBucketReplicationConfigurationExists(ctx, resourceName),
					resource.TestCheckResourceAttrPair(resourceName, "role", iamRoleResourceName, "arn"),
					resource.TestCheckResourceAttr(resourceName, "rule.#", "1"),
					resource.TestCheckTypeSetElemNestedAttrs(resourceName, "rule.*", map[string]string{
						"id":                                 "foobar",
						"filter.#":                           "1",
						"filter.0.prefix":                    "foo",
						"delete_marker_replication.#":        "1",
						"delete_marker_replication.0.status": string(types.DeleteMarkerReplicationStatusEnabled),
						"status":                             string(types.ReplicationRuleStatusEnabled),
						"destination.#":                      "1",
						"destination.0.storage_class":        string(types.StorageClassStandard),
					}),
					resource.TestCheckTypeSetElemAttrPair(resourceName, "rule.*.destination.0.bucket", dstBucketResourceName, "arn"),
				),
			},
			{
				ResourceName:      resourceName,
				ImportState:       true,
				ImportStateVerify: true,
			},
		},
	})
}

func TestAccS3BucketReplicationConfiguration_schemaV2SameRegion(t *testing.T) {
	ctx := acctest.Context(t)
	rName := sdkacctest.RandomWithPrefix(acctest.ResourcePrefix)
	rNameDestination := sdkacctest.RandomWithPrefix(acctest.ResourcePrefix)
	dstBucketResourceName := "aws_s3_bucket.destination"
	iamRoleResourceName := "aws_iam_role.test"
	resourceName := "aws_s3_bucket_replication_configuration.test"

	resource.ParallelTest(t, resource.TestCase{
		PreCheck:                 func() { acctest.PreCheck(ctx, t) },
		ErrorCheck:               acctest.ErrorCheck(t, names.S3EndpointID),
		ProtoV5ProviderFactories: acctest.ProtoV5ProviderFactories,
		CheckDestroy:             testAccCheckBucketReplicationConfigurationDestroy(ctx),
		Steps: []resource.TestStep{
			{
				Config: testAccBucketReplicationConfigurationConfig_schemaV2SameRegion(rName, rNameDestination),
				Check: resource.ComposeTestCheckFunc(
					testAccCheckBucketReplicationConfigurationExists(ctx, resourceName),
					resource.TestCheckResourceAttrPair(resourceName, "role", iamRoleResourceName, "arn"),
					resource.TestCheckResourceAttr(resourceName, "rule.#", "1"),
					resource.TestCheckTypeSetElemNestedAttrs(resourceName, "rule.*", map[string]string{
						"id":                                 "testid",
						"filter.#":                           "1",
						"filter.0.prefix":                    "testprefix",
						"delete_marker_replication.#":        "1",
						"delete_marker_replication.0.status": string(types.DeleteMarkerReplicationStatusEnabled),
						"status":                             string(types.ReplicationRuleStatusEnabled),
						"destination.#":                      "1",
						"destination.0.storage_class":        string(types.StorageClassStandard),
					}),
					resource.TestCheckTypeSetElemAttrPair(resourceName, "rule.*.destination.0.bucket", dstBucketResourceName, "arn"),
				),
			},
			{
				ResourceName:      resourceName,
				ImportState:       true,
				ImportStateVerify: true,
			},
		},
	})
}

// Reference: https://github.com/hashicorp/terraform-provider-aws/issues/21895
func TestAccS3BucketReplicationConfiguration_schemaV2DestinationMetrics(t *testing.T) {
	ctx := acctest.Context(t)
	resourceName := "aws_s3_bucket_replication_configuration.test"
	rName := sdkacctest.RandomWithPrefix(acctest.ResourcePrefix)

	var providers []*schema.Provider

	resource.ParallelTest(t, resource.TestCase{
		PreCheck: func() {
			acctest.PreCheck(ctx, t)
			acctest.PreCheckMultipleRegion(t, 2)
		},
		ErrorCheck:               acctest.ErrorCheck(t, names.S3EndpointID),
		ProtoV5ProviderFactories: acctest.ProtoV5FactoriesPlusProvidersAlternate(ctx, t, &providers),
		CheckDestroy:             acctest.CheckWithProviders(testAccCheckBucketReplicationConfigurationDestroyWithProvider(ctx), &providers),
		Steps: []resource.TestStep{
			{
				Config: testAccBucketReplicationConfigurationConfig_schemaV2DestinationMetricsStatusOnly(rName, string(types.StorageClassStandard)),
				Check: resource.ComposeTestCheckFunc(
					testAccCheckBucketReplicationConfigurationExists(ctx, resourceName),
					resource.TestCheckTypeSetElemNestedAttrs(resourceName, "rule.*", map[string]string{
						"destination.#":                             "1",
						"destination.0.metrics.#":                   "1",
						"destination.0.metrics.0.status":            string(types.MetricsStatusEnabled),
						"destination.0.metrics.0.event_threshold.#": "0",
					}),
				),
			},
			{
				ResourceName:      resourceName,
				ImportState:       true,
				ImportStateVerify: true,
			},
		},
	})
}

func TestAccS3BucketReplicationConfiguration_existingObjectReplication(t *testing.T) {
	t.Skipf("skipping test: AWS Technical Support request required to allow ExistingObjectReplication")

	ctx := acctest.Context(t)
	resourceName := "aws_s3_bucket_replication_configuration.test"
	rName := sdkacctest.RandomWithPrefix(acctest.ResourcePrefix)
	rNameDestination := sdkacctest.RandomWithPrefix("tf-acc-test")
	dstBucketResourceName := "aws_s3_bucket.destination"
	iamRoleResourceName := "aws_iam_role.test"

	// record the initialized providers so that we can use them to check for the instances in each region
	var providers []*schema.Provider

	resource.ParallelTest(t, resource.TestCase{
		PreCheck:                 func() { acctest.PreCheck(ctx, t) },
		ErrorCheck:               acctest.ErrorCheck(t, names.S3EndpointID),
		ProtoV5ProviderFactories: acctest.ProtoV5FactoriesPlusProvidersAlternate(ctx, t, &providers),
		CheckDestroy:             acctest.CheckWithProviders(testAccCheckBucketReplicationConfigurationDestroyWithProvider(ctx), &providers),
		Steps: []resource.TestStep{
			{
				Config: testAccBucketReplicationConfigurationConfig_existingObject(rName, rNameDestination),
				Check: resource.ComposeTestCheckFunc(
					testAccCheckBucketReplicationConfigurationExists(ctx, resourceName),
					resource.TestCheckResourceAttrPair(resourceName, "role", iamRoleResourceName, "arn"),
					resource.TestCheckResourceAttr(resourceName, "rule.#", "1"),
					resource.TestCheckTypeSetElemNestedAttrs(resourceName, "rule.*", map[string]string{
						"id":                                   "testid",
						"filter.#":                             "1",
						"filter.0.prefix":                      "testprefix",
						"delete_marker_replication.#":          "1",
						"delete_marker_replication.0.status":   string(types.DeleteMarkerReplicationStatusEnabled),
						"existing_object_replication.#":        "1",
						"existing_object_replication.0.status": string(types.ExistingObjectReplicationStatusEnabled),
						"status":                               string(types.ReplicationRuleStatusEnabled),
						"destination.#":                        "1",
						"destination.0.storage_class":          string(types.StorageClassStandard),
					}),
					resource.TestCheckTypeSetElemAttrPair(resourceName, "rule.*.destination.0.bucket", dstBucketResourceName, "arn"),
				),
			},
			{
				ResourceName:      resourceName,
				ImportState:       true,
				ImportStateVerify: true,
			},
		},
	})
}

// Reference: https://github.com/hashicorp/terraform-provider-aws/issues/23487
func TestAccS3BucketReplicationConfiguration_filter_emptyConfigurationBlock(t *testing.T) {
	ctx := acctest.Context(t)
	resourceName := "aws_s3_bucket_replication_configuration.test"
	rName := sdkacctest.RandomWithPrefix(acctest.ResourcePrefix)
	dstBucketResourceName := "aws_s3_bucket.destination"
	iamRoleResourceName := "aws_iam_role.test"

	// record the initialized providers so that we can use them to check for the instances in each region
	var providers []*schema.Provider

	resource.ParallelTest(t, resource.TestCase{
		PreCheck:                 func() { acctest.PreCheck(ctx, t) },
		ErrorCheck:               acctest.ErrorCheck(t, names.S3EndpointID),
		ProtoV5ProviderFactories: acctest.ProtoV5FactoriesPlusProvidersAlternate(ctx, t, &providers),
		CheckDestroy:             acctest.CheckWithProviders(testAccCheckBucketReplicationConfigurationDestroyWithProvider(ctx), &providers),
		Steps: []resource.TestStep{
			{
				Config: testAccBucketReplicationConfigurationConfig_filterEmptyBlock(rName),
				Check: resource.ComposeTestCheckFunc(
					testAccCheckBucketReplicationConfigurationExists(ctx, resourceName),
					resource.TestCheckResourceAttrPair(resourceName, "role", iamRoleResourceName, "arn"),
					resource.TestCheckResourceAttr(resourceName, "rule.#", "1"),
					resource.TestCheckTypeSetElemNestedAttrs(resourceName, "rule.*", map[string]string{
						"id":                                 "foobar",
						"delete_marker_replication.#":        "1",
						"delete_marker_replication.0.status": string(types.DeleteMarkerReplicationStatusDisabled),
						"filter.#":                           "1",
						"status":                             string(types.ReplicationRuleStatusEnabled),
						"destination.#":                      "1",
					}),
					resource.TestCheckTypeSetElemAttrPair(resourceName, "rule.*.destination.0.bucket", dstBucketResourceName, "arn"),
				),
			},
			{
				ResourceName:      resourceName,
				ImportState:       true,
				ImportStateVerify: true,
			},
		},
	})
}

// Reference: https://github.com/hashicorp/terraform-provider-aws/issues/23487
func TestAccS3BucketReplicationConfiguration_filter_emptyPrefix(t *testing.T) {
	ctx := acctest.Context(t)
	resourceName := "aws_s3_bucket_replication_configuration.test"
	rName := sdkacctest.RandomWithPrefix(acctest.ResourcePrefix)
	dstBucketResourceName := "aws_s3_bucket.destination"
	iamRoleResourceName := "aws_iam_role.test"

	// record the initialized providers so that we can use them to check for the instances in each region
	var providers []*schema.Provider

	resource.ParallelTest(t, resource.TestCase{
		PreCheck:                 func() { acctest.PreCheck(ctx, t) },
		ErrorCheck:               acctest.ErrorCheck(t, names.S3EndpointID),
		ProtoV5ProviderFactories: acctest.ProtoV5FactoriesPlusProvidersAlternate(ctx, t, &providers),
		CheckDestroy:             acctest.CheckWithProviders(testAccCheckBucketReplicationConfigurationDestroyWithProvider(ctx), &providers),
		Steps: []resource.TestStep{
			{
				Config: testAccBucketReplicationConfigurationConfig_filterEmptyPrefix(rName),
				Check: resource.ComposeTestCheckFunc(
					testAccCheckBucketReplicationConfigurationExists(ctx, resourceName),
					resource.TestCheckResourceAttrPair(resourceName, "role", iamRoleResourceName, "arn"),
					resource.TestCheckResourceAttr(resourceName, "rule.#", "1"),
					resource.TestCheckTypeSetElemNestedAttrs(resourceName, "rule.*", map[string]string{
						"id":                                 "foobar",
						"delete_marker_replication.#":        "1",
						"delete_marker_replication.0.status": string(types.DeleteMarkerReplicationStatusDisabled),
						"filter.#":                           "1",
						"filter.0.prefix":                    "",
						"status":                             string(types.ReplicationRuleStatusEnabled),
						"destination.#":                      "1",
					}),
					resource.TestCheckTypeSetElemAttrPair(resourceName, "rule.*.destination.0.bucket", dstBucketResourceName, "arn"),
				),
			},
			{
				ResourceName:      resourceName,
				ImportState:       true,
				ImportStateVerify: true,
				// The "rule" parameter as a TypeList will have a nil value
				// if prefix was specified as an empty string, which was used as workaround
				// when the parameter was a TypeSet
				ImportStateVerifyIgnore: []string{"rule.0.filter.0.prefix"},
			},
		},
	})
}

func TestAccS3BucketReplicationConfiguration_filter_tagFilter(t *testing.T) {
	ctx := acctest.Context(t)
	resourceName := "aws_s3_bucket_replication_configuration.test"
	rName := sdkacctest.RandomWithPrefix(acctest.ResourcePrefix)
	dstBucketResourceName := "aws_s3_bucket.destination"
	iamRoleResourceName := "aws_iam_role.test"

	// record the initialized providers so that we can use them to check for the instances in each region
	var providers []*schema.Provider

	resource.ParallelTest(t, resource.TestCase{
		PreCheck:                 func() { acctest.PreCheck(ctx, t) },
		ErrorCheck:               acctest.ErrorCheck(t, names.S3EndpointID),
		ProtoV5ProviderFactories: acctest.ProtoV5FactoriesPlusProvidersAlternate(ctx, t, &providers),
		CheckDestroy:             acctest.CheckWithProviders(testAccCheckBucketReplicationConfigurationDestroyWithProvider(ctx), &providers),
		Steps: []resource.TestStep{
			{
				Config: testAccBucketReplicationConfigurationConfig_filterTag(rName, "testkey", "testvalue"),
				Check: resource.ComposeTestCheckFunc(
					testAccCheckBucketReplicationConfigurationExists(ctx, resourceName),
					resource.TestCheckResourceAttrPair(resourceName, "role", iamRoleResourceName, "arn"),
					resource.TestCheckResourceAttr(resourceName, "rule.#", "1"),
					resource.TestCheckTypeSetElemNestedAttrs(resourceName, "rule.*", map[string]string{
						"id":                                 "foobar",
						"delete_marker_replication.#":        "1",
						"delete_marker_replication.0.status": string(types.DeleteMarkerReplicationStatusDisabled),
						"filter.#":                           "1",
						"filter.0.tag.#":                     "1",
						"filter.0.tag.0.key":                 "testkey",
						"filter.0.tag.0.value":               "testvalue",
						"status":                             string(types.ReplicationRuleStatusEnabled),
						"destination.#":                      "1",
					}),
					resource.TestCheckTypeSetElemAttrPair(resourceName, "rule.*.destination.0.bucket", dstBucketResourceName, "arn"),
				),
			},
			{
				ResourceName:      resourceName,
				ImportState:       true,
				ImportStateVerify: true,
			},
		},
	})
}

func TestAccS3BucketReplicationConfiguration_filter_andOperator(t *testing.T) {
	ctx := acctest.Context(t)
	resourceName := "aws_s3_bucket_replication_configuration.test"
	rName := sdkacctest.RandomWithPrefix(acctest.ResourcePrefix)
	dstBucketResourceName := "aws_s3_bucket.destination"
	iamRoleResourceName := "aws_iam_role.test"

	// record the initialized providers so that we can use them to check for the instances in each region
	var providers []*schema.Provider

	resource.ParallelTest(t, resource.TestCase{
		PreCheck:                 func() { acctest.PreCheck(ctx, t) },
		ErrorCheck:               acctest.ErrorCheck(t, names.S3EndpointID),
		ProtoV5ProviderFactories: acctest.ProtoV5FactoriesPlusProvidersAlternate(ctx, t, &providers),
		CheckDestroy:             acctest.CheckWithProviders(testAccCheckBucketReplicationConfigurationDestroyWithProvider(ctx), &providers),
		Steps: []resource.TestStep{
			{
				Config: testAccBucketReplicationConfigurationConfig_filterAndOperatorPrefixAndTags(rName, "testkey1", "testvalue1", "testkey2", "testvalue2"),
				Check: resource.ComposeTestCheckFunc(
					testAccCheckBucketReplicationConfigurationExists(ctx, resourceName),
					resource.TestCheckResourceAttrPair(resourceName, "role", iamRoleResourceName, "arn"),
					resource.TestCheckResourceAttr(resourceName, "rule.#", "1"),
					resource.TestCheckTypeSetElemNestedAttrs(resourceName, "rule.*", map[string]string{
						"id":                                 "foobar",
						"delete_marker_replication.#":        "1",
						"delete_marker_replication.0.status": string(types.DeleteMarkerReplicationStatusDisabled),
						"filter.#":                           "1",
						"filter.0.and.#":                     "1",
						"filter.0.and.0.prefix":              "foo",
						"filter.0.and.0.tags.%":              "2",
						"filter.0.and.0.tags.testkey1":       "testvalue1",
						"filter.0.and.0.tags.testkey2":       "testvalue2",
						"status":                             string(types.ReplicationRuleStatusEnabled),
						"destination.#":                      "1",
					}),
					resource.TestCheckTypeSetElemAttrPair(resourceName, "rule.*.destination.0.bucket", dstBucketResourceName, "arn"),
				),
			},
			{
				ResourceName:      resourceName,
				ImportState:       true,
				ImportStateVerify: true,
			},
			{
				Config: testAccBucketReplicationConfigurationConfig_filterAndOperatorTags(rName, "testkey1", "testvalue1", "testkey2", "testvalue2"),
				Check: resource.ComposeTestCheckFunc(
					testAccCheckBucketReplicationConfigurationExists(ctx, resourceName),
					resource.TestCheckResourceAttrPair(resourceName, "role", iamRoleResourceName, "arn"),
					resource.TestCheckResourceAttr(resourceName, "rule.#", "1"),
					resource.TestCheckTypeSetElemNestedAttrs(resourceName, "rule.*", map[string]string{
						"id":                                 "foobar",
						"delete_marker_replication.#":        "1",
						"delete_marker_replication.0.status": string(types.DeleteMarkerReplicationStatusDisabled),
						"filter.#":                           "1",
						"filter.0.and.#":                     "1",
						"filter.0.and.0.tags.%":              "2",
						"filter.0.and.0.tags.testkey1":       "testvalue1",
						"filter.0.and.0.tags.testkey2":       "testvalue2",
						"status":                             string(types.ReplicationRuleStatusEnabled),
						"destination.#":                      "1",
					}),
					resource.TestCheckTypeSetElemAttrPair(resourceName, "rule.*.destination.0.bucket", dstBucketResourceName, "arn"),
				),
			},
			{
				ResourceName:      resourceName,
				ImportState:       true,
				ImportStateVerify: true,
			},
		},
	})
}

// TestAccS3BucketReplicationConfiguration_filter_withoutId ensures a configuration with a Computed
// rule.id does not result in a non-empty plan.
// Reference: https://github.com/hashicorp/terraform-provider-aws/issues/23690
func TestAccS3BucketReplicationConfiguration_filter_withoutId(t *testing.T) {
	ctx := acctest.Context(t)
	resourceName := "aws_s3_bucket_replication_configuration.test"
	rName := sdkacctest.RandomWithPrefix(acctest.ResourcePrefix)
	dstBucketResourceName := "aws_s3_bucket.destination"
	iamRoleResourceName := "aws_iam_role.test"

	// record the initialized providers so that we can use them to check for the instances in each region
	var providers []*schema.Provider

	resource.ParallelTest(t, resource.TestCase{
		PreCheck:                 func() { acctest.PreCheck(ctx, t) },
		ErrorCheck:               acctest.ErrorCheck(t, names.S3EndpointID),
		ProtoV5ProviderFactories: acctest.ProtoV5FactoriesPlusProvidersAlternate(ctx, t, &providers),
		CheckDestroy:             acctest.CheckWithProviders(testAccCheckBucketReplicationConfigurationDestroyWithProvider(ctx), &providers),
		Steps: []resource.TestStep{
			{
				Config: testAccBucketReplicationConfigurationConfig_filterNoID(rName),
				Check: resource.ComposeTestCheckFunc(
					testAccCheckBucketReplicationConfigurationExists(ctx, resourceName),
					resource.TestCheckResourceAttrPair(resourceName, "role", iamRoleResourceName, "arn"),
					resource.TestCheckResourceAttr(resourceName, "rule.#", "1"),
					resource.TestCheckResourceAttrSet(resourceName, "rule.0.id"),
					resource.TestCheckResourceAttr(resourceName, "rule.0.filter.#", "1"),
					resource.TestCheckResourceAttr(resourceName, "rule.0.status", string(types.ReplicationRuleStatusEnabled)),
					resource.TestCheckResourceAttr(resourceName, "rule.0.delete_marker_replication.#", "1"),
					resource.TestCheckResourceAttr(resourceName, "rule.0.destination.#", "1"),
					resource.TestCheckResourceAttrPair(resourceName, "rule.0.destination.0.bucket", dstBucketResourceName, "arn"),
				),
			},
			{
				ResourceName:      resourceName,
				ImportState:       true,
				ImportStateVerify: true,
			},
		},
	})
}

// Reference: https://github.com/hashicorp/terraform-provider-aws/issues/21961
func TestAccS3BucketReplicationConfiguration_withoutPrefix(t *testing.T) {
	ctx := acctest.Context(t)
	resourceName := "aws_s3_bucket_replication_configuration.test"
	rName := sdkacctest.RandomWithPrefix(acctest.ResourcePrefix)

	// record the initialized providers so that we can use them to check for the instances in each region
	var providers []*schema.Provider

	resource.ParallelTest(t, resource.TestCase{
		PreCheck:                 func() { acctest.PreCheck(ctx, t) },
		ErrorCheck:               acctest.ErrorCheck(t, names.S3EndpointID),
		ProtoV5ProviderFactories: acctest.ProtoV5FactoriesPlusProvidersAlternate(ctx, t, &providers),
		CheckDestroy:             acctest.CheckWithProviders(testAccCheckBucketReplicationConfigurationDestroyWithProvider(ctx), &providers),
		Steps: []resource.TestStep{
			{
				Config: testAccBucketReplicationConfigurationConfig_noPrefix(rName),
				Check: resource.ComposeTestCheckFunc(
					testAccCheckBucketReplicationConfigurationExists(ctx, resourceName),
				),
			},
			{
				ResourceName:      resourceName,
				ImportState:       true,
				ImportStateVerify: true,
			},
		},
	})
}

func TestAccS3BucketReplicationConfiguration_migrate_noChange(t *testing.T) {
	ctx := acctest.Context(t)
	rName := sdkacctest.RandomWithPrefix(acctest.ResourcePrefix)
	resourceName := "aws_s3_bucket_replication_configuration.test"
	bucketResourceName := "aws_s3_bucket.source"
	region := acctest.Region()

	// record the initialized providers so that we can use them to check for the instances in each region
	var providers []*schema.Provider

	resource.ParallelTest(t, resource.TestCase{
		PreCheck:                 func() { acctest.PreCheck(ctx, t) },
		ErrorCheck:               acctest.ErrorCheck(t, names.S3EndpointID),
		ProtoV5ProviderFactories: acctest.ProtoV5FactoriesPlusProvidersAlternate(ctx, t, &providers),
		CheckDestroy:             acctest.CheckWithProviders(testAccCheckBucketReplicationConfigurationDestroyWithProvider(ctx), &providers),
		Steps: []resource.TestStep{
			{
				Config: testAccBucketConfig_replicationV2PrefixAndTags(rName),
				Check: resource.ComposeAggregateTestCheckFunc(
					testAccCheckBucketExistsWithProvider(ctx, bucketResourceName, acctest.RegionProviderFunc(region, &providers)),
					resource.TestCheckResourceAttr(bucketResourceName, "replication_configuration.0.rules.#", "1"),
					resource.TestCheckTypeSetElemNestedAttrs(bucketResourceName, "replication_configuration.0.rules.*", map[string]string{
						"filter.#":        "1",
						"filter.0.prefix": "foo",
						"filter.0.tags.%": "2",
					}),
				),
			},
			{
				Config: testAccBucketReplicationConfigurationConfig_migrateNoChange(rName),
				Check: resource.ComposeAggregateTestCheckFunc(
					testAccCheckBucketReplicationConfigurationExists(ctx, resourceName),
					resource.TestCheckResourceAttr(resourceName, "rule.#", "1"),
					resource.TestCheckResourceAttr(resourceName, "rule.0.filter.#", "1"),
					resource.TestCheckResourceAttr(resourceName, "rule.0.filter.0.and.#", "1"),
					resource.TestCheckResourceAttr(resourceName, "rule.0.filter.0.and.0.prefix", "foo"),
					resource.TestCheckResourceAttr(resourceName, "rule.0.filter.0.and.0.tags.%", "2"),
				),
			},
		},
	})
}

func TestAccS3BucketReplicationConfiguration_migrate_withChange(t *testing.T) {
	ctx := acctest.Context(t)
	rName := sdkacctest.RandomWithPrefix(acctest.ResourcePrefix)
	resourceName := "aws_s3_bucket_replication_configuration.test"
	bucketResourceName := "aws_s3_bucket.source"
	region := acctest.Region()

	// record the initialized providers so that we can use them to check for the instances in each region
	var providers []*schema.Provider

	resource.ParallelTest(t, resource.TestCase{
		PreCheck:                 func() { acctest.PreCheck(ctx, t) },
		ErrorCheck:               acctest.ErrorCheck(t, names.S3EndpointID),
		ProtoV5ProviderFactories: acctest.ProtoV5FactoriesPlusProvidersAlternate(ctx, t, &providers),
		CheckDestroy:             acctest.CheckWithProviders(testAccCheckBucketReplicationConfigurationDestroyWithProvider(ctx), &providers),
		Steps: []resource.TestStep{
			{
				Config: testAccBucketConfig_replicationV2PrefixAndTags(rName),
				Check: resource.ComposeAggregateTestCheckFunc(
					testAccCheckBucketExistsWithProvider(ctx, bucketResourceName, acctest.RegionProviderFunc(region, &providers)),
					resource.TestCheckResourceAttr(bucketResourceName, "replication_configuration.0.rules.#", "1"),
					resource.TestCheckTypeSetElemNestedAttrs(bucketResourceName, "replication_configuration.0.rules.*", map[string]string{
						"filter.#":        "1",
						"filter.0.prefix": "foo",
						"filter.0.tags.%": "2",
					}),
				),
			},
			{
				Config: testAccBucketReplicationConfigurationConfig_migrateChange(rName),
				Check: resource.ComposeAggregateTestCheckFunc(
					testAccCheckBucketReplicationConfigurationExists(ctx, resourceName),
					resource.TestCheckResourceAttr(resourceName, "rule.#", "1"),
					resource.TestCheckResourceAttr(resourceName, "rule.0.filter.#", "1"),
					resource.TestCheckResourceAttr(resourceName, "rule.0.filter.0.prefix", "bar"),
				),
			},
		},
	})
}

func TestAccS3BucketReplicationConfiguration_directoryBucket(t *testing.T) {
	ctx := acctest.Context(t)
	rName := sdkacctest.RandomWithPrefix(acctest.ResourcePrefix)

	var providers []*schema.Provider

	resource.ParallelTest(t, resource.TestCase{
		PreCheck: func() {
			acctest.PreCheck(ctx, t)
			acctest.PreCheckMultipleRegion(t, 2)
		},
		ErrorCheck:               acctest.ErrorCheck(t, s3.EndpointsID),
		ProtoV5ProviderFactories: acctest.ProtoV5FactoriesPlusProvidersAlternate(ctx, t, &providers),
		CheckDestroy:             acctest.CheckWithProviders(testAccCheckBucketReplicationConfigurationDestroyWithProvider(ctx), &providers),
		Steps: []resource.TestStep{
			{
				Config:      testAccBucketReplicationConfigurationConfig_directoryBucket(rName, s3.StorageClassStandard),
				ExpectError: regexache.MustCompile(`NoSuchBucket`), // Waiting for resource migration to AWS SDK for Go v2.
			},
		},
	})
}

// testAccCheckBucketReplicationConfigurationDestroy is the equivalent of the "WithProvider"
// version, but for use with "same region" tests requiring only one provider.
func testAccCheckBucketReplicationConfigurationDestroy(ctx context.Context) resource.TestCheckFunc {
	return func(s *terraform.State) error {
		conn := acctest.Provider.Meta().(*conns.AWSClient).S3Client(ctx)

		for _, rs := range s.RootModule().Resources {
			if rs.Type != "aws_s3_bucket_replication_configuration" {
				continue
			}

			_, err := tfs3.FindReplicationConfiguration(ctx, conn, rs.Primary.ID)

			if tfresource.NotFound(err) {
				continue
			}

			if err != nil {
				return err
			}

			return fmt.Errorf("S3 Bucket Replication Configuration %s still exists", rs.Primary.ID)
		}

		return nil
	}
}

func testAccCheckBucketReplicationConfigurationDestroyWithProvider(ctx context.Context) acctest.TestCheckWithProviderFunc {
	return func(s *terraform.State, provider *schema.Provider) error {
		conn := provider.Meta().(*conns.AWSClient).S3Client(ctx)

		for _, rs := range s.RootModule().Resources {
			if rs.Type != "aws_s3_bucket_replication_configuration" {
				continue
			}

			_, err := tfs3.FindReplicationConfiguration(ctx, conn, rs.Primary.ID)

			if tfresource.NotFound(err) {
				continue
			}

			if err != nil {
				return err
			}

			return fmt.Errorf("S3 Bucket Replication Configuration %s still exists", rs.Primary.ID)
		}

		return nil
	}
}

func testAccCheckBucketReplicationConfigurationExists(ctx context.Context, n string) resource.TestCheckFunc {
	return func(s *terraform.State) error {
		rs, ok := s.RootModule().Resources[n]
		if !ok {
			return fmt.Errorf("Not found: %s", n)
		}

		conn := acctest.Provider.Meta().(*conns.AWSClient).S3Client(ctx)

		_, err := tfs3.FindReplicationConfiguration(ctx, conn, rs.Primary.ID)

		return err
	}
}

func testAccBucketReplicationConfigurationConfig_base(rName string) string {
	return fmt.Sprintf(`
data "aws_partition" "current" {}

resource "aws_iam_role" "test" {
  name = %[1]q

  assume_role_policy = <<POLICY
{
  "Version": "2012-10-17",
  "Statement": [
    {
      "Action": "sts:AssumeRole",
      "Principal": {
        "Service": "s3.${data.aws_partition.current.dns_suffix}"
      },
      "Effect": "Allow",
      "Sid": ""
    }
  ]
}
POLICY
}

resource "aws_s3_bucket" "destination" {
  provider = "awsalternate"
  bucket   = "%[1]s-destination"
}

resource "aws_s3_bucket_versioning" "destination" {
  bucket = aws_s3_bucket.destination.id
  versioning_configuration {
    status = "Enabled"
  }
}

resource "aws_s3_bucket" "source" {
  bucket = "%[1]s-source"
}

resource "aws_s3_bucket_versioning" "source" {
  bucket = aws_s3_bucket.source.id
  versioning_configuration {
    status = "Enabled"
  }
}
`, rName)
}

func testAccBucketReplicationConfigurationConfig_basic(rName, storageClass string) string {
	return acctest.ConfigCompose(testAccBucketReplicationConfigurationConfig_base(rName), fmt.Sprintf(`
resource "aws_s3_bucket_replication_configuration" "test" {
  depends_on = [
    aws_s3_bucket_versioning.source,
    aws_s3_bucket_versioning.destination
  ]

  bucket = aws_s3_bucket.source.id
  role   = aws_iam_role.test.arn

  rule {
    id     = "foobar"
    prefix = "foo"
    status = "Enabled"

    destination {
      bucket        = aws_s3_bucket.destination.arn
      storage_class = %[1]q
    }
  }
}`, storageClass))
}

func testAccBucketReplicationConfigurationConfig_prefixNoID(rName string) string {
	return acctest.ConfigCompose(testAccBucketReplicationConfigurationConfig_base(rName), `
resource "aws_s3_bucket_replication_configuration" "test" {
  depends_on = [
    aws_s3_bucket_versioning.source,
    aws_s3_bucket_versioning.destination
  ]

  bucket = aws_s3_bucket.source.id
  role   = aws_iam_role.test.arn

  rule {
    prefix = "foo"
    status = "Enabled"

    destination {
      bucket = aws_s3_bucket.destination.arn
    }
  }
}`)
}

func testAccBucketReplicationConfigurationConfig_filterNoID(rName string) string {
	return acctest.ConfigCompose(testAccBucketReplicationConfigurationConfig_base(rName), `
resource "aws_s3_bucket_replication_configuration" "test" {
  depends_on = [
    aws_s3_bucket_versioning.source,
    aws_s3_bucket_versioning.destination
  ]

  bucket = aws_s3_bucket.source.id
  role   = aws_iam_role.test.arn

  rule {
    filter {}

    status = "Enabled"

    delete_marker_replication {
      status = "Disabled"
    }

    destination {
      bucket = aws_s3_bucket.destination.arn
    }
  }
}`)
}

func testAccBucketReplicationConfigurationConfig_rtc(rName string) string {
	return acctest.ConfigCompose(testAccBucketReplicationConfigurationConfig_base(rName), `
resource "aws_s3_bucket_replication_configuration" "test" {
  depends_on = [
    aws_s3_bucket_versioning.source,
    aws_s3_bucket_versioning.destination
  ]

  bucket = aws_s3_bucket.source.id
  role   = aws_iam_role.test.arn

  rule {
    id = "foobar"
    filter {
      prefix = "foo"
    }
    status = "Enabled"
    delete_marker_replication {
      status = "Enabled"
    }
    destination {
      bucket = aws_s3_bucket.destination.arn
      replication_time {
        status = "Enabled"
        time {
          minutes = 15
        }
      }
      metrics {
        status = "Enabled"
        event_threshold {
          minutes = 15
        }
      }
    }
  }
}`)
}

func testAccBucketReplicationConfigurationConfig_replicaMods(rName string) string {
	return acctest.ConfigCompose(testAccBucketReplicationConfigurationConfig_base(rName), `
resource "aws_s3_bucket_replication_configuration" "test" {
  depends_on = [
    aws_s3_bucket_versioning.source,
    aws_s3_bucket_versioning.destination
  ]

  bucket = aws_s3_bucket.source.id
  role   = aws_iam_role.test.arn

  rule {
    id = "foobar"
    filter {
      prefix = "foo"
    }
    source_selection_criteria {
      replica_modifications {
        status = "Enabled"
      }
    }
    delete_marker_replication {
      status = "Enabled"
    }

    status = "Enabled"
    destination {
      bucket = aws_s3_bucket.destination.arn
    }
  }
}`)
}

func testAccBucketReplicationConfigurationConfig_multipleDestinationsEmptyFilter(rName string) string {
	return acctest.ConfigCompose(testAccBucketReplicationConfigurationConfig_base(rName), fmt.Sprintf(`
resource "aws_s3_bucket" "destination2" {
  provider = "awsalternate"
  bucket   = "%[1]s-destination2"
}

resource "aws_s3_bucket_versioning" "destination2" {
  bucket = aws_s3_bucket.destination2.id
  versioning_configuration {
    status = "Enabled"
  }
}

resource "aws_s3_bucket" "destination3" {
  provider = "awsalternate"
  bucket   = "%[1]s-destination3"
}

resource "aws_s3_bucket_versioning" "destination3" {
  bucket = aws_s3_bucket.destination3.id
  versioning_configuration {
    status = "Enabled"
  }
}

resource "aws_s3_bucket_replication_configuration" "test" {
  # Must have bucket versioning enabled first
  depends_on = [
    aws_s3_bucket_versioning.source,
    aws_s3_bucket_versioning.destination,
    aws_s3_bucket_versioning.destination2,
    aws_s3_bucket_versioning.destination3
  ]

  bucket = aws_s3_bucket.source.id
  role   = aws_iam_role.test.arn

  rule {
    id       = "rule1"
    priority = 1
    status   = "Enabled"

    filter {}

    delete_marker_replication {
      status = "Enabled"
    }

    destination {
      bucket        = aws_s3_bucket.destination.arn
      storage_class = "STANDARD"
    }
  }

  rule {
    id       = "rule2"
    priority = 2
    status   = "Enabled"

    filter {}

    delete_marker_replication {
      status = "Enabled"
    }

    destination {
      bucket        = aws_s3_bucket.destination2.arn
      storage_class = "STANDARD_IA"
    }
  }

  rule {
    id       = "rule3"
    priority = 3
    status   = "Disabled"

    filter {}

    delete_marker_replication {
      status = "Enabled"
    }

    destination {
      bucket        = aws_s3_bucket.destination3.arn
      storage_class = "ONEZONE_IA"
    }
  }
}`, rName))
}

func testAccBucketReplicationConfigurationConfig_multipleDestinationsNonEmptyFilter(rName string) string {
	return acctest.ConfigCompose(testAccBucketReplicationConfigurationConfig_base(rName), fmt.Sprintf(`
resource "aws_s3_bucket" "destination2" {
  provider = "awsalternate"
  bucket   = "%[1]s-destination2"
}

resource "aws_s3_bucket_versioning" "destination2" {
  bucket = aws_s3_bucket.destination2.id
  versioning_configuration {
    status = "Enabled"
  }
}

resource "aws_s3_bucket" "destination3" {
  provider = "awsalternate"
  bucket   = "%[1]s-destination3"
}

resource "aws_s3_bucket_versioning" "destination3" {
  bucket = aws_s3_bucket.destination3.id
  versioning_configuration {
    status = "Enabled"
  }
}

resource "aws_s3_bucket_replication_configuration" "test" {
  depends_on = [
    aws_s3_bucket_versioning.source,
    aws_s3_bucket_versioning.destination,
    aws_s3_bucket_versioning.destination2,
    aws_s3_bucket_versioning.destination3
  ]

  bucket = aws_s3_bucket.source.id
  role   = aws_iam_role.test.arn

  rule {
    id       = "rule1"
    priority = 1
    status   = "Enabled"

    filter {
      prefix = "prefix1"
    }

    delete_marker_replication {
      status = "Enabled"
    }

    destination {
      bucket        = aws_s3_bucket.destination.arn
      storage_class = "STANDARD"
    }
  }

  rule {
    id       = "rule2"
    priority = 2
    status   = "Enabled"

    filter {
      tag {
        key   = "Key2"
        value = "Value2"
      }
    }

    delete_marker_replication {
      status = "Disabled"
    }

    destination {
      bucket        = aws_s3_bucket.destination2.arn
      storage_class = "STANDARD_IA"
    }
  }

  rule {
    id       = "rule3"
    priority = 3
    status   = "Disabled"

    filter {
      and {
        prefix = "prefix3"
        tags = {
          Key3 = "Value3"
        }
      }
    }

    delete_marker_replication {
      status = "Disabled"
    }

    destination {
      bucket        = aws_s3_bucket.destination3.arn
      storage_class = "ONEZONE_IA"
    }
  }
}`, rName))
}

func testAccBucketReplicationConfigurationConfig_multipleDestinationsTwoDestination(rName string) string {
	return acctest.ConfigCompose(testAccBucketReplicationConfigurationConfig_base(rName), fmt.Sprintf(`
resource "aws_s3_bucket" "destination2" {
  provider = "awsalternate"
  bucket   = "%[1]s-destination2"
}

resource "aws_s3_bucket_versioning" "destination2" {
  bucket = aws_s3_bucket.destination2.id
  versioning_configuration {
    status = "Enabled"
  }
}

resource "aws_s3_bucket_replication_configuration" "test" {
  depends_on = [
    aws_s3_bucket_versioning.source,
    aws_s3_bucket_versioning.destination,
    aws_s3_bucket_versioning.destination2
  ]

  bucket = aws_s3_bucket.source.id
  role   = aws_iam_role.test.arn

  rule {
    id       = "rule1"
    priority = 1
    status   = "Enabled"

    filter {
      prefix = "prefix1"
    }

    delete_marker_replication {
      status = "Enabled"
    }

    destination {
      bucket        = aws_s3_bucket.destination.arn
      storage_class = "STANDARD"
    }
  }

  rule {
    id       = "rule2"
    priority = 2
    status   = "Enabled"

    filter {
      prefix = "prefix1"
    }

    delete_marker_replication {
      status = "Enabled"
    }

    destination {
      bucket        = aws_s3_bucket.destination2.arn
      storage_class = "STANDARD_IA"
    }
  }
}`, rName))
}

func testAccBucketReplicationConfigurationConfig_sseKMSEncryptedObjects(rName string) string {
	return acctest.ConfigCompose(testAccBucketReplicationConfigurationConfig_base(rName), `
resource "aws_kms_key" "test" {
  provider                = "awsalternate"
  description             = "TF Acceptance Test S3 repl KMS key"
  deletion_window_in_days = 7
}

resource "aws_s3_bucket_replication_configuration" "test" {
  depends_on = [
    aws_s3_bucket_versioning.source,
    aws_s3_bucket_versioning.destination
  ]

  bucket = aws_s3_bucket.source.id
  role   = aws_iam_role.test.arn

  rule {
    id     = "foobar"
    prefix = "foo"
    status = "Enabled"

    destination {
      bucket = aws_s3_bucket.destination.arn

      encryption_configuration {
        replica_kms_key_id = aws_kms_key.test.arn
      }

      storage_class = "STANDARD"
    }

    source_selection_criteria {
      sse_kms_encrypted_objects {
        status = "Enabled"
      }
    }
  }
}`)
}

func testAccBucketReplicationConfigurationConfig_accessControlTranslation(rName string) string {
	return acctest.ConfigCompose(testAccBucketReplicationConfigurationConfig_base(rName), `
data "aws_caller_identity" "current" {}

resource "aws_s3_bucket_replication_configuration" "test" {
  depends_on = [
    aws_s3_bucket_versioning.source,
    aws_s3_bucket_versioning.destination
  ]

  bucket = aws_s3_bucket.source.id
  role   = aws_iam_role.test.arn

  rule {
    id     = "foobar"
    prefix = "foo"
    status = "Enabled"

    destination {
      account       = data.aws_caller_identity.current.account_id
      bucket        = aws_s3_bucket.destination.arn
      storage_class = "STANDARD"

      access_control_translation {
        owner = "Destination"
      }
    }
  }
}`)
}

func testAccBucketReplicationConfigurationConfig_rulesDestination(rName string) string {
	return acctest.ConfigCompose(testAccBucketReplicationConfigurationConfig_base(rName), `
data "aws_caller_identity" "current" {}

resource "aws_s3_bucket_replication_configuration" "test" {
  depends_on = [
    aws_s3_bucket_versioning.source,
    aws_s3_bucket_versioning.destination
  ]

  bucket = aws_s3_bucket.source.id
  role   = aws_iam_role.test.arn

  rule {
    id     = "foobar"
    prefix = "foo"
    status = "Enabled"

    destination {
      account       = data.aws_caller_identity.current.account_id
      bucket        = aws_s3_bucket.destination.arn
      storage_class = "STANDARD"
    }
  }
}`)
}

func testAccBucketReplicationConfigurationConfig_sseKMSEncryptedObjectsAndAccessControlTranslation(rName string) string {
	return acctest.ConfigCompose(testAccBucketReplicationConfigurationConfig_base(rName), `
data "aws_caller_identity" "current" {}

resource "aws_kms_key" "test" {
  provider                = "awsalternate"
  description             = "TF Acceptance Test S3 repl KMS key"
  deletion_window_in_days = 7
}

resource "aws_s3_bucket_replication_configuration" "test" {
  depends_on = [
    aws_s3_bucket_versioning.source,
    aws_s3_bucket_versioning.destination
  ]

  bucket = aws_s3_bucket.source.id
  role   = aws_iam_role.test.arn

  rule {
    id     = "foobar"
    prefix = "foo"
    status = "Enabled"

    destination {
      account       = data.aws_caller_identity.current.account_id
      bucket        = aws_s3_bucket.destination.arn
      storage_class = "STANDARD"
      encryption_configuration {
        replica_kms_key_id = aws_kms_key.test.arn
      }

      access_control_translation {
        owner = "Destination"
      }
    }

    source_selection_criteria {
      sse_kms_encrypted_objects {
        status = "Enabled"
      }
    }
  }
}`)
}

func testAccBucketReplicationConfigurationConfig_noStorageClass(rName string) string {
	return acctest.ConfigCompose(testAccBucketReplicationConfigurationConfig_base(rName), `
resource "aws_s3_bucket_replication_configuration" "test" {
  depends_on = [
    aws_s3_bucket_versioning.source,
    aws_s3_bucket_versioning.destination
  ]

  bucket = aws_s3_bucket.source.id
  role   = aws_iam_role.test.arn

  rule {
    id     = "foobar"
    prefix = "foo"
    status = "Enabled"

    destination {
      bucket = aws_s3_bucket.destination.arn
    }
  }
}`)
}

func testAccBucketReplicationConfigurationConfig_v2NoTags(rName string) string {
	return acctest.ConfigCompose(testAccBucketReplicationConfigurationConfig_base(rName), `
resource "aws_s3_bucket_replication_configuration" "test" {
  depends_on = [
    aws_s3_bucket_versioning.source,
    aws_s3_bucket_versioning.destination
  ]

  bucket = aws_s3_bucket.source.id
  role   = aws_iam_role.test.arn

  rule {
    id     = "foobar"
    status = "Enabled"

    filter {
      prefix = "foo"
    }

    delete_marker_replication {
      status = "Enabled"
    }

    destination {
      bucket        = aws_s3_bucket.destination.arn
      storage_class = "STANDARD"
    }
  }
}`)
}

func testAccBucketReplicationConfigurationConfig_schemaV2SameRegion(rName, rNameDestination string) string {
	return fmt.Sprintf(`
resource "aws_iam_role" "test" {
  name = %[1]q

  assume_role_policy = <<POLICY
{
  "Version": "2012-10-17",
  "Statement": [
    {
      "Action": "sts:AssumeRole",
      "Principal": {
        "Service": "s3.amazonaws.com"
      },
      "Effect": "Allow",
      "Sid": ""
    }
  ]
}
POLICY
}

resource "aws_s3_bucket" "destination" {
  bucket = %[2]q
}

resource "aws_s3_bucket_versioning" "destination" {
  bucket = aws_s3_bucket.destination.id
  versioning_configuration {
    status = "Enabled"
  }
}

resource "aws_s3_bucket" "source" {
  bucket = %[1]q
}

resource "aws_s3_bucket_versioning" "source" {
  bucket = aws_s3_bucket.source.id
  versioning_configuration {
    status = "Enabled"
  }
}

resource "aws_s3_bucket_replication_configuration" "test" {
  depends_on = [
    aws_s3_bucket_versioning.source,
    aws_s3_bucket_versioning.destination
  ]

  bucket = aws_s3_bucket.source.id
  role   = aws_iam_role.test.arn

  rule {
    id     = "testid"
    status = "Enabled"

    filter {
      prefix = "testprefix"
    }

    delete_marker_replication {
      status = "Enabled"
    }

    destination {
      bucket        = aws_s3_bucket.destination.arn
      storage_class = "STANDARD"
    }
  }
}`, rName, rNameDestination)
}

func testAccBucketReplicationConfigurationConfig_existingObject(rName, rNameDestination string) string {
	return fmt.Sprintf(`
data "aws_partition" "current" {}

resource "aws_iam_role" "test" {
  name = %[1]q

  assume_role_policy = <<POLICY
{
  "Version": "2012-10-17",
  "Statement": [
    {
      "Action": "sts:AssumeRole",
      "Principal": {
        "Service": "s3.${data.aws_partition.current.dns_suffix}"
      },
      "Effect": "Allow",
      "Sid": ""
    }
  ]
}
POLICY
}

resource "aws_s3_bucket" "destination" {
  bucket = %[2]q
}

resource "aws_s3_bucket_versioning" "destination" {
  bucket = aws_s3_bucket.destination.id
  versioning_configuration {
    status = "Enabled"
  }
}

resource "aws_s3_bucket" "source" {
  bucket = %[1]q
}

resource "aws_s3_bucket_versioning" "source" {
  bucket = aws_s3_bucket.source.id
  versioning_configuration {
    status = "Enabled"
  }
}

resource "aws_s3_bucket_replication_configuration" "test" {
  depends_on = [
    aws_s3_bucket_versioning.source,
    aws_s3_bucket_versioning.destination
  ]

  bucket = aws_s3_bucket.source.id
  role   = aws_iam_role.test.arn

  rule {
    id     = "testid"
    status = "Enabled"

    filter {
      prefix = "testprefix"
    }

    existing_object_replication {
      status = "Enabled"
    }

    delete_marker_replication {
      status = "Enabled"
    }

    destination {
      bucket        = aws_s3_bucket.destination.arn
      storage_class = "STANDARD"
    }
  }
}
`, rName, rNameDestination)
}

func testAccBucketReplicationConfigurationConfig_filterEmptyBlock(rName string) string {
	return acctest.ConfigCompose(testAccBucketReplicationConfigurationConfig_base(rName), `
resource "aws_s3_bucket_replication_configuration" "test" {
  depends_on = [aws_s3_bucket_versioning.source]

  bucket = aws_s3_bucket.source.id
  role   = aws_iam_role.test.arn

  rule {
    id = "foobar"

    delete_marker_replication {
      status = "Disabled"
    }

    filter {}

    status = "Enabled"

    destination {
      bucket = aws_s3_bucket.destination.arn
    }
  }
}`)
}

func testAccBucketReplicationConfigurationConfig_filterEmptyPrefix(rName string) string {
	return acctest.ConfigCompose(testAccBucketReplicationConfigurationConfig_base(rName), `
resource "aws_s3_bucket_replication_configuration" "test" {
  depends_on = [aws_s3_bucket_versioning.source]

  bucket = aws_s3_bucket.source.id
  role   = aws_iam_role.test.arn

  rule {
    id = "foobar"

    delete_marker_replication {
      status = "Disabled"
    }

    filter {
      prefix = ""
    }

    status = "Enabled"

    destination {
      bucket = aws_s3_bucket.destination.arn
    }
  }
}`)
}

func testAccBucketReplicationConfigurationConfig_filterTag(rName, key, value string) string {
	return acctest.ConfigCompose(testAccBucketReplicationConfigurationConfig_base(rName), fmt.Sprintf(`
resource "aws_s3_bucket_replication_configuration" "test" {
  depends_on = [
    aws_s3_bucket_versioning.source,
    aws_s3_bucket_versioning.destination
  ]

  bucket = aws_s3_bucket.source.id
  role   = aws_iam_role.test.arn

  rule {
    id = "foobar"

    delete_marker_replication {
      status = "Disabled"
    }

    filter {
      tag {
        key   = %[1]q
        value = %[2]q
      }
    }

    status = "Enabled"

    destination {
      bucket = aws_s3_bucket.destination.arn
    }
  }
}`, key, value))
}

func testAccBucketReplicationConfigurationConfig_filterAndOperatorTags(rName, key1, value1, key2, value2 string) string {
	return acctest.ConfigCompose(testAccBucketReplicationConfigurationConfig_base(rName), fmt.Sprintf(`
resource "aws_s3_bucket_replication_configuration" "test" {
  depends_on = [
    aws_s3_bucket_versioning.source,
    aws_s3_bucket_versioning.destination
  ]

  bucket = aws_s3_bucket.source.id
  role   = aws_iam_role.test.arn

  rule {
    id = "foobar"

    delete_marker_replication {
      status = "Disabled"
    }

    filter {
      and {
        tags = {
          %[1]q = %[2]q
          %[3]q = %[4]q
        }
      }
    }

    status = "Enabled"

    destination {
      bucket = aws_s3_bucket.destination.arn
    }
  }
}`, key1, value1, key2, value2))
}

func testAccBucketReplicationConfigurationConfig_filterAndOperatorPrefixAndTags(rName, key1, value1, key2, value2 string) string {
	return acctest.ConfigCompose(testAccBucketReplicationConfigurationConfig_base(rName), fmt.Sprintf(`
resource "aws_s3_bucket_replication_configuration" "test" {
  depends_on = [
    aws_s3_bucket_versioning.source,
    aws_s3_bucket_versioning.destination
  ]

  bucket = aws_s3_bucket.source.id
  role   = aws_iam_role.test.arn

  rule {
    id = "foobar"

    delete_marker_replication {
      status = "Disabled"
    }

    filter {
      and {
        prefix = "foo"
        tags = {
          %[1]q = %[2]q
          %[3]q = %[4]q
        }
      }
    }

    status = "Enabled"

    destination {
      bucket = aws_s3_bucket.destination.arn
    }
  }
}`, key1, value1, key2, value2))
}

func testAccBucketReplicationConfigurationConfig_schemaV2DestinationMetricsStatusOnly(rName, storageClass string) string {
	return acctest.ConfigCompose(testAccBucketReplicationConfigurationConfig_base(rName), fmt.Sprintf(`
resource "aws_s3_bucket_replication_configuration" "test" {
  depends_on = [
    aws_s3_bucket_versioning.source,
    aws_s3_bucket_versioning.destination
  ]

  bucket = aws_s3_bucket.source.id
  role   = aws_iam_role.test.arn

  rule {
    id = "foobar"
    filter {
      prefix = "foo"
    }
    status = "Enabled"

    delete_marker_replication {
      status = "Enabled"
    }

    destination {
      bucket        = aws_s3_bucket.destination.arn
      storage_class = %[1]q

      metrics {
        status = "Enabled"
      }
    }
  }
}`, storageClass))
}

func testAccBucketReplicationConfigurationConfig_noPrefix(rName string) string {
	return acctest.ConfigCompose(testAccBucketReplicationConfigurationConfig_base(rName), `
resource "aws_s3_bucket_replication_configuration" "test" {
  depends_on = [
    aws_s3_bucket_versioning.source,
    aws_s3_bucket_versioning.destination
  ]

  bucket = aws_s3_bucket.source.id
  role   = aws_iam_role.test.arn

  rule {
    id     = "foobar"
    status = "Enabled"

    destination {
      bucket        = aws_s3_bucket.destination.arn
      storage_class = "STANDARD"
    }
  }
}`)
}

func testAccBucketReplicationConfigurationConfig_migrationBase(rName string) string {
	return fmt.Sprintf(`
data "aws_partition" "current" {}

resource "aws_iam_role" "role" {
  name = %[1]q

  assume_role_policy = <<POLICY
{
  "Version": "2012-10-17",
  "Statement": [
    {
      "Action": "sts:AssumeRole",
      "Principal": {
        "Service": "s3.${data.aws_partition.current.dns_suffix}"
      },
      "Effect": "Allow",
      "Sid": ""
    }
  ]
}
POLICY
}

resource "aws_s3_bucket" "source" {
  bucket = "%[1]s-source"
}

resource "aws_s3_bucket_versioning" "source" {
  bucket = aws_s3_bucket.source.id
  versioning_configuration {
    status = "Enabled"
  }
}

resource "aws_s3_bucket" "destination" {
  provider = "awsalternate"
  bucket   = "%[1]s-destination"
}

resource "aws_s3_bucket_versioning" "destination" {
  provider = "awsalternate"
  bucket   = aws_s3_bucket.destination.id
  versioning_configuration {
    status = "Enabled"
  }
}
`, rName)
}

func testAccBucketReplicationConfigurationConfig_migrateNoChange(rName string) string {
	return acctest.ConfigCompose(acctest.ConfigMultipleRegionProvider(2), testAccBucketReplicationConfigurationConfig_migrationBase(rName), `
resource "aws_s3_bucket_replication_configuration" "test" {
  depends_on = [
    aws_s3_bucket_versioning.source,
    aws_s3_bucket_versioning.destination
  ]

  bucket = aws_s3_bucket.source.id
  role   = aws_iam_role.role.arn

  rule {
    id     = "foobar"
    status = "Enabled"

    priority = 41

    delete_marker_replication {
      status = "Disabled"
    }

    destination {
      bucket        = aws_s3_bucket.destination.arn
      storage_class = "STANDARD"
    }

    filter {
      and {
        prefix = "foo"

        tags = {
          AnotherTag  = "OK"
          ReplicateMe = "Yes"
        }
      }
    }
  }
}`)
}

func testAccBucketReplicationConfigurationConfig_migrateChange(rName string) string {
	return acctest.ConfigCompose(acctest.ConfigMultipleRegionProvider(2), testAccBucketReplicationConfigurationConfig_migrationBase(rName), `
resource "aws_s3_bucket_replication_configuration" "test" {
  depends_on = [
    aws_s3_bucket_versioning.source,
    aws_s3_bucket_versioning.destination
  ]

  bucket = aws_s3_bucket.source.id
  role   = aws_iam_role.role.arn

  rule {
    id     = "foobar"
    status = "Enabled"

    priority = 41

    delete_marker_replication {
      status = "Disabled"
    }

    destination {
      bucket        = aws_s3_bucket.destination.arn
      storage_class = "STANDARD"
    }

    filter {
      prefix = "bar"
    }
  }
<<<<<<< HEAD
}`,
	)
}

func testAccBucketReplicationConfigurationConfig_directoryBucket(rName, storageClass string) string {
	return acctest.ConfigCompose(testAccBucketReplicationConfigurationBase(rName), testAccDirectoryBucketConfig_base(rName), fmt.Sprintf(`
resource "aws_s3_directory_bucket" "test" {
  bucket = local.bucket

  location {
    name = local.location_name
  }
}

resource "aws_s3_bucket_replication_configuration" "test" {
  depends_on = [
    aws_s3_bucket_versioning.source,
    aws_s3_bucket_versioning.destination
  ]

  bucket = aws_s3_directory_bucket.test.bucket
  role   = aws_iam_role.test.arn

  rule {
    id     = "foobar"
    prefix = "foo"
    status = "Enabled"

    destination {
      bucket        = aws_s3_bucket.destination.arn
      storage_class = %[1]q
    }
  }
}`, storageClass))
=======
}`)
>>>>>>> 62e1571f
}<|MERGE_RESOLUTION|>--- conflicted
+++ resolved
@@ -8,14 +8,9 @@
 	"fmt"
 	"testing"
 
-<<<<<<< HEAD
 	"github.com/YakDriver/regexache"
-	"github.com/aws/aws-sdk-go/aws"
+	"github.com/aws/aws-sdk-go-v2/service/s3/types"
 	"github.com/aws/aws-sdk-go/service/s3"
-	"github.com/hashicorp/aws-sdk-go-base/v2/awsv1shim/v2/tfawserr"
-=======
-	"github.com/aws/aws-sdk-go-v2/service/s3/types"
->>>>>>> 62e1571f
 	"github.com/hashicorp/terraform-plugin-sdk/v2/helper/schema"
 	sdkacctest "github.com/hashicorp/terraform-plugin-testing/helper/acctest"
 	"github.com/hashicorp/terraform-plugin-testing/helper/resource"
@@ -2419,42 +2414,32 @@
       prefix = "bar"
     }
   }
-<<<<<<< HEAD
-}`,
-	)
+}`)
 }
 
 func testAccBucketReplicationConfigurationConfig_directoryBucket(rName, storageClass string) string {
-	return acctest.ConfigCompose(testAccBucketReplicationConfigurationBase(rName), testAccDirectoryBucketConfig_base(rName), fmt.Sprintf(`
+	return acctest.ConfigCompose(testAccBucketReplicationConfigurationConfig_base(rName), testAccDirectoryBucketConfig_base(rName), fmt.Sprintf(`
 resource "aws_s3_directory_bucket" "test" {
   bucket = local.bucket
-
   location {
     name = local.location_name
   }
 }
-
 resource "aws_s3_bucket_replication_configuration" "test" {
   depends_on = [
     aws_s3_bucket_versioning.source,
     aws_s3_bucket_versioning.destination
   ]
-
   bucket = aws_s3_directory_bucket.test.bucket
   role   = aws_iam_role.test.arn
-
   rule {
     id     = "foobar"
     prefix = "foo"
     status = "Enabled"
-
     destination {
       bucket        = aws_s3_bucket.destination.arn
       storage_class = %[1]q
     }
   }
 }`, storageClass))
-=======
-}`)
->>>>>>> 62e1571f
 }