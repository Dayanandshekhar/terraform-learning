--- conflicted
+++ resolved
@@ -164,21 +164,13 @@
 		Resource:  "ratebasedrule/" + d.Id(),
 	}.String()
 	d.Set(names.AttrARN, arn)
-<<<<<<< HEAD
-	d.Set("metric_name", rule.MetricName)
+	d.Set(names.AttrMetricName, rule.MetricName)
 	d.Set(names.AttrName, rule.Name)
 	if err := d.Set("predicate", predicates); err != nil {
 		return sdkdiag.AppendErrorf(diags, "setting predicate: %s", err)
 	}
 	d.Set("rate_key", rule.RateKey)
 	d.Set("rate_limit", rule.RateLimit)
-=======
-	d.Set("predicate", predicates)
-	d.Set(names.AttrName, resp.Rule.Name)
-	d.Set(names.AttrMetricName, resp.Rule.MetricName)
-	d.Set("rate_key", resp.Rule.RateKey)
-	d.Set("rate_limit", resp.Rule.RateLimit)
->>>>>>> 42ad9820
 
 	return diags
 }
