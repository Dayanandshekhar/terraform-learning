--- conflicted
+++ resolved
@@ -44,16 +44,12 @@
 				Type:     schema.TypeString,
 				Computed: true,
 			},
-			"metric_name": {
+			names.AttrMetricName: {
 				Type:     schema.TypeString,
 				Required: true,
 				ForceNew: true,
 			},
-<<<<<<< HEAD
 			names.AttrName: {
-=======
-			names.AttrMetricName: {
->>>>>>> 42ad9820
 				Type:     schema.TypeString,
 				Required: true,
 				ForceNew: true,
@@ -145,17 +141,11 @@
 		Resource:  "rule/" + d.Id(),
 	}.String()
 	d.Set(names.AttrARN, arn)
-<<<<<<< HEAD
-	d.Set("metric_name", rule.MetricName)
+	d.Set(names.AttrMetricName, rule.MetricName)
 	d.Set(names.AttrName, rule.Name)
 	if err := d.Set("predicate", flattenPredicates(rule.Predicates)); err != nil {
 		return sdkdiag.AppendErrorf(diags, "setting predicate: %s", err)
 	}
-=======
-	d.Set("predicate", flattenPredicates(resp.Rule.Predicates))
-	d.Set(names.AttrName, resp.Rule.Name)
-	d.Set(names.AttrMetricName, resp.Rule.MetricName)
->>>>>>> 42ad9820
 
 	return diags
 }
