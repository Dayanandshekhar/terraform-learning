--- conflicted
+++ resolved
@@ -27,13 +27,8 @@
 
 	resource.ParallelTest(t, resource.TestCase{
 		PreCheck: func() {
-<<<<<<< HEAD
 			acctest.PreCheck(ctx, t)
-			acctest.PreCheckPartitionHasService(names.IVSChatEndpointID, t)
-=======
-			acctest.PreCheck(t)
 			acctest.PreCheckPartitionHasService(t, names.IVSChatEndpointID)
->>>>>>> 78d002fe
 			testAccPreCheckRoom(ctx, t)
 		},
 		ErrorCheck:               acctest.ErrorCheck(t, names.IVSChatEndpointID),
@@ -66,13 +61,8 @@
 
 	resource.ParallelTest(t, resource.TestCase{
 		PreCheck: func() {
-<<<<<<< HEAD
 			acctest.PreCheck(ctx, t)
-			acctest.PreCheckPartitionHasService(names.IVSChatEndpointID, t)
-=======
-			acctest.PreCheck(t)
 			acctest.PreCheckPartitionHasService(t, names.IVSChatEndpointID)
->>>>>>> 78d002fe
 			testAccPreCheckRoom(ctx, t)
 		},
 		ErrorCheck:               acctest.ErrorCheck(t, names.IVSChatEndpointID),
@@ -120,13 +110,8 @@
 
 	resource.ParallelTest(t, resource.TestCase{
 		PreCheck: func() {
-<<<<<<< HEAD
 			acctest.PreCheck(ctx, t)
-			acctest.PreCheckPartitionHasService(names.IVSChatEndpointID, t)
-=======
-			acctest.PreCheck(t)
 			acctest.PreCheckPartitionHasService(t, names.IVSChatEndpointID)
->>>>>>> 78d002fe
 			testAccPreCheckRoom(ctx, t)
 		},
 		ErrorCheck:               acctest.ErrorCheck(t, names.IVSChatEndpointID),
@@ -156,13 +141,8 @@
 	fallbackResult := "DENY"
 	resource.ParallelTest(t, resource.TestCase{
 		PreCheck: func() {
-<<<<<<< HEAD
 			acctest.PreCheck(ctx, t)
-			acctest.PreCheckPartitionHasService(names.IVSChatEndpointID, t)
-=======
-			acctest.PreCheck(t)
 			acctest.PreCheckPartitionHasService(t, names.IVSChatEndpointID)
->>>>>>> 78d002fe
 			testAccPreCheckRoom(ctx, t)
 		},
 		ErrorCheck:               acctest.ErrorCheck(t, names.IVSChatEndpointID),
@@ -204,13 +184,8 @@
 	rName := sdkacctest.RandomWithPrefix(acctest.ResourcePrefix)
 	resource.ParallelTest(t, resource.TestCase{
 		PreCheck: func() {
-<<<<<<< HEAD
 			acctest.PreCheck(ctx, t)
-			acctest.PreCheckPartitionHasService(names.IVSChatEndpointID, t)
-=======
-			acctest.PreCheck(t)
 			acctest.PreCheckPartitionHasService(t, names.IVSChatEndpointID)
->>>>>>> 78d002fe
 			testAccPreCheckRoom(ctx, t)
 		},
 		ErrorCheck:               acctest.ErrorCheck(t, names.IVSChatEndpointID),
@@ -269,13 +244,8 @@
 	rName := sdkacctest.RandomWithPrefix(acctest.ResourcePrefix)
 	resource.ParallelTest(t, resource.TestCase{
 		PreCheck: func() {
-<<<<<<< HEAD
 			acctest.PreCheck(ctx, t)
-			acctest.PreCheckPartitionHasService(names.IVSChatEndpointID, t)
-=======
-			acctest.PreCheck(t)
 			acctest.PreCheckPartitionHasService(t, names.IVSChatEndpointID)
->>>>>>> 78d002fe
 			testAccPreCheckRoom(ctx, t)
 		},
 		ErrorCheck:               acctest.ErrorCheck(t, names.IVSChatEndpointID),
