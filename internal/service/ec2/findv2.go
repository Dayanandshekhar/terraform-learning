// Copyright (c) HashiCorp, Inc.
// SPDX-License-Identifier: MPL-2.0

package ec2

import (
	"context"
	"fmt"

	"github.com/aws/aws-sdk-go-v2/aws"
	"github.com/aws/aws-sdk-go-v2/service/ec2"
	awstypes "github.com/aws/aws-sdk-go-v2/service/ec2/types"
	"github.com/hashicorp/aws-sdk-go-base/v2/tfawserr"
	"github.com/hashicorp/terraform-plugin-sdk/v2/helper/retry"
	tfslices "github.com/hashicorp/terraform-provider-aws/internal/slices"
	"github.com/hashicorp/terraform-provider-aws/internal/tfresource"
	"github.com/hashicorp/terraform-provider-aws/internal/types"
	"github.com/hashicorp/terraform-provider-aws/names"
)

func findAvailabilityZonesV2(ctx context.Context, conn *ec2.Client, input *ec2.DescribeAvailabilityZonesInput) ([]awstypes.AvailabilityZone, error) {
	output, err := conn.DescribeAvailabilityZones(ctx, input)

	if err != nil {
		return nil, err
	}

	if output == nil {
		return nil, tfresource.NewEmptyResultError(input)
	}

	return output.AvailabilityZones, nil
}

func findVPCAttributeV2(ctx context.Context, conn *ec2.Client, vpcID string, attribute awstypes.VpcAttributeName) (bool, error) {
	input := &ec2.DescribeVpcAttributeInput{
		Attribute: attribute,
		VpcId:     aws.String(vpcID),
	}

	output, err := conn.DescribeVpcAttribute(ctx, input)

	if tfawserr.ErrCodeEquals(err, errCodeInvalidVPCIDNotFound) {
		return false, &retry.NotFoundError{
			LastError:   err,
			LastRequest: input,
		}
	}

	if err != nil {
		return false, err
	}

	if output == nil {
		return false, tfresource.NewEmptyResultError(input)
	}

	var v *awstypes.AttributeBooleanValue
	switch attribute {
	case awstypes.VpcAttributeNameEnableDnsHostnames:
		v = output.EnableDnsHostnames
	case awstypes.VpcAttributeNameEnableDnsSupport:
		v = output.EnableDnsSupport
	case awstypes.VpcAttributeNameEnableNetworkAddressUsageMetrics:
		v = output.EnableNetworkAddressUsageMetrics
	default:
		return false, fmt.Errorf("unsupported VPC attribute: %s", attribute)
	}

	if v == nil {
		return false, tfresource.NewEmptyResultError(input)
	}

	return aws.ToBool(v.Value), nil
}

func findVPCV2(ctx context.Context, conn *ec2.Client, input *ec2.DescribeVpcsInput) (*awstypes.Vpc, error) {
	output, err := findVPCsV2(ctx, conn, input)

	if err != nil {
		return nil, err
	}

	return tfresource.AssertSingleValueResult(output)
}

func findVPCsV2(ctx context.Context, conn *ec2.Client, input *ec2.DescribeVpcsInput) ([]awstypes.Vpc, error) {
	var output []awstypes.Vpc

	pages := ec2.NewDescribeVpcsPaginator(conn, input)
	for pages.HasMorePages() {
		page, err := pages.NextPage(ctx)

		if tfawserr.ErrCodeEquals(err, errCodeInvalidVPCIDNotFound) {
			return nil, &retry.NotFoundError{
				LastError:   err,
				LastRequest: input,
			}
		}

		if err != nil {
			return nil, err
		}

		output = append(output, page.Vpcs...)
	}

	return output, nil
}

func findVPCByIDV2(ctx context.Context, conn *ec2.Client, id string) (*awstypes.Vpc, error) {
	input := &ec2.DescribeVpcsInput{
		VpcIds: []string{id},
	}

	return findVPCV2(ctx, conn, input)
}

func findVPCIPv6CIDRBlockAssociationByIDV2(ctx context.Context, conn *ec2.Client, id string) (*awstypes.VpcIpv6CidrBlockAssociation, *awstypes.Vpc, error) {
	input := &ec2.DescribeVpcsInput{
		Filters: newAttributeFilterListV2(map[string]string{
			"ipv6-cidr-block-association.association-id": id,
		}),
	}

	vpc, err := findVPCV2(ctx, conn, input)

	if err != nil {
		return nil, nil, err
	}

	for _, association := range vpc.Ipv6CidrBlockAssociationSet {
		if aws.ToString(association.AssociationId) == id {
			if state := association.Ipv6CidrBlockState.State; state == awstypes.VpcCidrBlockStateCodeDisassociated {
				return nil, nil, &retry.NotFoundError{Message: string(state)}
			}

			return &association, vpc, nil
		}
	}

	return nil, nil, &retry.NotFoundError{}
}

func findVPCDefaultNetworkACLV2(ctx context.Context, conn *ec2.Client, id string) (*awstypes.NetworkAcl, error) {
	input := &ec2.DescribeNetworkAclsInput{
		Filters: newAttributeFilterListV2(map[string]string{
			"default": "true",
			"vpc-id":  id,
		}),
	}

	return findNetworkACLV2(ctx, conn, input)
}

func findNetworkACLByIDV2(ctx context.Context, conn *ec2.Client, id string) (*awstypes.NetworkAcl, error) {
	input := &ec2.DescribeNetworkAclsInput{
		NetworkAclIds: []string{id},
	}

	output, err := findNetworkACLV2(ctx, conn, input)

	if err != nil {
		return nil, err
	}

	// Eventual consistency check.
	if aws.ToString(output.NetworkAclId) != id {
		return nil, &retry.NotFoundError{
			LastRequest: input,
		}
	}

	return output, nil
}

func findNetworkACLV2(ctx context.Context, conn *ec2.Client, input *ec2.DescribeNetworkAclsInput) (*awstypes.NetworkAcl, error) {
	output, err := findNetworkACLsV2(ctx, conn, input)

	if err != nil {
		return nil, err
	}

	return tfresource.AssertSingleValueResult(output)
}

func findNetworkACLsV2(ctx context.Context, conn *ec2.Client, input *ec2.DescribeNetworkAclsInput) ([]awstypes.NetworkAcl, error) {
	var output []awstypes.NetworkAcl

	pages := ec2.NewDescribeNetworkAclsPaginator(conn, input)
	for pages.HasMorePages() {
		page, err := pages.NextPage(ctx)

		if tfawserr.ErrCodeEquals(err, errCodeInvalidNetworkACLIDNotFound) {
			return nil, &retry.NotFoundError{
				LastError:   err,
				LastRequest: input,
			}
		}

		if err != nil {
			return nil, err
		}

		output = append(output, page.NetworkAcls...)
	}

	return output, nil
}

func findVPCDefaultSecurityGroupV2(ctx context.Context, conn *ec2.Client, id string) (*awstypes.SecurityGroup, error) {
	input := &ec2.DescribeSecurityGroupsInput{
		Filters: newAttributeFilterListV2(map[string]string{
			"group-name": DefaultSecurityGroupName,
			"vpc-id":     id,
		}),
	}

	return findSecurityGroupV2(ctx, conn, input)
}

func findVPCMainRouteTableV2(ctx context.Context, conn *ec2.Client, id string) (*awstypes.RouteTable, error) {
	input := &ec2.DescribeRouteTablesInput{
		Filters: newAttributeFilterListV2(map[string]string{
			"association.main": "true",
			"vpc-id":           id,
		}),
	}

	return findRouteTableV2(ctx, conn, input)
}

func findRouteTableV2(ctx context.Context, conn *ec2.Client, input *ec2.DescribeRouteTablesInput) (*awstypes.RouteTable, error) {
	output, err := findRouteTablesV2(ctx, conn, input)

	if err != nil {
		return nil, err
	}

	return tfresource.AssertSingleValueResult(output)
}

func findRouteTablesV2(ctx context.Context, conn *ec2.Client, input *ec2.DescribeRouteTablesInput) ([]awstypes.RouteTable, error) {
	var output []awstypes.RouteTable

	pages := ec2.NewDescribeRouteTablesPaginator(conn, input)
	for pages.HasMorePages() {
		page, err := pages.NextPage(ctx)

		if tfawserr.ErrCodeEquals(err, errCodeInvalidRouteTableIDNotFound) {
			return nil, &retry.NotFoundError{
				LastError:   err,
				LastRequest: input,
			}
		}

		if err != nil {
			return nil, err
		}

		output = append(output, page.RouteTables...)
	}

	return output, nil
}

func findSecurityGroupV2(ctx context.Context, conn *ec2.Client, input *ec2.DescribeSecurityGroupsInput) (*awstypes.SecurityGroup, error) {
	output, err := findSecurityGroupsV2(ctx, conn, input)

	if err != nil {
		return nil, err
	}

	return tfresource.AssertSingleValueResult(output)
}

func findSecurityGroupsV2(ctx context.Context, conn *ec2.Client, input *ec2.DescribeSecurityGroupsInput) ([]awstypes.SecurityGroup, error) {
	var output []awstypes.SecurityGroup

	pages := ec2.NewDescribeSecurityGroupsPaginator(conn, input)
	for pages.HasMorePages() {
		page, err := pages.NextPage(ctx)

		if tfawserr.ErrCodeEquals(err, errCodeInvalidGroupNotFound, errCodeInvalidSecurityGroupIDNotFound) {
			return nil, &retry.NotFoundError{
				LastError:   err,
				LastRequest: input,
			}
		}

		if err != nil {
			return nil, err
		}

		output = append(output, page.SecurityGroups...)
	}

	return output, nil
}

func findIPAMPoolAllocationsV2(ctx context.Context, conn *ec2.Client, input *ec2.GetIpamPoolAllocationsInput) ([]awstypes.IpamPoolAllocation, error) {
	var output []awstypes.IpamPoolAllocation

	pages := ec2.NewGetIpamPoolAllocationsPaginator(conn, input)
	for pages.HasMorePages() {
		page, err := pages.NextPage(ctx)

		if tfawserr.ErrCodeEquals(err, errCodeInvalidIPAMPoolAllocationIdNotFound, errCodeInvalidIPAMPoolIdNotFound) {
			return nil, &retry.NotFoundError{
				LastError:   err,
				LastRequest: input,
			}
		}

		if err != nil {
			return nil, err
		}

		output = append(output, page.IpamPoolAllocations...)
	}

	return output, nil
}

func findNetworkInterfacesV2(ctx context.Context, conn *ec2.Client, input *ec2.DescribeNetworkInterfacesInput) ([]awstypes.NetworkInterface, error) {
	var output []awstypes.NetworkInterface

	pages := ec2.NewDescribeNetworkInterfacesPaginator(conn, input)
	for pages.HasMorePages() {
		page, err := pages.NextPage(ctx)

		if tfawserr.ErrCodeEquals(err, errCodeInvalidNetworkInterfaceIDNotFound) {
			return nil, &retry.NotFoundError{
				LastError:   err,
				LastRequest: input,
			}
		}

		if err != nil {
			return nil, err
		}

		output = append(output, page.NetworkInterfaces...)
	}

	return output, nil
}

func findNetworkInterfaceV2(ctx context.Context, conn *ec2.Client, input *ec2.DescribeNetworkInterfacesInput) (*awstypes.NetworkInterface, error) {
	output, err := findNetworkInterfacesV2(ctx, conn, input)

	if err != nil {
		return nil, err
	}

	return tfresource.AssertSingleValueResult(output)
}

func findNetworkInterfaceByIDV2(ctx context.Context, conn *ec2.Client, id string) (*awstypes.NetworkInterface, error) {
	input := &ec2.DescribeNetworkInterfacesInput{
		NetworkInterfaceIds: []string{id},
	}

	output, err := findNetworkInterfaceV2(ctx, conn, input)

	if err != nil {
		return nil, err
	}

	// Eventual consistency check.
	if aws.ToString(output.NetworkInterfaceId) != id {
		return nil, &retry.NotFoundError{
			LastRequest: input,
		}
	}

	return output, err
}

func findNetworkInterfaceAttachmentByIDV2(ctx context.Context, conn *ec2.Client, id string) (*awstypes.NetworkInterfaceAttachment, error) {
	input := &ec2.DescribeNetworkInterfacesInput{
		Filters: newAttributeFilterListV2(map[string]string{
			"attachment.attachment-id": id,
		}),
	}

	networkInterface, err := findNetworkInterfaceV2(ctx, conn, input)

	if err != nil {
		return nil, err
	}

	if networkInterface.Attachment == nil {
		return nil, tfresource.NewEmptyResultError(input)
	}

	return networkInterface.Attachment, nil
}

/*
	func findNetworkInterfaceByAttachmentIDV2(ctx context.Context, conn *ec2.Client, id string) (*awstypes.NetworkInterface, error) {
		input := &ec2.DescribeNetworkInterfacesInput{
			Filters: newAttributeFilterListV2(map[string]string{
				"attachment.attachment-id": id,
			}),
		}

		networkInterface, err := findNetworkInterfaceV2(ctx, conn, input)

		if err != nil {
			return nil, err
		}

		if networkInterface == nil {
			return nil, tfresource.NewEmptyResultError(input)
		}

		return networkInterface, nil
	}
*/

func findNetworkInterfacesByAttachmentInstanceOwnerIDAndDescriptionV2(ctx context.Context, conn *ec2.Client, attachmentInstanceOwnerID, description string) ([]awstypes.NetworkInterface, error) {
	input := &ec2.DescribeNetworkInterfacesInput{
		Filters: newAttributeFilterListV2(map[string]string{
			"attachment.instance-owner-id": attachmentInstanceOwnerID,
			names.AttrDescription:          description,
		}),
	}

	return findNetworkInterfacesV2(ctx, conn, input)
}

func findEBSVolumesV2(ctx context.Context, conn *ec2.Client, input *ec2.DescribeVolumesInput) ([]awstypes.Volume, error) {
	var output []awstypes.Volume

	pages := ec2.NewDescribeVolumesPaginator(conn, input)
	for pages.HasMorePages() {
		page, err := pages.NextPage(ctx)

		if err != nil {
			if tfawserr.ErrCodeEquals(err, errCodeInvalidVolumeNotFound) {
				return nil, &retry.NotFoundError{
					LastError:   err,
					LastRequest: input,
				}
			}
			return nil, err
		}

		output = append(output, page.Volumes...)
	}

	return output, nil
}

func FindEBSVolumeV2(ctx context.Context, conn *ec2.Client, input *ec2.DescribeVolumesInput) (*awstypes.Volume, error) {
	output, err := findEBSVolumesV2(ctx, conn, input)

	if err != nil {
		return nil, err
	}

	return tfresource.AssertSingleValueResult(output)
}

func findPrefixListV2(ctx context.Context, conn *ec2.Client, input *ec2.DescribePrefixListsInput) (*awstypes.PrefixList, error) {
	output, err := findPrefixListsV2(ctx, conn, input)

	if err != nil {
		return nil, err
	}

	return tfresource.AssertSingleValueResult(output)
}

func findPrefixListsV2(ctx context.Context, conn *ec2.Client, input *ec2.DescribePrefixListsInput) ([]awstypes.PrefixList, error) {
	var output []awstypes.PrefixList

	pages := ec2.NewDescribePrefixListsPaginator(conn, input)
	for pages.HasMorePages() {
		page, err := pages.NextPage(ctx)

		if err != nil {
			if tfawserr.ErrCodeEquals(err, errCodeInvalidPrefixListIdNotFound) {
				return nil, &retry.NotFoundError{
					LastError:   err,
					LastRequest: input,
				}
			}
			return nil, err
		}

		output = append(output, page.PrefixLists...)
	}

	return output, nil
}

func findVPCEndpointByIDV2(ctx context.Context, conn *ec2.Client, id string) (*awstypes.VpcEndpoint, error) {
	input := &ec2.DescribeVpcEndpointsInput{
		VpcEndpointIds: []string{id},
	}

	output, err := findVPCEndpointV2(ctx, conn, input)

	if err != nil {
		return nil, err
	}

	if output.State == awstypes.StateDeleted {
		return nil, &retry.NotFoundError{
			Message:     string(output.State),
			LastRequest: input,
		}
	}

	// Eventual consistency check.
	if aws.ToString(output.VpcEndpointId) != id {
		return nil, &retry.NotFoundError{
			LastRequest: input,
		}
	}

	return output, nil
}

func findVPCEndpointV2(ctx context.Context, conn *ec2.Client, input *ec2.DescribeVpcEndpointsInput) (*awstypes.VpcEndpoint, error) {
	output, err := findVPCEndpointsV2(ctx, conn, input)

	if err != nil {
		return nil, err
	}

	return tfresource.AssertSingleValueResult(output)
}

func findVPCEndpointsV2(ctx context.Context, conn *ec2.Client, input *ec2.DescribeVpcEndpointsInput) ([]awstypes.VpcEndpoint, error) {
	var output []awstypes.VpcEndpoint

	pages := ec2.NewDescribeVpcEndpointsPaginator(conn, input)
	for pages.HasMorePages() {
		page, err := pages.NextPage(ctx)

		if err != nil {
			if tfawserr.ErrCodeEquals(err, errCodeInvalidVPCEndpointIdNotFound) {
				return nil, &retry.NotFoundError{
					LastError:   err,
					LastRequest: input,
				}
			}
			return nil, err
		}

		output = append(output, page.VpcEndpoints...)
	}

	return output, nil
}

func findPrefixListByNameV2(ctx context.Context, conn *ec2.Client, name string) (*awstypes.PrefixList, error) {
	input := &ec2.DescribePrefixListsInput{
		Filters: newAttributeFilterListV2(map[string]string{
			"prefix-list-name": name,
		}),
	}

	return findPrefixListV2(ctx, conn, input)
}

func findVPCEndpointServiceConfigurationByServiceNameV2(ctx context.Context, conn *ec2.Client, name string) (*awstypes.ServiceConfiguration, error) {
	input := &ec2.DescribeVpcEndpointServiceConfigurationsInput{
		Filters: newAttributeFilterListV2(map[string]string{
			"service-name": name,
		}),
	}

	return findVPCEndpointServiceConfigurationV2(ctx, conn, input)
}

func findVPCEndpointServiceConfigurationV2(ctx context.Context, conn *ec2.Client, input *ec2.DescribeVpcEndpointServiceConfigurationsInput) (*awstypes.ServiceConfiguration, error) {
	output, err := findVPCEndpointServiceConfigurationsV2(ctx, conn, input)

	if err != nil {
		return nil, err
	}

	return tfresource.AssertSingleValueResult(output)
}

func findVPCEndpointServiceConfigurationsV2(ctx context.Context, conn *ec2.Client, input *ec2.DescribeVpcEndpointServiceConfigurationsInput) ([]awstypes.ServiceConfiguration, error) {
	var output []awstypes.ServiceConfiguration

	pages := ec2.NewDescribeVpcEndpointServiceConfigurationsPaginator(conn, input)
	for pages.HasMorePages() {
		page, err := pages.NextPage(ctx)

		if err != nil {
			if tfawserr.ErrCodeEquals(err, errCodeInvalidVPCEndpointServiceIdNotFound) {
				return nil, &retry.NotFoundError{
					LastError:   err,
					LastRequest: input,
				}
			}
			return nil, err
		}

		output = append(output, page.ServiceConfigurations...)
	}

	return output, nil
}

// findRouteTableByIDV2 returns the route table corresponding to the specified identifier.
// Returns NotFoundError if no route table is found.
func findRouteTableByID(ctx context.Context, conn *ec2.Client, routeTableID string) (*awstypes.RouteTable, error) {
	input := &ec2.DescribeRouteTablesInput{
		RouteTableIds: []string{routeTableID},
	}

	return findRouteTableV2(ctx, conn, input)
}

// routeFinderV2 returns the route corresponding to the specified destination.
// Returns NotFoundError if no route is found.
type routeFinderV2 func(context.Context, *ec2.Client, string, string) (*awstypes.Route, error)

// findRouteByIPv4DestinationV2 returns the route corresponding to the specified IPv4 destination.
// Returns NotFoundError if no route is found.
func findRouteByIPv4DestinationV2(ctx context.Context, conn *ec2.Client, routeTableID, destinationCidr string) (*awstypes.Route, error) {
	routeTable, err := findRouteTableByID(ctx, conn, routeTableID)

	if err != nil {
		return nil, err
	}

	for _, route := range routeTable.Routes {
		if types.CIDRBlocksEqual(aws.ToString(route.DestinationCidrBlock), destinationCidr) {
			return &route, nil
		}
	}

	return nil, &retry.NotFoundError{
		LastError: fmt.Errorf("Route in Route Table (%s) with IPv4 destination (%s) not found", routeTableID, destinationCidr),
	}
}

// findRouteByIPv6DestinationV2 returns the route corresponding to the specified IPv6 destination.
// Returns NotFoundError if no route is found.
func findRouteByIPv6DestinationV2(ctx context.Context, conn *ec2.Client, routeTableID, destinationIpv6Cidr string) (*awstypes.Route, error) {
	routeTable, err := findRouteTableByID(ctx, conn, routeTableID)

	if err != nil {
		return nil, err
	}

	for _, route := range routeTable.Routes {
		if types.CIDRBlocksEqual(aws.ToString(route.DestinationIpv6CidrBlock), destinationIpv6Cidr) {
			return &route, nil
		}
	}

	return nil, &retry.NotFoundError{
		LastError: fmt.Errorf("Route in Route Table (%s) with IPv6 destination (%s) not found", routeTableID, destinationIpv6Cidr),
	}
}

// findRouteByPrefixListIDDestinationV2 returns the route corresponding to the specified prefix list destination.
// Returns NotFoundError if no route is found.
func findRouteByPrefixListIDDestinationV2(ctx context.Context, conn *ec2.Client, routeTableID, prefixListID string) (*awstypes.Route, error) {
	routeTable, err := findRouteTableByID(ctx, conn, routeTableID)
	if err != nil {
		return nil, err
	}

	for _, route := range routeTable.Routes {
		if aws.ToString(route.DestinationPrefixListId) == prefixListID {
			return &route, nil
		}
	}

	return nil, &retry.NotFoundError{
		LastError: fmt.Errorf("Route in Route Table (%s) with Prefix List ID destination (%s) not found", routeTableID, prefixListID),
	}
}

// findRouteTableAssociationByIDV2 returns the route table association corresponding to the specified identifier.
// Returns NotFoundError if no route table association is found.
func findRouteTableAssociationByIDV2(ctx context.Context, conn *ec2.Client, associationID string) (*awstypes.RouteTableAssociation, error) {
	input := &ec2.DescribeRouteTablesInput{
		Filters: newAttributeFilterListV2(map[string]string{
			"association.route-table-association-id": associationID,
		}),
	}

	routeTable, err := findRouteTableV2(ctx, conn, input)

	if err != nil {
		return nil, err
	}

	for _, association := range routeTable.Associations {
		if aws.ToString(association.RouteTableAssociationId) == associationID {
			if association.AssociationState != nil {
				if state := association.AssociationState.State; state == awstypes.RouteTableAssociationStateCodeDisassociated {
					return nil, &retry.NotFoundError{Message: string(state)}
				}
			}

			return &association, nil
		}
	}

	return nil, &retry.NotFoundError{}
}

// findMainRouteTableByVPCIDV2 returns the main route table for the specified VPC.
// Returns NotFoundError if no route table is found.
func findMainRouteTableByVPCIDV2(ctx context.Context, conn *ec2.Client, vpcID string) (*awstypes.RouteTable, error) {
	input := &ec2.DescribeRouteTablesInput{
		Filters: newAttributeFilterListV2(map[string]string{
			"association.main": "true",
			"vpc-id":           vpcID,
		}),
	}

	return findRouteTableV2(ctx, conn, input)
}

// findVPNGatewayRoutePropagationExistsV2 returns NotFoundError if no route propagation for the specified VPN gateway is found.
func findVPNGatewayRoutePropagationExistsV2(ctx context.Context, conn *ec2.Client, routeTableID, gatewayID string) error {
	routeTable, err := findRouteTableByID(ctx, conn, routeTableID)

	if err != nil {
		return err
	}

	for _, v := range routeTable.PropagatingVgws {
		if aws.ToString(v.GatewayId) == gatewayID {
			return nil
		}
	}

	return &retry.NotFoundError{
		LastError: fmt.Errorf("Route Table (%s) VPN Gateway (%s) route propagation not found", routeTableID, gatewayID),
	}
}

func findVPCEndpointServiceConfigurationByIDV2(ctx context.Context, conn *ec2.Client, id string) (*awstypes.ServiceConfiguration, error) {
	input := &ec2.DescribeVpcEndpointServiceConfigurationsInput{
		ServiceIds: []string{id},
	}

	output, err := findVPCEndpointServiceConfigurationV2(ctx, conn, input)

	if err != nil {
		return nil, err
	}

	if state := output.ServiceState; state == awstypes.ServiceStateDeleted || state == awstypes.ServiceStateFailed {
		return nil, &retry.NotFoundError{
			Message:     string(state),
			LastRequest: input,
		}
	}

	// Eventual consistency check.
	if aws.ToString(output.ServiceId) != id {
		return nil, &retry.NotFoundError{
			LastRequest: input,
		}
	}

	return output, nil
}

func findVPCEndpointServicePrivateDNSNameConfigurationByIDV2(ctx context.Context, conn *ec2.Client, id string) (*awstypes.PrivateDnsNameConfiguration, error) {
	out, err := findVPCEndpointServiceConfigurationByIDV2(ctx, conn, id)
	if err != nil {
		return nil, err
	}

	return out.PrivateDnsNameConfiguration, nil
}

func findVPCEndpointServicePermissionsV2(ctx context.Context, conn *ec2.Client, input *ec2.DescribeVpcEndpointServicePermissionsInput) ([]awstypes.AllowedPrincipal, error) {
	var output []awstypes.AllowedPrincipal

	pages := ec2.NewDescribeVpcEndpointServicePermissionsPaginator(conn, input)
	for pages.HasMorePages() {
		page, err := pages.NextPage(ctx)

		if err != nil {
			if tfawserr.ErrCodeEquals(err, errCodeInvalidVPCEndpointServiceIdNotFound) {
				return nil, &retry.NotFoundError{
					LastError:   err,
					LastRequest: input,
				}
			}
			return nil, err
		}

		output = append(output, page.AllowedPrincipals...)
	}

	return output, nil
}

func findVPCEndpointServicePermissionsByServiceIDV2(ctx context.Context, conn *ec2.Client, id string) ([]awstypes.AllowedPrincipal, error) {
	input := &ec2.DescribeVpcEndpointServicePermissionsInput{
		ServiceId: aws.String(id),
	}

	return findVPCEndpointServicePermissionsV2(ctx, conn, input)
}

func findVPCEndpointServicesV2(ctx context.Context, conn *ec2.Client, input *ec2.DescribeVpcEndpointServicesInput) ([]awstypes.ServiceDetail, []string, error) {
	var serviceDetails []awstypes.ServiceDetail
	var serviceNames []string

	err := describeVPCEndpointServicesPagesV2(ctx, conn, input, func(page *ec2.DescribeVpcEndpointServicesOutput, lastPage bool) bool {
		if page == nil {
			return !lastPage
		}

		serviceDetails = append(serviceDetails, page.ServiceDetails...)
		serviceNames = append(serviceNames, page.ServiceNames...)

		return !lastPage
	})

	if tfawserr.ErrCodeEquals(err, errCodeInvalidServiceName) {
		return nil, nil, &retry.NotFoundError{
			LastError:   err,
			LastRequest: input,
		}
	}

	if err != nil {
		return nil, nil, err
	}

	return serviceDetails, serviceNames, nil
}

// findVPCEndpointRouteTableAssociationExistsV2 returns NotFoundError if no association for the specified VPC endpoint and route table IDs is found.
func findVPCEndpointRouteTableAssociationExistsV2(ctx context.Context, conn *ec2.Client, vpcEndpointID string, routeTableID string) error {
	vpcEndpoint, err := findVPCEndpointByIDV2(ctx, conn, vpcEndpointID)

	if err != nil {
		return err
	}

	for _, vpcEndpointRouteTableID := range vpcEndpoint.RouteTableIds {
		if vpcEndpointRouteTableID == routeTableID {
			return nil
		}
	}

	return &retry.NotFoundError{
		LastError: fmt.Errorf("VPC Endpoint (%s) Route Table (%s) Association not found", vpcEndpointID, routeTableID),
	}
}

// findVPCEndpointSecurityGroupAssociationExistsV2 returns NotFoundError if no association for the specified VPC endpoint and security group IDs is found.
func findVPCEndpointSecurityGroupAssociationExistsV2(ctx context.Context, conn *ec2.Client, vpcEndpointID, securityGroupID string) error {
	vpcEndpoint, err := findVPCEndpointByIDV2(ctx, conn, vpcEndpointID)

	if err != nil {
		return err
	}

	for _, group := range vpcEndpoint.Groups {
		if aws.ToString(group.GroupId) == securityGroupID {
			return nil
		}
	}

	return &retry.NotFoundError{
		LastError: fmt.Errorf("VPC Endpoint (%s) Security Group (%s) Association not found", vpcEndpointID, securityGroupID),
	}
}

// findVPCEndpointSubnetAssociationExistsV2 returns NotFoundError if no association for the specified VPC endpoint and subnet IDs is found.
func findVPCEndpointSubnetAssociationExistsV2(ctx context.Context, conn *ec2.Client, vpcEndpointID string, subnetID string) error {
	vpcEndpoint, err := findVPCEndpointByIDV2(ctx, conn, vpcEndpointID)

	if err != nil {
		return err
	}

	for _, vpcEndpointSubnetID := range vpcEndpoint.SubnetIds {
		if vpcEndpointSubnetID == subnetID {
			return nil
		}
	}

	return &retry.NotFoundError{
		LastError: fmt.Errorf("VPC Endpoint (%s) Subnet (%s) Association not found", vpcEndpointID, subnetID),
	}
}

func findVPCEndpointConnectionByServiceIDAndVPCEndpointIDV2(ctx context.Context, conn *ec2.Client, serviceID, vpcEndpointID string) (*awstypes.VpcEndpointConnection, error) {
	input := &ec2.DescribeVpcEndpointConnectionsInput{
		Filters: newAttributeFilterListV2(map[string]string{
			"service-id": serviceID,
			// "InvalidFilter: The filter vpc-endpoint-id  is invalid"
			// "vpc-endpoint-id ": vpcEndpointID,
		}),
	}

	var output *awstypes.VpcEndpointConnection

	pages := ec2.NewDescribeVpcEndpointConnectionsPaginator(conn, input)
	for pages.HasMorePages() {
		page, err := pages.NextPage(ctx)
		if err != nil {
			return nil, err
		}

		for _, v := range page.VpcEndpointConnections {
			v := v
			if aws.ToString(v.VpcEndpointId) == vpcEndpointID {
				output = &v
				break
			}
		}
	}

	if output == nil {
		return nil, tfresource.NewEmptyResultError(input)
	}

	if vpcEndpointState := string(output.VpcEndpointState); vpcEndpointState == vpcEndpointStateDeleted {
		return nil, &retry.NotFoundError{
			Message:     vpcEndpointState,
			LastRequest: input,
		}
	}

	return output, nil
}

func findVPCEndpointConnectionNotificationV2(ctx context.Context, conn *ec2.Client, input *ec2.DescribeVpcEndpointConnectionNotificationsInput) (*awstypes.ConnectionNotification, error) {
	output, err := findVPCEndpointConnectionNotificationsV2(ctx, conn, input)

	if err != nil {
		return nil, err
	}

	return tfresource.AssertSingleValueResult(output)
}

func findVPCEndpointConnectionNotificationsV2(ctx context.Context, conn *ec2.Client, input *ec2.DescribeVpcEndpointConnectionNotificationsInput) ([]awstypes.ConnectionNotification, error) {
	var output []awstypes.ConnectionNotification

	pages := ec2.NewDescribeVpcEndpointConnectionNotificationsPaginator(conn, input)
	for pages.HasMorePages() {
		page, err := pages.NextPage(ctx)

		if err != nil {
			if tfawserr.ErrCodeEquals(err, errCodeInvalidConnectionNotification) {
				return nil, &retry.NotFoundError{
					LastError:   err,
					LastRequest: input,
				}
			}
			return nil, err
		}

		output = append(output, page.ConnectionNotificationSet...)
	}

	return output, nil
}

func findVPCEndpointConnectionNotificationByIDV2(ctx context.Context, conn *ec2.Client, id string) (*awstypes.ConnectionNotification, error) {
	input := &ec2.DescribeVpcEndpointConnectionNotificationsInput{
		ConnectionNotificationId: aws.String(id),
	}

	output, err := findVPCEndpointConnectionNotificationV2(ctx, conn, input)

	if err != nil {
		return nil, err
	}

	// Eventual consistency check.
	if aws.ToString(output.ConnectionNotificationId) != id {
		return nil, &retry.NotFoundError{
			LastRequest: input,
		}
	}

	return output, nil
}

func findVPCEndpointServicePermissionV2(ctx context.Context, conn *ec2.Client, serviceID, principalARN string) (*awstypes.AllowedPrincipal, error) {
	// Applying a server-side filter on "principal" can lead to errors like
	// "An error occurred (InvalidFilter) when calling the DescribeVpcEndpointServicePermissions operation: The filter value arn:aws:iam::123456789012:role/developer contains unsupported characters".
	// Apply the filter client-side.
	input := &ec2.DescribeVpcEndpointServicePermissionsInput{
		ServiceId: aws.String(serviceID),
	}

	allowedPrincipals, err := findVPCEndpointServicePermissionsV2(ctx, conn, input)

	if err != nil {
		return nil, err
	}

	allowedPrincipals = tfslices.Filter(allowedPrincipals, func(v awstypes.AllowedPrincipal) bool {
		return aws.ToString(v.Principal) == principalARN
	})

	return tfresource.AssertSingleValueResult(allowedPrincipals)
}

<<<<<<< HEAD
func FindVPNConnectionByID(ctx context.Context, conn *ec2.Client, id string) (*awstypes.VpnConnection, error) {
	input := &ec2.DescribeVpnConnectionsInput{
		VpnConnectionIds: []string{id},
	}

	output, err := FindVPNConnection(ctx, conn, input)
=======
func findClientVPNEndpoint(ctx context.Context, conn *ec2.Client, input *ec2.DescribeClientVpnEndpointsInput) (*awstypes.ClientVpnEndpoint, error) {
	output, err := findClientVPNEndpoints(ctx, conn, input)

	if err != nil {
		return nil, err
	}

	return tfresource.AssertSingleValueResult(output)
}

func findClientVPNEndpoints(ctx context.Context, conn *ec2.Client, input *ec2.DescribeClientVpnEndpointsInput) ([]awstypes.ClientVpnEndpoint, error) {
	var output []awstypes.ClientVpnEndpoint

	pages := ec2.NewDescribeClientVpnEndpointsPaginator(conn, input)
	for pages.HasMorePages() {
		page, err := pages.NextPage(ctx)

		if tfawserr.ErrCodeEquals(err, errCodeInvalidClientVPNEndpointIdNotFound) {
			return nil, &retry.NotFoundError{
				LastError:   err,
				LastRequest: input,
			}
		}

		if err != nil {
			return nil, err
		}

		output = append(output, page.ClientVpnEndpoints...)
	}

	return output, nil
}

func findClientVPNEndpointByID(ctx context.Context, conn *ec2.Client, id string) (*awstypes.ClientVpnEndpoint, error) {
	input := &ec2.DescribeClientVpnEndpointsInput{
		ClientVpnEndpointIds: []string{id},
	}

	output, err := findClientVPNEndpoint(ctx, conn, input)
>>>>>>> eae23a82

	if err != nil {
		return nil, err
	}

<<<<<<< HEAD
	if state := output.State; state == awstypes.VpnStateDeleted {
=======
	if state := output.Status.Code; state == awstypes.ClientVpnEndpointStatusCodeDeleted {
>>>>>>> eae23a82
		return nil, &retry.NotFoundError{
			Message:     string(state),
			LastRequest: input,
		}
	}

	// Eventual consistency check.
<<<<<<< HEAD
	if aws.ToString(output.VpnConnectionId) != id {
=======
	if aws.ToString(output.ClientVpnEndpointId) != id {
>>>>>>> eae23a82
		return nil, &retry.NotFoundError{
			LastRequest: input,
		}
	}

	return output, nil
}

<<<<<<< HEAD
func FindVPNConnections(ctx context.Context, conn *ec2.Client, input *ec2.DescribeVpnConnectionsInput) ([]awstypes.VpnConnection, error) {
	output, err := conn.DescribeVpnConnections(ctx, input)

	if tfawserr.ErrCodeEquals(err, errCodeInvalidVPNConnectionIDNotFound) {
		return nil, &retry.NotFoundError{
			LastError:   err,
			LastRequest: input,
		}
	}
=======
func findClientVPNEndpointClientConnectResponseOptionsByID(ctx context.Context, conn *ec2.Client, id string) (*awstypes.ClientConnectResponseOptions, error) {
	output, err := findClientVPNEndpointByID(ctx, conn, id)
>>>>>>> eae23a82

	if err != nil {
		return nil, err
	}

<<<<<<< HEAD
	return output.VpnConnections, nil
}

func FindVPNConnection(ctx context.Context, conn *ec2.Client, input *ec2.DescribeVpnConnectionsInput) (*awstypes.VpnConnection, error) {
	output, err := FindVPNConnections(ctx, conn, input)
=======
	if output.ClientConnectOptions == nil || output.ClientConnectOptions.Status == nil {
		return nil, tfresource.NewEmptyResultError(id)
	}

	return output.ClientConnectOptions, nil
}

func findClientVPNAuthorizationRule(ctx context.Context, conn *ec2.Client, input *ec2.DescribeClientVpnAuthorizationRulesInput) (*awstypes.AuthorizationRule, error) {
	output, err := findClientVPNAuthorizationRules(ctx, conn, input)
>>>>>>> eae23a82

	if err != nil {
		return nil, err
	}

	return tfresource.AssertSingleValueResult(output)
}

<<<<<<< HEAD
func FindVPNConnectionRouteByVPNConnectionIDAndCIDR(ctx context.Context, conn *ec2.Client, vpnConnectionID, cidrBlock string) (*awstypes.VpnStaticRoute, error) {
	input := &ec2.DescribeVpnConnectionsInput{
		Filters: newAttributeFilterListV2(map[string]string{
			"route.destination-cidr-block": cidrBlock,
			"vpn-connection-id":            vpnConnectionID,
		}),
	}

	output, err := FindVPNConnection(ctx, conn, input)

	if err != nil {
		return nil, err
	}

	for _, v := range output.Routes {
		if aws.ToString(v.DestinationCidrBlock) == cidrBlock && v.State != awstypes.VpnStateDeleted {
			return &v, nil
		}
	}

	return nil, &retry.NotFoundError{
		LastError: fmt.Errorf("EC2 VPN Connection (%s) Route (%s) not found", vpnConnectionID, cidrBlock),
	}
}

// FindVPNGatewayRoutePropagationExists returns NotFoundError if no route propagation for the specified VPN gateway is found.
func FindVPNGatewayRoutePropagationExists(ctx context.Context, conn *ec2.Client, routeTableID, gatewayID string) error {
	routeTable, err := findRouteTableByID(ctx, conn, routeTableID)

	if err != nil {
		return err
	}

	for _, v := range routeTable.PropagatingVgws {
		if aws.ToString(v.GatewayId) == gatewayID {
			return nil
		}
	}

	return &retry.NotFoundError{
		LastError: fmt.Errorf("Route Table (%s) VPN Gateway (%s) route propagation not found", routeTableID, gatewayID),
	}
}

func FindVPNGatewayVPCAttachment(ctx context.Context, conn *ec2.Client, vpnGatewayID, vpcID string) (*awstypes.VpcAttachment, error) {
	vpnGateway, err := FindVPNGatewayByID(ctx, conn, vpnGatewayID)
=======
func findClientVPNAuthorizationRules(ctx context.Context, conn *ec2.Client, input *ec2.DescribeClientVpnAuthorizationRulesInput) ([]awstypes.AuthorizationRule, error) {
	var output []awstypes.AuthorizationRule

	pages := ec2.NewDescribeClientVpnAuthorizationRulesPaginator(conn, input)
	for pages.HasMorePages() {
		page, err := pages.NextPage(ctx)

		if tfawserr.ErrCodeEquals(err, errCodeInvalidClientVPNEndpointIdNotFound) {
			return nil, &retry.NotFoundError{
				LastError:   err,
				LastRequest: input,
			}
		}

		if err != nil {
			return nil, err
		}

		output = append(output, page.AuthorizationRules...)
	}

	return output, nil
}

func findClientVPNAuthorizationRuleByThreePartKey(ctx context.Context, conn *ec2.Client, endpointID, targetNetworkCIDR, accessGroupID string) (*awstypes.AuthorizationRule, error) {
	filters := map[string]string{
		"destination-cidr": targetNetworkCIDR,
	}
	if accessGroupID != "" {
		filters["group-id"] = accessGroupID
	}
	input := &ec2.DescribeClientVpnAuthorizationRulesInput{
		ClientVpnEndpointId: aws.String(endpointID),
		Filters:             newAttributeFilterListV2(filters),
	}

	return findClientVPNAuthorizationRule(ctx, conn, input)
}

func findClientVPNNetworkAssociation(ctx context.Context, conn *ec2.Client, input *ec2.DescribeClientVpnTargetNetworksInput) (*awstypes.TargetNetwork, error) {
	output, err := findClientVPNNetworkAssociations(ctx, conn, input)
>>>>>>> eae23a82

	if err != nil {
		return nil, err
	}

<<<<<<< HEAD
	for _, vpcAttachment := range vpnGateway.VpcAttachments {
		if aws.ToString(vpcAttachment.VpcId) == vpcID {
			if state := vpcAttachment.State; state == awstypes.AttachmentStatusDetached {
				return nil, &retry.NotFoundError{
					Message:     string(state),
					LastRequest: vpcID,
				}
			}

			return &vpcAttachment, nil
		}
	}

	return nil, tfresource.NewEmptyResultError(vpcID)
}

func FindVPNGatewayByID(ctx context.Context, conn *ec2.Client, id string) (*awstypes.VpnGateway, error) {
	input := &ec2.DescribeVpnGatewaysInput{
		VpnGatewayIds: []string{id},
	}

	output, err := FindVPNGateway(ctx, conn, input)
=======
	return tfresource.AssertSingleValueResult(output)
}

func findClientVPNNetworkAssociations(ctx context.Context, conn *ec2.Client, input *ec2.DescribeClientVpnTargetNetworksInput) ([]awstypes.TargetNetwork, error) {
	var output []awstypes.TargetNetwork

	pages := ec2.NewDescribeClientVpnTargetNetworksPaginator(conn, input)
	for pages.HasMorePages() {
		page, err := pages.NextPage(ctx)

		if tfawserr.ErrCodeEquals(err, errCodeInvalidClientVPNEndpointIdNotFound, errCodeInvalidClientVPNAssociationIdNotFound) {
			return nil, &retry.NotFoundError{
				LastError:   err,
				LastRequest: input,
			}
		}

		if err != nil {
			return nil, err
		}

		output = append(output, page.ClientVpnTargetNetworks...)
	}

	return output, nil
}

func findClientVPNNetworkAssociationByTwoPartKey(ctx context.Context, conn *ec2.Client, associationID, endpointID string) (*awstypes.TargetNetwork, error) {
	input := &ec2.DescribeClientVpnTargetNetworksInput{
		AssociationIds:      []string{associationID},
		ClientVpnEndpointId: aws.String(endpointID),
	}

	output, err := findClientVPNNetworkAssociation(ctx, conn, input)
>>>>>>> eae23a82

	if err != nil {
		return nil, err
	}

<<<<<<< HEAD
	if state := output.State; state == awstypes.VpnStateDeleted {
=======
	if state := output.Status.Code; state == awstypes.AssociationStatusCodeDisassociated {
>>>>>>> eae23a82
		return nil, &retry.NotFoundError{
			Message:     string(state),
			LastRequest: input,
		}
	}

	// Eventual consistency check.
<<<<<<< HEAD
	if aws.ToString(output.VpnGatewayId) != id {
=======
	if aws.ToString(output.ClientVpnEndpointId) != endpointID || aws.ToString(output.AssociationId) != associationID {
>>>>>>> eae23a82
		return nil, &retry.NotFoundError{
			LastRequest: input,
		}
	}

	return output, nil
}

<<<<<<< HEAD
func FindVPNGateway(ctx context.Context, conn *ec2.Client, input *ec2.DescribeVpnGatewaysInput) (*awstypes.VpnGateway, error) {
	output, err := FindVPNGateways(ctx, conn, input)
=======
func findClientVPNRoute(ctx context.Context, conn *ec2.Client, input *ec2.DescribeClientVpnRoutesInput) (*awstypes.ClientVpnRoute, error) {
	output, err := findClientVPNRoutes(ctx, conn, input)
>>>>>>> eae23a82

	if err != nil {
		return nil, err
	}

	return tfresource.AssertSingleValueResult(output)
}

<<<<<<< HEAD
func FindVPNGateways(ctx context.Context, conn *ec2.Client, input *ec2.DescribeVpnGatewaysInput) ([]awstypes.VpnGateway, error) {
	output, err := conn.DescribeVpnGateways(ctx, input)

	if tfawserr.ErrCodeEquals(err, errCodeInvalidVPNGatewayIDNotFound) {
		return nil, &retry.NotFoundError{
			LastError:   err,
			LastRequest: input,
		}
	}

	if err != nil {
		return nil, err
	}

	if output == nil {
		return nil, tfresource.NewEmptyResultError(input)
	}

	return output.VpnGateways, nil
}

func FindTransitGatewayAttachmentV2(ctx context.Context, conn *ec2.Client, input *ec2.DescribeTransitGatewayAttachmentsInput) (*awstypes.TransitGatewayAttachment, error) {
	output, err := FindTransitGatewayAttachmentsV2(ctx, conn, input)

	if err != nil {
		return nil, err
	}

	return tfresource.AssertSingleValueResult(output)
}

func FindTransitGatewayAttachmentsV2(ctx context.Context, conn *ec2.Client, input *ec2.DescribeTransitGatewayAttachmentsInput) ([]awstypes.TransitGatewayAttachment, error) {
	output, err := conn.DescribeTransitGatewayAttachments(ctx, input)

	if tfawserr.ErrCodeEquals(err, errCodeInvalidTransitGatewayAttachmentIDNotFound) {
		return nil, &retry.NotFoundError{
			LastError:   err,
			LastRequest: input,
		}
	}

	if err != nil {
		return nil, err
	}

	return output.TransitGatewayAttachments, nil
}

func FindCustomerGateway(ctx context.Context, conn *ec2.Client, input *ec2.DescribeCustomerGatewaysInput) (*awstypes.CustomerGateway, error) {
	output, err := FindCustomerGateways(ctx, conn, input)
=======
func findClientVPNRoutes(ctx context.Context, conn *ec2.Client, input *ec2.DescribeClientVpnRoutesInput) ([]awstypes.ClientVpnRoute, error) {
	var output []awstypes.ClientVpnRoute

	pages := ec2.NewDescribeClientVpnRoutesPaginator(conn, input)
	for pages.HasMorePages() {
		page, err := pages.NextPage(ctx)

		if tfawserr.ErrCodeEquals(err, errCodeInvalidClientVPNEndpointIdNotFound) {
			return nil, &retry.NotFoundError{
				LastError:   err,
				LastRequest: input,
			}
		}

		if err != nil {
			return nil, err
		}

		output = append(output, page.Routes...)
	}

	return output, nil
}

func findClientVPNRouteByThreePartKey(ctx context.Context, conn *ec2.Client, endpointID, targetSubnetID, destinationCIDR string) (*awstypes.ClientVpnRoute, error) {
	input := &ec2.DescribeClientVpnRoutesInput{
		ClientVpnEndpointId: aws.String(endpointID),
		Filters: newAttributeFilterListV2(map[string]string{
			"destination-cidr": destinationCIDR,
			"target-subnet":    targetSubnetID,
		}),
	}

	return findClientVPNRoute(ctx, conn, input)
}

func findCarrierGateway(ctx context.Context, conn *ec2.Client, input *ec2.DescribeCarrierGatewaysInput) (*awstypes.CarrierGateway, error) {
	output, err := findCarrierGateways(ctx, conn, input)
>>>>>>> eae23a82

	if err != nil {
		return nil, err
	}

	return tfresource.AssertSingleValueResult(output)
}

<<<<<<< HEAD
func FindCustomerGateways(ctx context.Context, conn *ec2.Client, input *ec2.DescribeCustomerGatewaysInput) ([]awstypes.CustomerGateway, error) {
	output, err := conn.DescribeCustomerGateways(ctx, input)

	if tfawserr.ErrCodeEquals(err, errCodeInvalidCustomerGatewayIDNotFound) {
		return nil, &retry.NotFoundError{
			LastError:   err,
			LastRequest: input,
		}
	}

	if err != nil {
		return nil, err
	}

	if output == nil {
		return nil, tfresource.NewEmptyResultError(input)
	}

	return output.CustomerGateways, nil
}

func FindCustomerGatewayByID(ctx context.Context, conn *ec2.Client, id string) (*awstypes.CustomerGateway, error) {
	input := &ec2.DescribeCustomerGatewaysInput{
		CustomerGatewayIds: []string{id},
	}

	output, err := FindCustomerGateway(ctx, conn, input)
=======
func findCarrierGateways(ctx context.Context, conn *ec2.Client, input *ec2.DescribeCarrierGatewaysInput) ([]awstypes.CarrierGateway, error) {
	var output []awstypes.CarrierGateway

	pages := ec2.NewDescribeCarrierGatewaysPaginator(conn, input)
	for pages.HasMorePages() {
		page, err := pages.NextPage(ctx)

		if tfawserr.ErrCodeEquals(err, errCodeInvalidCarrierGatewayIDNotFound) {
			return nil, &retry.NotFoundError{
				LastError:   err,
				LastRequest: input,
			}
		}

		if err != nil {
			return nil, err
		}

		output = append(output, page.CarrierGateways...)
	}

	return output, nil
}

func findCarrierGatewayByID(ctx context.Context, conn *ec2.Client, id string) (*awstypes.CarrierGateway, error) {
	input := &ec2.DescribeCarrierGatewaysInput{
		CarrierGatewayIds: []string{id},
	}

	output, err := findCarrierGateway(ctx, conn, input)
>>>>>>> eae23a82

	if err != nil {
		return nil, err
	}

<<<<<<< HEAD
	if state := aws.ToString(output.State); state == CustomerGatewayStateDeleted {
		return nil, &retry.NotFoundError{
			Message:     state,
=======
	if state := output.State; state == awstypes.CarrierGatewayStateDeleted {
		return nil, &retry.NotFoundError{
			Message:     string(state),
>>>>>>> eae23a82
			LastRequest: input,
		}
	}

	// Eventual consistency check.
<<<<<<< HEAD
	if aws.ToString(output.CustomerGatewayId) != id {
=======
	if aws.ToString(output.CarrierGatewayId) != id {
>>>>>>> eae23a82
		return nil, &retry.NotFoundError{
			LastRequest: input,
		}
	}

	return output, nil
}<|MERGE_RESOLUTION|>--- conflicted
+++ resolved
@@ -612,7 +612,7 @@
 
 // findRouteTableByIDV2 returns the route table corresponding to the specified identifier.
 // Returns NotFoundError if no route table is found.
-func findRouteTableByID(ctx context.Context, conn *ec2.Client, routeTableID string) (*awstypes.RouteTable, error) {
+func findRouteTableByIDV2(ctx context.Context, conn *ec2.Client, routeTableID string) (*awstypes.RouteTable, error) {
 	input := &ec2.DescribeRouteTablesInput{
 		RouteTableIds: []string{routeTableID},
 	}
@@ -627,7 +627,7 @@
 // findRouteByIPv4DestinationV2 returns the route corresponding to the specified IPv4 destination.
 // Returns NotFoundError if no route is found.
 func findRouteByIPv4DestinationV2(ctx context.Context, conn *ec2.Client, routeTableID, destinationCidr string) (*awstypes.Route, error) {
-	routeTable, err := findRouteTableByID(ctx, conn, routeTableID)
+	routeTable, err := findRouteTableByIDV2(ctx, conn, routeTableID)
 
 	if err != nil {
 		return nil, err
@@ -647,7 +647,7 @@
 // findRouteByIPv6DestinationV2 returns the route corresponding to the specified IPv6 destination.
 // Returns NotFoundError if no route is found.
 func findRouteByIPv6DestinationV2(ctx context.Context, conn *ec2.Client, routeTableID, destinationIpv6Cidr string) (*awstypes.Route, error) {
-	routeTable, err := findRouteTableByID(ctx, conn, routeTableID)
+	routeTable, err := findRouteTableByIDV2(ctx, conn, routeTableID)
 
 	if err != nil {
 		return nil, err
@@ -667,7 +667,7 @@
 // findRouteByPrefixListIDDestinationV2 returns the route corresponding to the specified prefix list destination.
 // Returns NotFoundError if no route is found.
 func findRouteByPrefixListIDDestinationV2(ctx context.Context, conn *ec2.Client, routeTableID, prefixListID string) (*awstypes.Route, error) {
-	routeTable, err := findRouteTableByID(ctx, conn, routeTableID)
+	routeTable, err := findRouteTableByIDV2(ctx, conn, routeTableID)
 	if err != nil {
 		return nil, err
 	}
@@ -728,7 +728,7 @@
 
 // findVPNGatewayRoutePropagationExistsV2 returns NotFoundError if no route propagation for the specified VPN gateway is found.
 func findVPNGatewayRoutePropagationExistsV2(ctx context.Context, conn *ec2.Client, routeTableID, gatewayID string) error {
-	routeTable, err := findRouteTableByID(ctx, conn, routeTableID)
+	routeTable, err := findRouteTableByIDV2(ctx, conn, routeTableID)
 
 	if err != nil {
 		return err
@@ -1015,14 +1015,6 @@
 	return tfresource.AssertSingleValueResult(allowedPrincipals)
 }
 
-<<<<<<< HEAD
-func FindVPNConnectionByID(ctx context.Context, conn *ec2.Client, id string) (*awstypes.VpnConnection, error) {
-	input := &ec2.DescribeVpnConnectionsInput{
-		VpnConnectionIds: []string{id},
-	}
-
-	output, err := FindVPNConnection(ctx, conn, input)
-=======
 func findClientVPNEndpoint(ctx context.Context, conn *ec2.Client, input *ec2.DescribeClientVpnEndpointsInput) (*awstypes.ClientVpnEndpoint, error) {
 	output, err := findClientVPNEndpoints(ctx, conn, input)
 
@@ -1063,17 +1055,274 @@
 	}
 
 	output, err := findClientVPNEndpoint(ctx, conn, input)
->>>>>>> eae23a82
-
-	if err != nil {
-		return nil, err
-	}
-
-<<<<<<< HEAD
+
+	if err != nil {
+		return nil, err
+	}
+
+	if state := output.Status.Code; state == awstypes.ClientVpnEndpointStatusCodeDeleted {
+		return nil, &retry.NotFoundError{
+			Message:     string(state),
+			LastRequest: input,
+		}
+	}
+
+	// Eventual consistency check.
+	if aws.ToString(output.ClientVpnEndpointId) != id {
+		return nil, &retry.NotFoundError{
+			LastRequest: input,
+		}
+	}
+
+	return output, nil
+}
+
+func findClientVPNEndpointClientConnectResponseOptionsByID(ctx context.Context, conn *ec2.Client, id string) (*awstypes.ClientConnectResponseOptions, error) {
+	output, err := findClientVPNEndpointByID(ctx, conn, id)
+
+	if err != nil {
+		return nil, err
+	}
+
+	if output.ClientConnectOptions == nil || output.ClientConnectOptions.Status == nil {
+		return nil, tfresource.NewEmptyResultError(id)
+	}
+
+	return output.ClientConnectOptions, nil
+}
+
+func findClientVPNAuthorizationRule(ctx context.Context, conn *ec2.Client, input *ec2.DescribeClientVpnAuthorizationRulesInput) (*awstypes.AuthorizationRule, error) {
+	output, err := findClientVPNAuthorizationRules(ctx, conn, input)
+
+	if err != nil {
+		return nil, err
+	}
+
+	return tfresource.AssertSingleValueResult(output)
+}
+
+func findClientVPNAuthorizationRules(ctx context.Context, conn *ec2.Client, input *ec2.DescribeClientVpnAuthorizationRulesInput) ([]awstypes.AuthorizationRule, error) {
+	var output []awstypes.AuthorizationRule
+
+	pages := ec2.NewDescribeClientVpnAuthorizationRulesPaginator(conn, input)
+	for pages.HasMorePages() {
+		page, err := pages.NextPage(ctx)
+
+		if tfawserr.ErrCodeEquals(err, errCodeInvalidClientVPNEndpointIdNotFound) {
+			return nil, &retry.NotFoundError{
+				LastError:   err,
+				LastRequest: input,
+			}
+		}
+
+		if err != nil {
+			return nil, err
+		}
+
+		output = append(output, page.AuthorizationRules...)
+	}
+
+	return output, nil
+}
+
+func findClientVPNAuthorizationRuleByThreePartKey(ctx context.Context, conn *ec2.Client, endpointID, targetNetworkCIDR, accessGroupID string) (*awstypes.AuthorizationRule, error) {
+	filters := map[string]string{
+		"destination-cidr": targetNetworkCIDR,
+	}
+	if accessGroupID != "" {
+		filters["group-id"] = accessGroupID
+	}
+	input := &ec2.DescribeClientVpnAuthorizationRulesInput{
+		ClientVpnEndpointId: aws.String(endpointID),
+		Filters:             newAttributeFilterListV2(filters),
+	}
+
+	return findClientVPNAuthorizationRule(ctx, conn, input)
+}
+
+func findClientVPNNetworkAssociation(ctx context.Context, conn *ec2.Client, input *ec2.DescribeClientVpnTargetNetworksInput) (*awstypes.TargetNetwork, error) {
+	output, err := findClientVPNNetworkAssociations(ctx, conn, input)
+
+	if err != nil {
+		return nil, err
+	}
+
+	return tfresource.AssertSingleValueResult(output)
+}
+
+func findClientVPNNetworkAssociations(ctx context.Context, conn *ec2.Client, input *ec2.DescribeClientVpnTargetNetworksInput) ([]awstypes.TargetNetwork, error) {
+	var output []awstypes.TargetNetwork
+
+	pages := ec2.NewDescribeClientVpnTargetNetworksPaginator(conn, input)
+	for pages.HasMorePages() {
+		page, err := pages.NextPage(ctx)
+
+		if tfawserr.ErrCodeEquals(err, errCodeInvalidClientVPNEndpointIdNotFound, errCodeInvalidClientVPNAssociationIdNotFound) {
+			return nil, &retry.NotFoundError{
+				LastError:   err,
+				LastRequest: input,
+			}
+		}
+
+		if err != nil {
+			return nil, err
+		}
+
+		output = append(output, page.ClientVpnTargetNetworks...)
+	}
+
+	return output, nil
+}
+
+func findClientVPNNetworkAssociationByTwoPartKey(ctx context.Context, conn *ec2.Client, associationID, endpointID string) (*awstypes.TargetNetwork, error) {
+	input := &ec2.DescribeClientVpnTargetNetworksInput{
+		AssociationIds:      []string{associationID},
+		ClientVpnEndpointId: aws.String(endpointID),
+	}
+
+	output, err := findClientVPNNetworkAssociation(ctx, conn, input)
+
+	if err != nil {
+		return nil, err
+	}
+
+	if state := output.Status.Code; state == awstypes.AssociationStatusCodeDisassociated {
+		return nil, &retry.NotFoundError{
+			Message:     string(state),
+			LastRequest: input,
+		}
+	}
+
+	// Eventual consistency check.
+	if aws.ToString(output.ClientVpnEndpointId) != endpointID || aws.ToString(output.AssociationId) != associationID {
+		return nil, &retry.NotFoundError{
+			LastRequest: input,
+		}
+	}
+
+	return output, nil
+}
+
+func findClientVPNRoute(ctx context.Context, conn *ec2.Client, input *ec2.DescribeClientVpnRoutesInput) (*awstypes.ClientVpnRoute, error) {
+	output, err := findClientVPNRoutes(ctx, conn, input)
+
+	if err != nil {
+		return nil, err
+	}
+
+	return tfresource.AssertSingleValueResult(output)
+}
+
+func findClientVPNRoutes(ctx context.Context, conn *ec2.Client, input *ec2.DescribeClientVpnRoutesInput) ([]awstypes.ClientVpnRoute, error) {
+	var output []awstypes.ClientVpnRoute
+
+	pages := ec2.NewDescribeClientVpnRoutesPaginator(conn, input)
+	for pages.HasMorePages() {
+		page, err := pages.NextPage(ctx)
+
+		if tfawserr.ErrCodeEquals(err, errCodeInvalidClientVPNEndpointIdNotFound) {
+			return nil, &retry.NotFoundError{
+				LastError:   err,
+				LastRequest: input,
+			}
+		}
+
+		if err != nil {
+			return nil, err
+		}
+
+		output = append(output, page.Routes...)
+	}
+
+	return output, nil
+}
+
+func findClientVPNRouteByThreePartKey(ctx context.Context, conn *ec2.Client, endpointID, targetSubnetID, destinationCIDR string) (*awstypes.ClientVpnRoute, error) {
+	input := &ec2.DescribeClientVpnRoutesInput{
+		ClientVpnEndpointId: aws.String(endpointID),
+		Filters: newAttributeFilterListV2(map[string]string{
+			"destination-cidr": destinationCIDR,
+			"target-subnet":    targetSubnetID,
+		}),
+	}
+
+	return findClientVPNRoute(ctx, conn, input)
+}
+
+func findCarrierGateway(ctx context.Context, conn *ec2.Client, input *ec2.DescribeCarrierGatewaysInput) (*awstypes.CarrierGateway, error) {
+	output, err := findCarrierGateways(ctx, conn, input)
+
+	if err != nil {
+		return nil, err
+	}
+
+	return tfresource.AssertSingleValueResult(output)
+}
+
+func findCarrierGateways(ctx context.Context, conn *ec2.Client, input *ec2.DescribeCarrierGatewaysInput) ([]awstypes.CarrierGateway, error) {
+	var output []awstypes.CarrierGateway
+
+	pages := ec2.NewDescribeCarrierGatewaysPaginator(conn, input)
+	for pages.HasMorePages() {
+		page, err := pages.NextPage(ctx)
+
+		if tfawserr.ErrCodeEquals(err, errCodeInvalidCarrierGatewayIDNotFound) {
+			return nil, &retry.NotFoundError{
+				LastError:   err,
+				LastRequest: input,
+			}
+		}
+
+		if err != nil {
+			return nil, err
+		}
+
+		output = append(output, page.CarrierGateways...)
+	}
+
+	return output, nil
+}
+
+func findCarrierGatewayByID(ctx context.Context, conn *ec2.Client, id string) (*awstypes.CarrierGateway, error) {
+	input := &ec2.DescribeCarrierGatewaysInput{
+		CarrierGatewayIds: []string{id},
+	}
+
+	output, err := findCarrierGateway(ctx, conn, input)
+
+	if err != nil {
+		return nil, err
+	}
+
+	if state := output.State; state == awstypes.CarrierGatewayStateDeleted {
+		return nil, &retry.NotFoundError{
+			Message:     string(state),
+			LastRequest: input,
+		}
+	}
+
+	// Eventual consistency check.
+	if aws.ToString(output.CarrierGatewayId) != id {
+		return nil, &retry.NotFoundError{
+			LastRequest: input,
+		}
+	}
+
+	return output, nil
+}
+
+func FindVPNConnectionByID(ctx context.Context, conn *ec2.Client, id string) (*awstypes.VpnConnection, error) {
+	input := &ec2.DescribeVpnConnectionsInput{
+		VpnConnectionIds: []string{id},
+	}
+
+	output, err := FindVPNConnection(ctx, conn, input)
+
+	if err != nil {
+		return nil, err
+	}
+
 	if state := output.State; state == awstypes.VpnStateDeleted {
-=======
-	if state := output.Status.Code; state == awstypes.ClientVpnEndpointStatusCodeDeleted {
->>>>>>> eae23a82
 		return nil, &retry.NotFoundError{
 			Message:     string(state),
 			LastRequest: input,
@@ -1081,20 +1330,15 @@
 	}
 
 	// Eventual consistency check.
-<<<<<<< HEAD
 	if aws.ToString(output.VpnConnectionId) != id {
-=======
-	if aws.ToString(output.ClientVpnEndpointId) != id {
->>>>>>> eae23a82
-		return nil, &retry.NotFoundError{
-			LastRequest: input,
-		}
-	}
-
-	return output, nil
-}
-
-<<<<<<< HEAD
+		return nil, &retry.NotFoundError{
+			LastRequest: input,
+		}
+	}
+
+	return output, nil
+}
+
 func FindVPNConnections(ctx context.Context, conn *ec2.Client, input *ec2.DescribeVpnConnectionsInput) ([]awstypes.VpnConnection, error) {
 	output, err := conn.DescribeVpnConnections(ctx, input)
 
@@ -1104,41 +1348,24 @@
 			LastRequest: input,
 		}
 	}
-=======
-func findClientVPNEndpointClientConnectResponseOptionsByID(ctx context.Context, conn *ec2.Client, id string) (*awstypes.ClientConnectResponseOptions, error) {
-	output, err := findClientVPNEndpointByID(ctx, conn, id)
->>>>>>> eae23a82
-
-	if err != nil {
-		return nil, err
-	}
-
-<<<<<<< HEAD
+
+	if err != nil {
+		return nil, err
+	}
+
 	return output.VpnConnections, nil
 }
 
 func FindVPNConnection(ctx context.Context, conn *ec2.Client, input *ec2.DescribeVpnConnectionsInput) (*awstypes.VpnConnection, error) {
 	output, err := FindVPNConnections(ctx, conn, input)
-=======
-	if output.ClientConnectOptions == nil || output.ClientConnectOptions.Status == nil {
-		return nil, tfresource.NewEmptyResultError(id)
-	}
-
-	return output.ClientConnectOptions, nil
-}
-
-func findClientVPNAuthorizationRule(ctx context.Context, conn *ec2.Client, input *ec2.DescribeClientVpnAuthorizationRulesInput) (*awstypes.AuthorizationRule, error) {
-	output, err := findClientVPNAuthorizationRules(ctx, conn, input)
->>>>>>> eae23a82
-
-	if err != nil {
-		return nil, err
-	}
-
-	return tfresource.AssertSingleValueResult(output)
-}
-
-<<<<<<< HEAD
+
+	if err != nil {
+		return nil, err
+	}
+
+	return tfresource.AssertSingleValueResult(output)
+}
+
 func FindVPNConnectionRouteByVPNConnectionIDAndCIDR(ctx context.Context, conn *ec2.Client, vpnConnectionID, cidrBlock string) (*awstypes.VpnStaticRoute, error) {
 	input := &ec2.DescribeVpnConnectionsInput{
 		Filters: newAttributeFilterListV2(map[string]string{
@@ -1166,7 +1393,7 @@
 
 // FindVPNGatewayRoutePropagationExists returns NotFoundError if no route propagation for the specified VPN gateway is found.
 func FindVPNGatewayRoutePropagationExists(ctx context.Context, conn *ec2.Client, routeTableID, gatewayID string) error {
-	routeTable, err := findRouteTableByID(ctx, conn, routeTableID)
+	routeTable, err := findRouteTableByIDV2(ctx, conn, routeTableID)
 
 	if err != nil {
 		return err
@@ -1185,55 +1412,11 @@
 
 func FindVPNGatewayVPCAttachment(ctx context.Context, conn *ec2.Client, vpnGatewayID, vpcID string) (*awstypes.VpcAttachment, error) {
 	vpnGateway, err := FindVPNGatewayByID(ctx, conn, vpnGatewayID)
-=======
-func findClientVPNAuthorizationRules(ctx context.Context, conn *ec2.Client, input *ec2.DescribeClientVpnAuthorizationRulesInput) ([]awstypes.AuthorizationRule, error) {
-	var output []awstypes.AuthorizationRule
-
-	pages := ec2.NewDescribeClientVpnAuthorizationRulesPaginator(conn, input)
-	for pages.HasMorePages() {
-		page, err := pages.NextPage(ctx)
-
-		if tfawserr.ErrCodeEquals(err, errCodeInvalidClientVPNEndpointIdNotFound) {
-			return nil, &retry.NotFoundError{
-				LastError:   err,
-				LastRequest: input,
-			}
-		}
-
-		if err != nil {
-			return nil, err
-		}
-
-		output = append(output, page.AuthorizationRules...)
-	}
-
-	return output, nil
-}
-
-func findClientVPNAuthorizationRuleByThreePartKey(ctx context.Context, conn *ec2.Client, endpointID, targetNetworkCIDR, accessGroupID string) (*awstypes.AuthorizationRule, error) {
-	filters := map[string]string{
-		"destination-cidr": targetNetworkCIDR,
-	}
-	if accessGroupID != "" {
-		filters["group-id"] = accessGroupID
-	}
-	input := &ec2.DescribeClientVpnAuthorizationRulesInput{
-		ClientVpnEndpointId: aws.String(endpointID),
-		Filters:             newAttributeFilterListV2(filters),
-	}
-
-	return findClientVPNAuthorizationRule(ctx, conn, input)
-}
-
-func findClientVPNNetworkAssociation(ctx context.Context, conn *ec2.Client, input *ec2.DescribeClientVpnTargetNetworksInput) (*awstypes.TargetNetwork, error) {
-	output, err := findClientVPNNetworkAssociations(ctx, conn, input)
->>>>>>> eae23a82
-
-	if err != nil {
-		return nil, err
-	}
-
-<<<<<<< HEAD
+
+	if err != nil {
+		return nil, err
+	}
+
 	for _, vpcAttachment := range vpnGateway.VpcAttachments {
 		if aws.ToString(vpcAttachment.VpcId) == vpcID {
 			if state := vpcAttachment.State; state == awstypes.AttachmentStatusDetached {
@@ -1256,52 +1439,12 @@
 	}
 
 	output, err := FindVPNGateway(ctx, conn, input)
-=======
-	return tfresource.AssertSingleValueResult(output)
-}
-
-func findClientVPNNetworkAssociations(ctx context.Context, conn *ec2.Client, input *ec2.DescribeClientVpnTargetNetworksInput) ([]awstypes.TargetNetwork, error) {
-	var output []awstypes.TargetNetwork
-
-	pages := ec2.NewDescribeClientVpnTargetNetworksPaginator(conn, input)
-	for pages.HasMorePages() {
-		page, err := pages.NextPage(ctx)
-
-		if tfawserr.ErrCodeEquals(err, errCodeInvalidClientVPNEndpointIdNotFound, errCodeInvalidClientVPNAssociationIdNotFound) {
-			return nil, &retry.NotFoundError{
-				LastError:   err,
-				LastRequest: input,
-			}
-		}
-
-		if err != nil {
-			return nil, err
-		}
-
-		output = append(output, page.ClientVpnTargetNetworks...)
-	}
-
-	return output, nil
-}
-
-func findClientVPNNetworkAssociationByTwoPartKey(ctx context.Context, conn *ec2.Client, associationID, endpointID string) (*awstypes.TargetNetwork, error) {
-	input := &ec2.DescribeClientVpnTargetNetworksInput{
-		AssociationIds:      []string{associationID},
-		ClientVpnEndpointId: aws.String(endpointID),
-	}
-
-	output, err := findClientVPNNetworkAssociation(ctx, conn, input)
->>>>>>> eae23a82
-
-	if err != nil {
-		return nil, err
-	}
-
-<<<<<<< HEAD
+
+	if err != nil {
+		return nil, err
+	}
+
 	if state := output.State; state == awstypes.VpnStateDeleted {
-=======
-	if state := output.Status.Code; state == awstypes.AssociationStatusCodeDisassociated {
->>>>>>> eae23a82
 		return nil, &retry.NotFoundError{
 			Message:     string(state),
 			LastRequest: input,
@@ -1309,35 +1452,25 @@
 	}
 
 	// Eventual consistency check.
-<<<<<<< HEAD
 	if aws.ToString(output.VpnGatewayId) != id {
-=======
-	if aws.ToString(output.ClientVpnEndpointId) != endpointID || aws.ToString(output.AssociationId) != associationID {
->>>>>>> eae23a82
-		return nil, &retry.NotFoundError{
-			LastRequest: input,
-		}
-	}
-
-	return output, nil
-}
-
-<<<<<<< HEAD
+		return nil, &retry.NotFoundError{
+			LastRequest: input,
+		}
+	}
+
+	return output, nil
+}
+
 func FindVPNGateway(ctx context.Context, conn *ec2.Client, input *ec2.DescribeVpnGatewaysInput) (*awstypes.VpnGateway, error) {
 	output, err := FindVPNGateways(ctx, conn, input)
-=======
-func findClientVPNRoute(ctx context.Context, conn *ec2.Client, input *ec2.DescribeClientVpnRoutesInput) (*awstypes.ClientVpnRoute, error) {
-	output, err := findClientVPNRoutes(ctx, conn, input)
->>>>>>> eae23a82
-
-	if err != nil {
-		return nil, err
-	}
-
-	return tfresource.AssertSingleValueResult(output)
-}
-
-<<<<<<< HEAD
+
+	if err != nil {
+		return nil, err
+	}
+
+	return tfresource.AssertSingleValueResult(output)
+}
+
 func FindVPNGateways(ctx context.Context, conn *ec2.Client, input *ec2.DescribeVpnGatewaysInput) ([]awstypes.VpnGateway, error) {
 	output, err := conn.DescribeVpnGateways(ctx, input)
 
@@ -1388,55 +1521,14 @@
 
 func FindCustomerGateway(ctx context.Context, conn *ec2.Client, input *ec2.DescribeCustomerGatewaysInput) (*awstypes.CustomerGateway, error) {
 	output, err := FindCustomerGateways(ctx, conn, input)
-=======
-func findClientVPNRoutes(ctx context.Context, conn *ec2.Client, input *ec2.DescribeClientVpnRoutesInput) ([]awstypes.ClientVpnRoute, error) {
-	var output []awstypes.ClientVpnRoute
-
-	pages := ec2.NewDescribeClientVpnRoutesPaginator(conn, input)
-	for pages.HasMorePages() {
-		page, err := pages.NextPage(ctx)
-
-		if tfawserr.ErrCodeEquals(err, errCodeInvalidClientVPNEndpointIdNotFound) {
-			return nil, &retry.NotFoundError{
-				LastError:   err,
-				LastRequest: input,
-			}
-		}
-
-		if err != nil {
-			return nil, err
-		}
-
-		output = append(output, page.Routes...)
-	}
-
-	return output, nil
-}
-
-func findClientVPNRouteByThreePartKey(ctx context.Context, conn *ec2.Client, endpointID, targetSubnetID, destinationCIDR string) (*awstypes.ClientVpnRoute, error) {
-	input := &ec2.DescribeClientVpnRoutesInput{
-		ClientVpnEndpointId: aws.String(endpointID),
-		Filters: newAttributeFilterListV2(map[string]string{
-			"destination-cidr": destinationCIDR,
-			"target-subnet":    targetSubnetID,
-		}),
-	}
-
-	return findClientVPNRoute(ctx, conn, input)
-}
-
-func findCarrierGateway(ctx context.Context, conn *ec2.Client, input *ec2.DescribeCarrierGatewaysInput) (*awstypes.CarrierGateway, error) {
-	output, err := findCarrierGateways(ctx, conn, input)
->>>>>>> eae23a82
-
-	if err != nil {
-		return nil, err
-	}
-
-	return tfresource.AssertSingleValueResult(output)
-}
-
-<<<<<<< HEAD
+
+	if err != nil {
+		return nil, err
+	}
+
+	return tfresource.AssertSingleValueResult(output)
+}
+
 func FindCustomerGateways(ctx context.Context, conn *ec2.Client, input *ec2.DescribeCustomerGatewaysInput) ([]awstypes.CustomerGateway, error) {
 	output, err := conn.DescribeCustomerGateways(ctx, input)
 
@@ -1464,62 +1556,20 @@
 	}
 
 	output, err := FindCustomerGateway(ctx, conn, input)
-=======
-func findCarrierGateways(ctx context.Context, conn *ec2.Client, input *ec2.DescribeCarrierGatewaysInput) ([]awstypes.CarrierGateway, error) {
-	var output []awstypes.CarrierGateway
-
-	pages := ec2.NewDescribeCarrierGatewaysPaginator(conn, input)
-	for pages.HasMorePages() {
-		page, err := pages.NextPage(ctx)
-
-		if tfawserr.ErrCodeEquals(err, errCodeInvalidCarrierGatewayIDNotFound) {
-			return nil, &retry.NotFoundError{
-				LastError:   err,
-				LastRequest: input,
-			}
-		}
-
-		if err != nil {
-			return nil, err
-		}
-
-		output = append(output, page.CarrierGateways...)
-	}
-
-	return output, nil
-}
-
-func findCarrierGatewayByID(ctx context.Context, conn *ec2.Client, id string) (*awstypes.CarrierGateway, error) {
-	input := &ec2.DescribeCarrierGatewaysInput{
-		CarrierGatewayIds: []string{id},
-	}
-
-	output, err := findCarrierGateway(ctx, conn, input)
->>>>>>> eae23a82
-
-	if err != nil {
-		return nil, err
-	}
-
-<<<<<<< HEAD
+
+	if err != nil {
+		return nil, err
+	}
+
 	if state := aws.ToString(output.State); state == CustomerGatewayStateDeleted {
 		return nil, &retry.NotFoundError{
 			Message:     state,
-=======
-	if state := output.State; state == awstypes.CarrierGatewayStateDeleted {
-		return nil, &retry.NotFoundError{
-			Message:     string(state),
->>>>>>> eae23a82
 			LastRequest: input,
 		}
 	}
 
 	// Eventual consistency check.
-<<<<<<< HEAD
 	if aws.ToString(output.CustomerGatewayId) != id {
-=======
-	if aws.ToString(output.CarrierGatewayId) != id {
->>>>>>> eae23a82
 		return nil, &retry.NotFoundError{
 			LastRequest: input,
 		}
