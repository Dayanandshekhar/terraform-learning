// Code generated by internal/generate/servicepackages/main.go; DO NOT EDIT.

package finspace

import (
	"context"

	"github.com/hashicorp/terraform-provider-aws/internal/types"
	"github.com/hashicorp/terraform-provider-aws/names"
)

type servicePackage struct{}

func (p *servicePackage) FrameworkDataSources(ctx context.Context) []*types.ServicePackageFrameworkDataSource {
	return []*types.ServicePackageFrameworkDataSource{}
}

func (p *servicePackage) FrameworkResources(ctx context.Context) []*types.ServicePackageFrameworkResource {
	return []*types.ServicePackageFrameworkResource{}
}

func (p *servicePackage) SDKDataSources(ctx context.Context) []*types.ServicePackageSDKDataSource {
	return []*types.ServicePackageSDKDataSource{}
}

func (p *servicePackage) SDKResources(ctx context.Context) []*types.ServicePackageSDKResource {
	return []*types.ServicePackageSDKResource{
		{
<<<<<<< HEAD
			Factory:  ResourceKxCluster,
			TypeName: "aws_finspace_kx_cluster",
			Tags: &types.ServicePackageResourceTags{
				IdentifierAttribute: "arn",
			},
		},
		{
			Factory:  ResourceKxEnvironment,
			TypeName: "aws_finspace_kx_environment",
=======
			Factory:  ResourceKxEnvironment,
			TypeName: "aws_finspace_kx_environment",
			Name:     "Kx Environment",
>>>>>>> cd32ed4f
			Tags: &types.ServicePackageResourceTags{
				IdentifierAttribute: "arn",
			},
		},
	}
}

func (p *servicePackage) ServicePackageName() string {
	return names.FinSpace
}

var ServicePackage = &servicePackage{}<|MERGE_RESOLUTION|>--- conflicted
+++ resolved
@@ -26,21 +26,9 @@
 func (p *servicePackage) SDKResources(ctx context.Context) []*types.ServicePackageSDKResource {
 	return []*types.ServicePackageSDKResource{
 		{
-<<<<<<< HEAD
-			Factory:  ResourceKxCluster,
-			TypeName: "aws_finspace_kx_cluster",
-			Tags: &types.ServicePackageResourceTags{
-				IdentifierAttribute: "arn",
-			},
-		},
-		{
-			Factory:  ResourceKxEnvironment,
-			TypeName: "aws_finspace_kx_environment",
-=======
 			Factory:  ResourceKxEnvironment,
 			TypeName: "aws_finspace_kx_environment",
 			Name:     "Kx Environment",
->>>>>>> cd32ed4f
 			Tags: &types.ServicePackageResourceTags{
 				IdentifierAttribute: "arn",
 			},
