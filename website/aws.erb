--- conflicted
+++ resolved
@@ -2934,6 +2934,9 @@
                                 <li>
                                     <a href="/docs/providers/aws/r/servicecatalog_portfolio.html">aws_servicecatalog_portfolio</a>
                                 </li>
+                                <li>
+                                    <a href="/docs/providers/aws/r/servicecatalog_product.html">aws_servicecatalog_product</a>
+                                </li>
                             </ul>
                         </li>
                     </ul>
@@ -3426,116 +3429,6 @@
                                 </li>
                             </ul>
                         </li>
-<<<<<<< HEAD
-=======
-
-                        <li<%= sidebar_current("docs-aws-resource-s3-bucket-policy") %>>
-                            <a href="/docs/providers/aws/r/s3_bucket_policy.html">aws_s3_bucket_policy</a>
-                        </li>
-                    </ul>
-                </li>
-
-                <li<%= sidebar_current("docs-aws-resource-secretsmanager") %>>
-                    <a href="#">Secrets Manager Resources</a>
-                    <ul class="nav nav-visible">
-
-                        <li<%= sidebar_current("docs-aws-resource-secretsmanager-secret") %>>
-                            <a href="/docs/providers/aws/r/secretsmanager_secret.html">aws_secretsmanager_secret</a>
-                        </li>
-
-                        <li<%= sidebar_current("docs-aws-resource-secretsmanager-secret-version") %>>
-                            <a href="/docs/providers/aws/r/secretsmanager_secret_version.html">aws_secretsmanager_secret_version</a>
-                        </li>
-
-                    </ul>
-                </li>
-
-                <li<%= sidebar_current("docs-aws-resource-ses") %>>
-                    <a href="#">SES Resources</a>
-                    <ul class="nav nav-visible">
-
-                        <li<%= sidebar_current("docs-aws-resource-ses-active-receipt-rule-set") %>>
-                            <a href="/docs/providers/aws/r/ses_active_receipt_rule_set.html">aws_ses_active_receipt_rule_set</a>
-                        </li>
-
-                        <li<%= sidebar_current("docs-aws-resource-ses-domain-identity") %>>
-                            <a href="/docs/providers/aws/r/ses_domain_identity.html">aws_ses_domain_identity</a>
-                        </li>
-
-                        <li<%= sidebar_current("docs-aws-resource-ses-domain-identity-verification") %>>
-                            <a href="/docs/providers/aws/r/ses_domain_identity_verification.html">aws_ses_domain_identity_verification</a>
-                        </li>
-
-                        <li<%= sidebar_current("docs-aws-resource-ses-domain-dkim") %>>
-                            <a href="/docs/providers/aws/r/ses_domain_dkim.html">aws_ses_domain_dkim</a>
-                        </li>
-
-                        <li<%= sidebar_current("docs-aws-resource-ses-domain-mail-from") %>>
-                            <a href="/docs/providers/aws/r/ses_domain_mail_from.html">aws_ses_domain_mail_from</a>
-                        </li>
-
-                        <li<%= sidebar_current("docs-aws-resource-ses-receipt-filter") %>>
-                            <a href="/docs/providers/aws/r/ses_receipt_filter.html">aws_ses_receipt_filter</a>
-                        </li>
-
-                        <li<%= sidebar_current("docs-aws-resource-ses-receipt-rule") %>>
-                            <a href="/docs/providers/aws/r/ses_receipt_rule.html">aws_ses_receipt_rule</a>
-                        </li>
-
-                        <li<%= sidebar_current("docs-aws-resource-ses-receipt-rule-set") %>>
-                            <a href="/docs/providers/aws/r/ses_receipt_rule_set.html">aws_ses_receipt_rule_set</a>
-                        </li>
-
-                        <li<%= sidebar_current("docs-aws-resource-ses-configuration-set") %>>
-                            <a href="/docs/providers/aws/r/ses_configuration_set.html">aws_ses_configuration_set</a>
-                        </li>
-
-                        <li<%= sidebar_current("docs-aws-resource-ses-event-destination") %>>
-                            <a href="/docs/providers/aws/r/ses_event_destination.html">aws_ses_event_destination</a>
-                        </li>
-
-                        <li<%= sidebar_current("docs-aws-resource-ses-identity-notification-topic") %>>
-                            <a href="/docs/providers/aws/r/ses_identity_notification_topic.html">aws_ses_identity_notification_topic</a>
-                        </li>
-
-                        <li<%= sidebar_current("docs-aws-resource-ses-template") %>>
-                            <a href="/docs/providers/aws/r/ses_template.html">aws_ses_template</a>
-                        </li>
-
-                    </ul>
-                </li>
-
-                <li<%= sidebar_current("docs-aws-resource-service-catalog") %>>
-                    <a href="#">Service Catalog Resources</a>
-                    <ul class="nav nav-visible">
-
-                        <li<%= sidebar_current("docs-aws-resource-servicecatalog-portfolio") %>>
-                            <a href="/docs/providers/aws/r/servicecatalog_portfolio.html">aws_servicecatalog_portfolio</a>
-                        </li>
-                        <li<%= sidebar_current("docs-aws-resource-servicecatalog-product") %>>
-                          <a href="/docs/providers/aws/r/servicecatalog_product.html">aws_servicecatalog_product</a>
-                        </li>
-
-                    </ul>
-                </li>
-
-                <li<%= sidebar_current("docs-aws-resource-service-discovery") %>>
-                    <a href="#">Service Discovery Resources</a>
-                    <ul class="nav nav-visible">
-
-                        <li<%= sidebar_current("docs-aws-resource-service-discovery-private-dns-namespace") %>>
-                            <a href="/docs/providers/aws/r/service_discovery_private_dns_namespace.html">aws_service_discovery_private_dns_namespace</a>
-                        </li>
-
-                        <li<%= sidebar_current("docs-aws-resource-service-discovery-public-dns-namespace") %>>
-                            <a href="/docs/providers/aws/r/service_discovery_public_dns_namespace.html">aws_service_discovery_public_dns_namespace</a>
-                        </li>
-
-                        <li<%= sidebar_current("docs-aws-resource-service-discovery-service") %>>
-                            <a href="/docs/providers/aws/r/service_discovery_service.html">aws_service_discovery_service</a>
-                        </li>
-
->>>>>>> 22148da4
                     </ul>
                 </li>
                 <li>
