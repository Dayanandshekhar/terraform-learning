<% wrap_layout :inner do %>
    <% content_for :sidebar do %>
        <div class="docs-sidebar hidden-print affix-top" role="complementary">
            <a href="#" class="subnav-toggle">(Expand/collapse all)</a>
            <ul class="nav docs-sidenav">
                <li>
                    <a href="/docs/providers/index.html">All Providers</a>
                </li>
                <li>
                    <a href="/docs/providers/aws/index.html">AWS Provider</a>
                </li>
                <li>
                    <a href="#">Guides</a>
                    <ul class="nav nav-visible">
                        <li>
                            <a href="/docs/providers/aws/guides/version-2-upgrade.html">AWS Provider Version 2 Upgrade</a>
                        </li>
                        <li>
                            <a href="/docs/providers/aws/guides/version-3-upgrade.html">AWS Provider Version 3 Upgrade</a>
                        </li>
                        <li>
                            <a href="/docs/providers/aws/guides/custom-service-endpoints.html">Custom Service Endpoints</a>
                        </li>
                        <li>
                            <a href="/docs/providers/aws/guides/resource-tagging.html">Resource Tagging</a>
                        </li>
                        <li>
                            <a href="https://learn.hashicorp.com/terraform/?track=aws#aws">AWS Provider Track on HashiCorp Learn</a>
                        </li>
                    </ul>
                </li>
                <li>
                    <a href="#">Provider Data Sources</a>
                    <ul class="nav">
                        <li>
                            <a href="/docs/providers/aws/d/arn.html">aws_arn</a>
                        </li>
                        <li>
                            <a href="/docs/providers/aws/d/availability_zone.html">aws_availability_zone</a>
                        </li>
                        <li>
                            <a href="/docs/providers/aws/d/availability_zones.html">aws_availability_zones</a>
                        </li>
                        <li>
                            <a href="/docs/providers/aws/d/billing_service_account.html">aws_billing_service_account</a>
                        </li>
                        <li>
                            <a href="/docs/providers/aws/d/caller_identity.html">aws_caller_identity</a>
                        </li>
                        <li>
                            <a href="/docs/providers/aws/d/ip_ranges.html">aws_ip_ranges</a>
                        </li>
                        <li>
                            <a href="/docs/providers/aws/d/partition.html">aws_partition</a>
                        </li>
                        <li>
                            <a href="/docs/providers/aws/d/region.html">aws_region</a>
                        </li>
                        <li>
                            <a href="/docs/providers/aws/d/regions.html">aws_regions</a>
                        </li>
                    </ul>
                </li>
                <li>
                    <a href="#">Access Analyzer</a>
                    <ul class="nav">
                        <li>
                            <a href="#">Resources</a>
                            <ul class="nav nav-auto-expand">
                                <li>
                                    <a href="/docs/providers/aws/r/accessanalyzer_analyzer.html">aws_accessanalyzer_analyzer</a>
                                </li>
                            </ul>
                        </li>
                    </ul>
                </li>
                <li>
                    <a href="#">ACM</a>
                    <ul class="nav">
                        <li>
                            <a href="#">Data Sources</a>
                            <ul class="nav nav-auto-expand">
                                <li>
                                    <a href="/docs/providers/aws/d/acm_certificate.html">aws_acm_certificate</a>
                                </li>
                            </ul>
                        </li>
                        <li>
                            <a href="#">Resources</a>
                            <ul class="nav nav-auto-expand">
                                <li>
                                    <a href="/docs/providers/aws/r/acm_certificate.html">aws_acm_certificate</a>
                                </li>
                                <li>
                                    <a href="/docs/providers/aws/r/acm_certificate_validation.html">aws_acm_certificate_validation</a>
                                </li>
                            </ul>
                        </li>
                    </ul>
                </li>
                <li>
                    <a href="#">ACM PCA</a>
                    <ul class="nav">
                        <li>
                            <a href="#">Data Sources</a>
                            <ul class="nav nav-auto-expand">
                                <li>
                                    <a href="/docs/providers/aws/d/acmpca_certificate_authority.html">aws_acmpca_certificate_authority</a>
                                </li>
                            </ul>
                        </li>
                        <li>
                            <a href="#">Resources</a>
                            <ul class="nav nav-auto-expand">
                                <li>
                                    <a href="/docs/providers/aws/r/acmpca_certificate_authority.html">aws_acmpca_certificate_authority</a>
                                </li>
                            </ul>
                        </li>
                    </ul>
                </li>
                <li>
                    <a href="#">API Gateway (REST APIs)</a>
                    <ul class="nav">
                        <li>
                            <a href="#">Data Sources</a>
                            <ul class="nav nav-auto-expand">
                                <li>
                                    <a href="/docs/providers/aws/d/api_gateway_api_key.html">aws_api_gateway_api_key</a>
                                </li>
                                <li>
                                    <a href="/docs/providers/aws/d/api_gateway_resource.html">aws_api_gateway_resource</a>
                                </li>
                                <li>
                                    <a href="/docs/providers/aws/d/api_gateway_rest_api.html">aws_api_gateway_rest_api</a>
                                </li>
                                <li>
                                    <a href="/docs/providers/aws/d/api_gateway_vpc_link.html">aws_api_gateway_vpc_link</a>
                                </li>
                            </ul>
                        </li>
                        <li>
                            <a href="#">Resources</a>
                            <ul class="nav nav-auto-expand">
                                <li>
                                    <a href="/docs/providers/aws/r/api_gateway_account.html">aws_api_gateway_account</a>
                                </li>
                                <li>
                                    <a href="/docs/providers/aws/r/api_gateway_api_key.html">aws_api_gateway_api_key</a>
                                </li>
                                <li>
                                    <a href="/docs/providers/aws/r/api_gateway_authorizer.html">aws_api_gateway_authorizer</a>
                                </li>
                                <li>
                                    <a href="/docs/providers/aws/r/api_gateway_base_path_mapping.html">aws_api_gateway_base_path_mapping</a>
                                </li>
                                <li>
                                    <a href="/docs/providers/aws/r/api_gateway_client_certificate.html">aws_api_gateway_client_certificate</a>
                                </li>
                                <li>
                                    <a href="/docs/providers/aws/r/api_gateway_deployment.html">aws_api_gateway_deployment</a>
                                </li>
                                <li>
                                    <a href="/docs/providers/aws/r/api_gateway_documentation_part.html">aws_api_gateway_documentation_part</a>
                                </li>
                                <li>
                                    <a href="/docs/providers/aws/r/api_gateway_documentation_version.html">aws_api_gateway_documentation_version</a>
                                </li>
                                <li>
                                    <a href="/docs/providers/aws/r/api_gateway_domain_name.html">aws_api_gateway_domain_name</a>
                                </li>
                                <li>
                                    <a href="/docs/providers/aws/r/api_gateway_gateway_response.html">aws_api_gateway_gateway_response</a>
                                </li>
                                <li>
                                    <a href="/docs/providers/aws/r/api_gateway_integration.html">aws_api_gateway_integration</a>
                                </li>
                                <li>
                                    <a href="/docs/providers/aws/r/api_gateway_integration_response.html">aws_api_gateway_integration_response</a>
                                </li>
                                <li>
                                    <a href="/docs/providers/aws/r/api_gateway_method.html">aws_api_gateway_method</a>
                                </li>
                                <li>
                                    <a href="/docs/providers/aws/r/api_gateway_method_response.html">aws_api_gateway_method_response</a>
                                </li>
                                <li>
                                    <a href="/docs/providers/aws/r/api_gateway_method_settings.html">aws_api_gateway_method_settings</a>
                                </li>
                                <li>
                                    <a href="/docs/providers/aws/r/api_gateway_model.html">aws_api_gateway_model</a>
                                </li>
                                <li>
                                    <a href="/docs/providers/aws/r/api_gateway_request_validator.html">aws_api_gateway_request_validator</a>
                                </li>
                                <li>
                                    <a href="/docs/providers/aws/r/api_gateway_resource.html">aws_api_gateway_resource</a>
                                </li>
                                <li>
                                    <a href="/docs/providers/aws/r/api_gateway_rest_api.html">aws_api_gateway_rest_api</a>
                                </li>
                                <li>
                                    <a href="/docs/providers/aws/r/api_gateway_stage.html">aws_api_gateway_stage</a>
                                </li>
                                <li>
                                    <a href="/docs/providers/aws/r/api_gateway_usage_plan.html">aws_api_gateway_usage_plan</a>
                                </li>
                                <li>
                                    <a href="/docs/providers/aws/r/api_gateway_usage_plan_key.html">aws_api_gateway_usage_plan_key</a>
                                </li>
                                <li>
                                    <a href="/docs/providers/aws/r/api_gateway_vpc_link.html">aws_api_gateway_vpc_link</a>
                                </li>
                            </ul>
                        </li>
                    </ul>
                </li>
                <li>
                    <a href="#">API Gateway v2 (WebSocket and HTTP APIs)</a>
                    <ul class="nav">
                        <li>
                            <a href="#">Resources</a>
                            <ul class="nav nav-auto-expand">
                                <li>
                                    <a href="/docs/providers/aws/r/apigatewayv2_api.html">aws_apigatewayv2_api</a>
                                </li>
                                <li>
                                    <a href="/docs/providers/aws/r/apigatewayv2_api_mapping.html">aws_apigatewayv2_api_mapping</a>
                                </li>
                                <li>
                                    <a href="/docs/providers/aws/r/apigatewayv2_authorizer.html">aws_apigatewayv2_authorizer</a>
                                </li>
                                <li>
                                    <a href="/docs/providers/aws/r/apigatewayv2_deployment.html">aws_apigatewayv2_deployment</a>
                                </li>
                                <li>
                                    <a href="/docs/providers/aws/r/apigatewayv2_domain_name.html">aws_apigatewayv2_domain_name</a>
                                </li>
                                <li>
                                    <a href="/docs/providers/aws/r/apigatewayv2_integration.html">aws_apigatewayv2_integration</a>
                                </li>
                                <li>
                                    <a href="/docs/providers/aws/r/apigatewayv2_integration_response.html">aws_apigatewayv2_integration_response</a>
                                </li>
                                <li>
                                    <a href="/docs/providers/aws/r/apigatewayv2_model.html">aws_apigatewayv2_model</a>
                                </li>
                                <li>
                                    <a href="/docs/providers/aws/r/apigatewayv2_route.html">aws_apigatewayv2_route</a>
                                </li>
                                <li>
                                    <a href="/docs/providers/aws/r/apigatewayv2_route_response.html">aws_apigatewayv2_route_response</a>
                                </li>
                                <li>
                                    <a href="/docs/providers/aws/r/apigatewayv2_stage.html">aws_apigatewayv2_stage</a>
                                </li>
                                <li>
                                    <a href="/docs/providers/aws/r/apigatewayv2_vpc_link.html">aws_apigatewayv2_vpc_link</a>
                                </li>
                            </ul>
                        </li>
                    </ul>
                </li>
                <li>
                    <a href="#">Application Autoscaling</a>
                    <ul class="nav">
                        <li>
                            <a href="#">Resources</a>
                            <ul class="nav nav-auto-expand">
                                <li>
                                    <a href="/docs/providers/aws/r/appautoscaling_policy.html">aws_appautoscaling_policy</a>
                                </li>
                                <li>
                                    <a href="/docs/providers/aws/r/appautoscaling_scheduled_action.html">aws_appautoscaling_scheduled_action</a>
                                </li>
                                <li>
                                    <a href="/docs/providers/aws/r/appautoscaling_target.html">aws_appautoscaling_target</a>
                                </li>
                            </ul>
                        </li>
                    </ul>
                </li>
                <li>
                    <a href="#">AppMesh</a>
                    <ul class="nav">
                        <li>
                            <a href="#">Resources</a>
                            <ul class="nav nav-auto-expand">
                                <li>
                                    <a href="/docs/providers/aws/r/appmesh_mesh.html">aws_appmesh_mesh</a>
                                </li>
                                <li>
                                    <a href="/docs/providers/aws/r/appmesh_route.html">aws_appmesh_route</a>
                                </li>
                                <li>
                                    <a href="/docs/providers/aws/r/appmesh_virtual_node.html">aws_appmesh_virtual_node</a>
                                </li>
                                <li>
                                    <a href="/docs/providers/aws/r/appmesh_virtual_router.html">aws_appmesh_virtual_router</a>
                                </li>
                                <li>
                                    <a href="/docs/providers/aws/r/appmesh_virtual_service.html">aws_appmesh_virtual_service</a>
                                </li>
                            </ul>
                        </li>
                    </ul>
                </li>
                <li>
                    <a href="#">AppSync</a>
                    <ul class="nav">
                        <li>
                            <a href="#">Resources</a>
                            <ul class="nav nav-auto-expand">
                                <li>
                                    <a href="/docs/providers/aws/r/appsync_datasource.html">aws_appsync_datasource</a>
                                </li>
                                <li>
                                    <a href="/docs/providers/aws/r/appsync_function.html">aws_appsync_function</a>
                                </li>
                                <li>
                                    <a href="/docs/providers/aws/r/appsync_graphql_api.html">aws_appsync_graphql_api</a>
                                </li>
                                <li>
                                    <a href="/docs/providers/aws/r/appsync_api_key.html">aws_appsync_api_key</a>
                                </li>
                                <li>
                                    <a href="/docs/providers/aws/r/appsync_resolver.html">aws_appsync_resolver</a>
                                </li>
                            </ul>
                        </li>
                    </ul>
                </li>
                <li>
                    <a href="#">Athena</a>
                    <ul class="nav">
                        <li>
                            <a href="#">Resources</a>
                            <ul class="nav nav-auto-expand">
                                <li>
                                    <a href="/docs/providers/aws/r/athena_database.html">aws_athena_database</a>
                                </li>
                                <li>
                                    <a href="/docs/providers/aws/r/athena_named_query.html">aws_athena_named_query</a>
                                </li>
                                <li>
                                    <a href="/docs/providers/aws/r/athena_workgroup.html">aws_athena_workgroup</a>
                                </li>
                            </ul>
                        </li>
                    </ul>
                </li>
                <li>
                    <a href="#">Autoscaling</a>
                    <ul class="nav">
                        <li>
                            <a href="#">Data Sources</a>
                            <ul class="nav nav-auto-expand">
                                <li>
                                    <a href="/docs/providers/aws/d/autoscaling_group.html">aws_autoscaling_group</a>
                                </li>
                                <li>
                                    <a href="/docs/providers/aws/d/autoscaling_groups.html">aws_autoscaling_groups</a>
                                </li>
                                <li>
                                    <a href="/docs/providers/aws/d/launch_configuration.html">aws_launch_configuration</a>
                                </li>
                            </ul>
                        </li>
                        <li>
                            <a href="#">Resources</a>
                            <ul class="nav nav-auto-expand">
                                <li>
                                    <a href="/docs/providers/aws/r/autoscaling_attachment.html">aws_autoscaling_attachment</a>
                                </li>
                                <li>
                                    <a href="/docs/providers/aws/r/autoscaling_group.html">aws_autoscaling_group</a>
                                </li>
                                <li>
                                    <a href="/docs/providers/aws/r/autoscaling_lifecycle_hook.html">aws_autoscaling_lifecycle_hook</a>
                                </li>
                                <li>
                                    <a href="/docs/providers/aws/r/autoscaling_notification.html">aws_autoscaling_notification</a>
                                </li>
                                <li>
                                    <a href="/docs/providers/aws/r/autoscaling_policy.html">aws_autoscaling_policy</a>
                                </li>
                                <li>
                                    <a href="/docs/providers/aws/r/autoscaling_schedule.html">aws_autoscaling_schedule</a>
                                </li>
                            </ul>
                        </li>
                    </ul>
                </li>
                <li>
                    <a href="#">Backup</a>
                    <ul class="nav">
                        <li>
                            <a href="#">Data Sources</a>
                            <ul class="nav nav-auto-expand">
                                <li>
                                    <a href="/docs/providers/aws/d/backup_plan.html">aws_backup_plan</a>
                                </li>
                                <li>
                                    <a href="/docs/providers/aws/d/backup_selection.html">aws_backup_selection</a>
                                </li>
                                <li>
                                    <a href="/docs/providers/aws/d/backup_vault.html">aws_backup_vault</a>
                                </li>
                            </ul>
                        </li>
                        <li>
                            <a href="#">Resources</a>
                            <ul class="nav nav-auto-expand">
                                <li>
                                    <a href="/docs/providers/aws/r/backup_plan.html">aws_backup_plan</a>
                                </li>
                                <li>
                                    <a href="/docs/providers/aws/r/backup_selection.html">aws_backup_selection</a>
                                </li>
                                <li>
                                    <a href="/docs/providers/aws/r/backup_vault.html">aws_backup_vault</a>
                                </li>
                            </ul>
                        </li>
                    </ul>
                </li>
                <li>
                    <a href="#">Batch</a>
                    <ul class="nav">
                        <li>
                            <a href="#">Data Sources</a>
                            <ul class="nav nav-auto-expand">
                                <li>
                                    <a href="/docs/providers/aws/d/batch_compute_environment.html">aws_batch_compute_environment</a>
                                </li>
                                <li>
                                    <a href="/docs/providers/aws/d/batch_job_queue.html">aws_batch_job_queue</a>
                                </li>
                            </ul>
                        </li>
                        <li>
                            <a href="#">Resources</a>
                            <ul class="nav nav-auto-expand">
                                <li>
                                    <a href="/docs/providers/aws/r/batch_compute_environment.html">aws_batch_compute_environment</a>
                                </li>
                                <li>
                                    <a href="/docs/providers/aws/r/batch_job_definition.html">aws_batch_job_definition</a>
                                </li>
                                <li>
                                    <a href="/docs/providers/aws/r/batch_job_queue.html">aws_batch_job_queue</a>
                                </li>
                            </ul>
                        </li>
                    </ul>
                </li>
                <li>
                    <a href="#">Budgets</a>
                    <ul class="nav">
                        <li>
                            <a href="#">Resources</a>
                            <ul class="nav nav-auto-expand">
                                <li>
                                    <a href="/docs/providers/aws/r/budgets_budget.html">aws_budgets_budget</a>
                                </li>
                            </ul>
                        </li>
                    </ul>
                </li>
                <li>
                    <a href="#">Cloud9</a>
                    <ul class="nav">
                        <li>
                            <a href="#">Resources</a>
                            <ul class="nav nav-auto-expand">
                                <li>
                                    <a href="/docs/providers/aws/r/cloud9_environment_ec2.html">aws_cloud9_environment_ec2</a>
                                </li>
                            </ul>
                        </li>
                    </ul>
                </li>
                <li>
                    <a href="#">CloudFormation</a>
                    <ul class="nav">
                        <li>
                            <a href="#">Data Sources</a>
                            <ul class="nav nav-auto-expand">
                                <li>
                                    <a href="/docs/providers/aws/d/cloudformation_export.html">aws_cloudformation_export</a>
                                </li>
                                <li>
                                    <a href="/docs/providers/aws/d/cloudformation_stack.html">aws_cloudformation_stack</a>
                                </li>
                            </ul>
                        </li>
                        <li>
                            <a href="#">Resources</a>
                            <ul class="nav nav-auto-expand">
                                <li>
                                    <a href="/docs/providers/aws/r/cloudformation_stack.html">aws_cloudformation_stack</a>
                                </li>
                                <li>
                                    <a href="/docs/providers/aws/r/cloudformation_stack_set.html">aws_cloudformation_stack_set</a>
                                </li>
                                <li>
                                    <a href="/docs/providers/aws/r/cloudformation_stack_set_instance.html">aws_cloudformation_stack_set_instance</a>
                                </li>
                            </ul>
                        </li>
                    </ul>
                </li>
                <li>
                    <a href="#">CloudFront</a>
                    <ul class="nav">
                        <li>
                            <a href="#">Data Sources</a>
                            <ul class="nav nav-auto-expand">
                                <li>
                                    <a href="/docs/providers/aws/d/cloudfront_distribution.html">aws_cloudfront_distribution</a>
                                </li>
                            </ul>
                        </li>
                        <li>
                            <a href="#">Resources</a>
                            <ul class="nav nav-auto-expand">
                                <li>
                                    <a href="/docs/providers/aws/r/cloudfront_distribution.html">aws_cloudfront_distribution</a>
                                </li>
                                <li>
                                    <a href="/docs/providers/aws/r/cloudfront_origin_access_identity.html">aws_cloudfront_origin_access_identity</a>
                                </li>
                                <li>
                                    <a href="/docs/providers/aws/r/cloudfront_public_key.html">aws_cloudfront_public_key</a>
                                </li>
                            </ul>
                        </li>
                    </ul>
                </li>
                <li>
                    <a href="#">CloudHSM v2</a>
                    <ul class="nav">
                        <li>
                            <a href="#">Data Sources</a>
                            <ul class="nav nav-auto-expand">
                                <li>
                                    <a href="/docs/providers/aws/d/cloudhsm_v2_cluster.html">aws_cloudhsm_v2_cluster</a>
                                </li>
                            </ul>
                        </li>
                        <li>
                            <a href="#">Resources</a>
                            <ul class="nav nav-auto-expand">
                                <li>
                                    <a href="/docs/providers/aws/r/cloudhsm_v2_cluster.html">aws_cloudhsm_v2_cluster</a>
                                </li>
                                <li>
                                    <a href="/docs/providers/aws/r/cloudhsm_v2_hsm.html">aws_cloudhsm_v2_hsm</a>
                                </li>
                            </ul>
                        </li>
                    </ul>
                </li>
                <li>
                    <a href="#">CloudTrail</a>
                    <ul class="nav">
                        <li>
                            <a href="#">Data Sources</a>
                            <ul class="nav nav-auto-expand">
                                <li>
                                    <a href="/docs/providers/aws/d/cloudtrail_service_account.html">aws_cloudtrail_service_account</a>
                                </li>
                            </ul>
                        </li>
                        <li>
                            <a href="#">Resources</a>
                            <ul class="nav nav-auto-expand">
                                <li>
                                    <a href="/docs/providers/aws/r/cloudtrail.html">aws_cloudtrail</a>
                                </li>
                            </ul>
                        </li>
                    </ul>
                </li>
                <li>
                    <a href="#">CloudWatch</a>
                    <ul class="nav">
                        <li>
                            <a href="#">Data Sources</a>
                            <ul class="nav nav-auto-expand">
                                <li>
                                    <a href="/docs/providers/aws/d/cloudwatch_log_group.html">aws_cloudwatch_log_group</a>
                                </li>
                            </ul>
                        </li>
                        <li>
                            <a href="#">Resources</a>
                            <ul class="nav nav-auto-expand">
                                <li>
                                    <a href="/docs/providers/aws/r/cloudwatch_dashboard.html">aws_cloudwatch_dashboard</a>
                                </li>
                                <li>
                                    <a href="/docs/providers/aws/r/cloudwatch_event_permission.html">aws_cloudwatch_event_permission</a>
                                </li>
                                <li>
                                    <a href="/docs/providers/aws/r/cloudwatch_event_rule.html">aws_cloudwatch_event_rule</a>
                                </li>
                                <li>
                                    <a href="/docs/providers/aws/r/cloudwatch_event_target.html">aws_cloudwatch_event_target</a>
                                </li>
                                <li>
                                    <a href="/docs/providers/aws/r/cloudwatch_log_destination.html">aws_cloudwatch_log_destination</a>
                                </li>
                                <li>
                                    <a href="/docs/providers/aws/r/cloudwatch_log_destination_policy.html">aws_cloudwatch_log_destination_policy</a>
                                </li>
                                <li>
                                    <a href="/docs/providers/aws/r/cloudwatch_log_group.html">aws_cloudwatch_log_group</a>
                                </li>
                                <li>
                                    <a href="/docs/providers/aws/r/cloudwatch_log_metric_filter.html">aws_cloudwatch_log_metric_filter</a>
                                </li>
                                <li>
                                    <a href="/docs/providers/aws/r/cloudwatch_log_resource_policy.html">aws_cloudwatch_log_resource_policy</a>
                                </li>
                                <li>
                                    <a href="/docs/providers/aws/r/cloudwatch_log_stream.html">aws_cloudwatch_log_stream</a>
                                </li>
                                <li>
                                    <a href="/docs/providers/aws/r/cloudwatch_log_subscription_filter.html">aws_cloudwatch_log_subscription_filter</a>
                                </li>
                                <li>
                                    <a href="/docs/providers/aws/r/cloudwatch_metric_alarm.html">aws_cloudwatch_metric_alarm</a>
                                </li>
                            </ul>
                        </li>
                    </ul>
                </li>
                <li>
                    <a href="#">CodeBuild</a>
                    <ul class="nav">
                        <li>
                            <a href="#">Resources</a>
                            <ul class="nav nav-auto-expand">
                                <li>
                                    <a href="/docs/providers/aws/r/codebuild_project.html">aws_codebuild_project</a>
                                </li>
                                <li>
                                    <a href="/docs/providers/aws/r/codebuild_source_credential.html">aws_codebuild_source_credential</a>
                                </li>
                                <li>
                                    <a href="/docs/providers/aws/r/codebuild_webhook.html">aws_codebuild_webhook</a>
                                </li>
                            </ul>
                        </li>
                    </ul>
                </li>
                <li>
                    <a href="#">CodeCommit</a>
                    <ul class="nav">
                        <li>
                            <a href="#">Data Sources</a>
                            <ul class="nav nav-auto-expand">
                                <li>
                                    <a href="/docs/providers/aws/d/codecommit_repository.html">aws_codecommit_repository</a>
                                </li>
                            </ul>
                        </li>
                        <li>
                            <a href="#">Resources</a>
                            <ul class="nav nav-auto-expand">
                                <li>
                                    <a href="/docs/providers/aws/r/codecommit_repository.html">aws_codecommit_repository</a>
                                </li>
                                <li>
                                    <a href="/docs/providers/aws/r/codecommit_trigger.html">aws_codecommit_trigger</a>
                                </li>
                            </ul>
                        </li>
                    </ul>
                </li>
                <li>
                    <a href="#">CodeDeploy</a>
                    <ul class="nav">
                        <li>
                            <a href="#">Resources</a>
                            <ul class="nav nav-auto-expand">
                                <li>
                                    <a href="/docs/providers/aws/r/codedeploy_app.html">aws_codedeploy_app</a>
                                </li>
                                <li>
                                    <a href="/docs/providers/aws/r/codedeploy_deployment_config.html">aws_codedeploy_deployment_config</a>
                                </li>
                                <li>
                                    <a href="/docs/providers/aws/r/codedeploy_deployment_group.html">aws_codedeploy_deployment_group</a>
                                </li>
                            </ul>
                        </li>
                    </ul>
                </li>
                <li>
                    <a href="#">CodePipeline</a>
                    <ul class="nav">
                        <li>
                            <a href="#">Resources</a>
                            <ul class="nav nav-auto-expand">
                                <li>
                                    <a href="/docs/providers/aws/r/codepipeline.html">aws_codepipeline</a>
                                </li>
                                <li>
                                    <a href="/docs/providers/aws/r/codepipeline_webhook.html">aws_codepipeline_webhook</a>
                                </li>
                            </ul>
                        </li>
                    </ul>
                </li>

                <li>
                    <a href="#">CodeStar Notifications</a>
                    <ul class="nav">
                        <li>
                            <a href="#">Resources</a>
                            <ul class="nav nav-auto-expand">
                                <li>
                                    <a href="/docs/providers/aws/r/codestarnotifications_notification_rule.html">aws_codestarnotifications_notification_rule</a>
                                </li>
                            </ul>
                        </li>
                    </ul>
                </li>

                <li>
                    <a href="#">Cognito</a>
                    <ul class="nav">
                        <li>
                            <a href="#">Data Sources</a>
                            <ul class="nav nav-auto-expand">
                                <li>
                                    <a href="/docs/providers/aws/d/cognito_user_pools.html">aws_cognito_user_pools</a>
                                </li>
                            </ul>
                        </li>
                        <li>
                            <a href="#">Resources</a>
                            <ul class="nav nav-auto-expand">
                                <li>
                                    <a href="/docs/providers/aws/r/cognito_identity_pool.html">aws_cognito_identity_pool</a>
                                </li>
                                <li>
                                    <a href="/docs/providers/aws/r/cognito_identity_pool_roles_attachment.html">aws_cognito_identity_pool_roles_attachment</a>
                                </li>
                                <li>
                                    <a href="/docs/providers/aws/r/cognito_identity_provider.html">aws_cognito_identity_provider</a>
                                </li>
                                <li>
                                    <a href="/docs/providers/aws/r/cognito_resource_server.html">aws_cognito_resource_server</a>
                                </li>
                                <li>
                                    <a href="/docs/providers/aws/r/cognito_user_group.html">aws_cognito_user_group</a>
                                </li>
                                <li>
                                    <a href="/docs/providers/aws/r/cognito_user_pool.html">aws_cognito_user_pool</a>
                                </li>
                                <li>
                                    <a href="/docs/providers/aws/r/cognito_user_pool_client.html">aws_cognito_user_pool_client</a>
                                </li>
                                <li>
                                    <a href="/docs/providers/aws/r/cognito_user_pool_domain.html">aws_cognito_user_pool_domain</a>
                                </li>
                            </ul>
                        </li>
                    </ul>
                </li>
                <li>
                    <a href="#">Config</a>
                    <ul class="nav">
                        <li>
                            <a href="#">Resources</a>
                            <ul class="nav nav-auto-expand">
                                <li>
                                    <a href="/docs/providers/aws/r/config_aggregate_authorization.html">aws_config_aggregate_authorization</a>
                                </li>
                                <li>
                                    <a href="/docs/providers/aws/r/config_configuration_aggregator.html">aws_config_configuration_aggregator</a>
                                </li>
                                <li>
                                    <a href="/docs/providers/aws/r/config_config_rule.html">aws_config_config_rule</a>
                                </li>
                                <li>
                                    <a href="/docs/providers/aws/r/config_configuration_recorder.html">aws_config_configuration_recorder</a>
                                </li>
                                <li>
                                    <a href="/docs/providers/aws/r/config_configuration_recorder_status.html">aws_config_configuration_recorder_status</a>
                                </li>
                                <li>
                                    <a href="/docs/providers/aws/r/config_delivery_channel.html">aws_config_delivery_channel</a>
                                </li>
                                <li>
                                    <a href="/docs/providers/aws/r/config_organization_custom_rule.html">aws_config_organization_custom_rule</a>
                                </li>
                                <li>
                                    <a href="/docs/providers/aws/r/config_organization_managed_rule.html">aws_config_organization_managed_rule</a>
                                </li>
                            </ul>
                        </li>
                    </ul>
                </li>
                <li>
                    <a href="#">Cost and Usage Report</a>
                    <ul class="nav">
                        <li>
                            <a href="#">Data Sources</a>
                            <ul class="nav nav-auto-expand">
                                <li>
                                    <a href="/docs/providers/aws/d/cur_report_definition.html">aws_cur_report_definition</a>
                                </li>
                            </ul>
                        </li>
                        <li>
                            <a href="#">Resources</a>
                            <ul class="nav nav-auto-expand">
                                <li>
                                    <a href="/docs/providers/aws/r/cur_report_definition.html">aws_cur_report_definition</a>
                                </li>
                            </ul>
                        </li>
                    </ul>
                </li>
                <li>
                    <a href="#">Data Lifecycle Manager (DLM)</a>
                    <ul class="nav">
                        <li>
                            <a href="#">Resources</a>
                            <ul class="nav nav-auto-expand">
                                <li>
                                    <a href="/docs/providers/aws/r/dlm_lifecycle_policy.html">aws_dlm_lifecycle_policy</a>
                                </li>
                            </ul>
                        </li>
                    </ul>
                </li>
                <li>
                    <a href="#">Database Migration Service (DMS)</a>
                    <ul class="nav">
                        <li>
                            <a href="#">Resources</a>
                            <ul class="nav nav-auto-expand">
                                <li>
                                    <a href="/docs/providers/aws/r/dms_certificate.html">aws_dms_certificate</a>
                                </li>
                                <li>
                                    <a href="/docs/providers/aws/r/dms_endpoint.html">aws_dms_endpoint</a>
                                </li>
                                <li>
                                    <a href="/docs/providers/aws/r/dms_event_subscription.html">aws_dms_event_subscription</a>
                                </li>
                                <li>
                                    <a href="/docs/providers/aws/r/dms_replication_instance.html">aws_dms_replication_instance</a>
                                </li>
                                <li>
                                    <a href="/docs/providers/aws/r/dms_replication_subnet_group.html">aws_dms_replication_subnet_group</a>
                                </li>
                                <li>
                                    <a href="/docs/providers/aws/r/dms_replication_task.html">aws_dms_replication_task</a>
                                </li>
                            </ul>
                        </li>
                    </ul>
                </li>
                <li>
                    <a href="#">DataPipeline</a>
                    <ul class="nav">
                        <li>
                            <a href="#">Resources</a>
                            <ul class="nav nav-auto-expand">
                                <li>
                                    <a href="/docs/providers/aws/r/datapipeline_pipeline.html">aws_datapipeline_pipeline</a>
                                </li>
                            </ul>
                        </li>
                    </ul>
                </li>
                <li>
                    <a href="#">DataSync</a>
                    <ul class="nav">
                        <li>
                            <a href="#">Resources</a>
                            <ul class="nav nav-auto-expand">
                                <li>
                                    <a href="/docs/providers/aws/r/datasync_agent.html">aws_datasync_agent</a>
                                </li>
                                <li>
                                    <a href="/docs/providers/aws/r/datasync_location_efs.html">aws_datasync_location_efs</a>
                                </li>
                                <li>
                                    <a href="/docs/providers/aws/r/datasync_location_nfs.html">aws_datasync_location_nfs</a>
                                </li>
                                <li>
                                    <a href="/docs/providers/aws/r/datasync_location_s3.html">aws_datasync_location_s3</a>
                                </li>
                                <li>
                                    <a href="/docs/providers/aws/r/datasync_location_smb.html">aws_datasync_location_smb</a>
                                </li>
                                <li>
                                    <a href="/docs/providers/aws/r/datasync_task.html">aws_datasync_task</a>
                                </li>
                            </ul>
                        </li>
                    </ul>
                </li>
                <li>
                    <a href="#">Device Farm</a>
                    <ul class="nav">
                        <li>
                            <a href="#">Resources</a>
                            <ul class="nav nav-auto-expand">
                                <li>
                                    <a href="/docs/providers/aws/r/devicefarm_project.html">aws_devicefarm_project</a>
                                </li>
                            </ul>
                        </li>
                    </ul>
                </li>
                <li>
                    <a href="#">Directory Service</a>
                    <ul class="nav">
                        <li>
                            <a href="#">Data Sources</a>
                            <ul class="nav nav-auto-expand">
                                <li>
                                    <a href="/docs/providers/aws/d/directory_service_directory.html">aws_directory_service_directory</a>
                                </li>
                            </ul>
                        </li>
                        <li>
                            <a href="#">Resources</a>
                            <ul class="nav nav-auto-expand">
                                <li>
                                    <a href="/docs/providers/aws/r/directory_service_directory.html">aws_directory_service_directory</a>
                                </li>
                                <li>
                                    <a href="/docs/providers/aws/r/directory_service_conditional_forwarder.html">aws_directory_service_conditional_forwarder</a>
                                </li>
                                <li>
                                    <a href="/docs/providers/aws/r/directory_service_log_subscription.html">aws_directory_service_log_subscription</a>
                                </li>
                            </ul>
                        </li>
                    </ul>
                </li>
                <li>
                    <a href="#">Direct Connect</a>
                    <ul class="nav">
                        <li>
                            <a href="#">Data Sources</a>
                            <ul class="nav nav-auto-expand">
                                <li>
                                    <a href="/docs/providers/aws/d/dx_gateway.html">aws_dx_gateway</a>
                                </li>
                            </ul>
                        </li>
                        <li>
                            <a href="#">Resources</a>
                            <ul class="nav nav-auto-expand">
                                <li>
                                    <a href="/docs/providers/aws/r/dx_bgp_peer.html">aws_dx_bgp_peer</a>
                                </li>
                                <li>
                                    <a href="/docs/providers/aws/r/dx_connection.html">aws_dx_connection</a>
                                </li>
                                <li>
                                    <a href="/docs/providers/aws/r/dx_connection_association.html">aws_dx_connection_association</a>
                                </li>
                                <li>
                                    <a href="/docs/providers/aws/r/dx_gateway.html">aws_dx_gateway</a>
                                </li>
                                <li>
                                    <a href="/docs/providers/aws/r/dx_gateway_association.html">aws_dx_gateway_association</a>
                                </li>
                                <li>
                                    <a href="/docs/providers/aws/r/dx_gateway_association_proposal.html">aws_dx_gateway_association_proposal</a>
                                </li>
                                <li>
                                    <a href="/docs/providers/aws/r/dx_hosted_private_virtual_interface.html">aws_dx_hosted_private_virtual_interface</a>
                                </li>
                                <li>
                                    <a href="/docs/providers/aws/r/dx_hosted_private_virtual_interface_accepter.html">aws_dx_hosted_private_virtual_interface_accepter</a>
                                </li>
                                <li>
                                    <a href="/docs/providers/aws/r/dx_hosted_public_virtual_interface.html">aws_dx_hosted_public_virtual_interface</a>
                                </li>
                                <li>
                                    <a href="/docs/providers/aws/r/dx_hosted_public_virtual_interface_accepter.html">aws_dx_hosted_public_virtual_interface_accepter</a>
                                </li>
                                <li>
                                    <a href="/docs/providers/aws/r/dx_hosted_transit_virtual_interface.html">aws_dx_hosted_transit_virtual_interface</a>
                                </li>
                                <li>
                                    <a href="/docs/providers/aws/r/dx_hosted_transit_virtual_interface_accepter.html">aws_dx_hosted_transit_virtual_interface_accepter</a>
                                </li>
                                <li>
                                    <a href="/docs/providers/aws/r/dx_lag.html">aws_dx_lag</a>
                                </li>
                                <li>
                                    <a href="/docs/providers/aws/r/dx_private_virtual_interface.html">aws_dx_private_virtual_interface</a>
                                </li>
                                <li>
                                    <a href="/docs/providers/aws/r/dx_public_virtual_interface.html">aws_dx_public_virtual_interface</a>
                                </li>
                                <li>
                                    <a href="/docs/providers/aws/r/dx_transit_virtual_interface.html">aws_dx_transit_virtual_interface</a>
                                </li>
                            </ul>
                        </li>
                    </ul>
                </li>
                <li>
                    <a href="#">DynamoDB</a>
                    <ul class="nav">
                        <li>
                            <a href="#">Data Sources</a>
                            <ul class="nav nav-auto-expand">
                                <li>
                                    <a href="/docs/providers/aws/d/dynamodb_table.html">aws_dynamodb_table</a>
                                </li>
                            </ul>
                        </li>
                        <li>
                            <a href="#">Resources</a>
                            <ul class="nav nav-auto-expand">
                                <li>
                                    <a href="/docs/providers/aws/r/dynamodb_global_table.html">aws_dynamodb_global_table</a>
                                </li>
                                <li>
                                    <a href="/docs/providers/aws/r/dynamodb_table.html">aws_dynamodb_table</a>
                                </li>
                                <li>
                                    <a href="/docs/providers/aws/r/dynamodb_table_item.html">aws_dynamodb_table_item</a>
                                </li>
                            </ul>
                        </li>
                    </ul>
                </li>
                <li>
                    <a href="#">DynamoDB Accelerator (DAX)</a>
                    <ul class="nav">
                        <li>
                            <a href="#">Resources</a>
                            <ul class="nav nav-auto-expand">
                                <li>
                                    <a href="/docs/providers/aws/r/dax_cluster.html">aws_dax_cluster</a>
                                </li>
                                <li>
                                    <a href="/docs/providers/aws/r/dax_parameter_group.html">aws_dax_parameter_group</a>
                                </li>
                                <li>
                                    <a href="/docs/providers/aws/r/dax_subnet_group.html">aws_dax_subnet_group</a>
                                </li>
                            </ul>
                        </li>
                    </ul>
                </li>
                <li>
                    <a href="#">DocumentDB</a>
                    <ul class="nav">
                        <li>
                            <a href="#">Resources</a>
                            <ul class="nav nav-auto-expand">
                                <li>
                                    <a href="/docs/providers/aws/r/docdb_cluster.html">aws_docdb_cluster</a>
                                </li>
                                <li>
                                    <a href="/docs/providers/aws/r/docdb_cluster_instance.html">aws_docdb_cluster_instance</a>
                                </li>
                                <li>
                                    <a href="/docs/providers/aws/r/docdb_cluster_parameter_group.html">aws_docdb_cluster_parameter_group</a>
                                </li>
                                <li>
                                    <a href="/docs/providers/aws/r/docdb_cluster_snapshot.html">aws_docdb_cluster_snapshot</a>
                                </li>
                                <li>
                                    <a href="/docs/providers/aws/r/docdb_subnet_group.html">aws_docdb_subnet_group</a>
                                </li>
                            </ul>
                        </li>
                    </ul>
                </li>
                <li>
                    <a href="#">EC2</a>
                    <ul class="nav">
                        <li>
                            <a href="#">Data Sources</a>
                            <ul class="nav nav-auto-expand">
                                <li>
                                    <a href="/docs/providers/aws/d/ami.html">aws_ami</a>
                                </li>
                                <li>
                                    <a href="/docs/providers/aws/d/ami_ids.html">aws_ami_ids</a>
                                </li>
                                <li>
                                    <a href="/docs/providers/aws/d/ebs_default_kms_key.html">aws_ebs_default_kms_key</a>
                                </li>
                                <li>
                                    <a href="/docs/providers/aws/d/ebs_encryption_by_default.html">aws_ebs_encryption_by_default</a>
                                </li>
                                <li>
                                    <a href="/docs/providers/aws/d/ebs_snapshot.html">aws_ebs_snapshot</a>
                                </li>
                                <li>
                                    <a href="/docs/providers/aws/d/ebs_snapshot_ids.html">aws_ebs_snapshot_ids</a>
                                </li>
                                <li>
                                    <a href="/docs/providers/aws/d/ebs_volume.html">aws_ebs_volume</a>
                                </li>
                                <li>
                                    <a href="/docs/providers/aws/d/ebs_volumes.html">aws_ebs_volumes</a>
                                </li>
                                <li>
                                    <a href="/docs/providers/aws/d/ec2_coip_pool.html">aws_ec2_coip_pool</a>
                                </li>
                                <li>
                                    <a href="/docs/providers/aws/d/ec2_coip_pools.html">aws_ec2_coip_pools</a>
                                </li>
                                <li>
                                    <a href="/docs/providers/aws/d/ec2_instance_type_offering.html">aws_ec2_instance_type_offering</a>
                                </li>
                                <li>
                                    <a href="/docs/providers/aws/d/ec2_instance_type_offerings.html">aws_ec2_instance_type_offerings</a>
                                </li>
                                <li>
                                    <a href="/docs/providers/aws/d/ec2_local_gateway.html">aws_ec2_local_gateway</a>
                                </li>
                                <li>
                                    <a href="/docs/providers/aws/d/ec2_local_gateways.html">aws_ec2_local_gateways</a>
                                </li>
                                <li>
                                    <a href="/docs/providers/aws/d/ec2_local_gateway_route_table.html">aws_ec2_local_gateway_route_table</a>
                                </li>
                                <li>
                                    <a href="/docs/providers/aws/d/ec2_local_gateway_route_tables.html">aws_ec2_local_gateway_route_tables</a>
                                </li>
                                <li>
                                    <a href="/docs/providers/aws/d/ec2_local_gateway_virtual_interface.html">aws_ec2_local_gateway_virtual_interface</a>
                                </li>
                                <li>
                                    <a href="/docs/providers/aws/d/ec2_local_gateway_virtual_interface_group.html">aws_ec2_local_gateway_virtual_interface_group</a>
                                </li>
                                <li>
                                    <a href="/docs/providers/aws/d/ec2_local_gateway_virtual_interface_groups.html">aws_ec2_local_gateway_virtual_interface_groups</a>
                                </li>
                                <li>
                                    <a href="/docs/providers/aws/d/ec2_transit_gateway.html">aws_ec2_transit_gateway</a>
                                </li>
                                <li>
                                    <a href="/docs/providers/aws/d/ec2_transit_gateway_dx_gateway_attachment.html">aws_ec2_transit_gateway_dx_gateway_attachment</a>
                                </li>
                                <li>
                                    <a href="/docs/providers/aws/d/ec2_transit_gateway_peering_attachment.html">aws_ec2_transit_gateway_peering_attachment</a>
                                </li>
                                <li>
                                    <a href="/docs/providers/aws/d/ec2_transit_gateway_route_table.html">aws_ec2_transit_gateway_route_table</a>
                                </li>
                                <li>
                                    <a href="/docs/providers/aws/d/ec2_transit_gateway_vpc_attachment.html">aws_ec2_transit_gateway_vpc_attachment</a>
                                </li>
                                <li>
                                    <a href="/docs/providers/aws/d/ec2_transit_gateway_vpn_attachment.html">aws_ec2_transit_gateway_vpn_attachment</a>
                                </li>
                                <li>
                                    <a href="/docs/providers/aws/d/eip.html">aws_eip</a>
                                </li>
                                <li>
                                    <a href="/docs/providers/aws/d/instance.html">aws_instance</a>
                                </li>
                                <li>
                                    <a href="/docs/providers/aws/d/instances.html">aws_instances</a>
                                </li>
                                <li>
                                    <a href="/docs/providers/aws/d/launch_template.html">aws_launch_template</a>
                                </li>
                            </ul>
                        </li>
                        <li>
                            <a href="#">Resources</a>
                            <ul class="nav nav-auto-expand">
                                <li>
                                    <a href="/docs/providers/aws/r/ami.html">aws_ami</a>
                                </li>
                                <li>
                                    <a href="/docs/providers/aws/r/ami_copy.html">aws_ami_copy</a>
                                </li>
                                <li>
                                    <a href="/docs/providers/aws/r/ami_from_instance.html">aws_ami_from_instance</a>
                                </li>
                                <li>
                                    <a href="/docs/providers/aws/r/ami_launch_permission.html">aws_ami_launch_permission</a>
                                </li>
                                <li>
                                    <a href="/docs/providers/aws/r/ebs_default_kms_key.html">aws_ebs_default_kms_key</a>
                                </li>
                                <li>
                                    <a href="/docs/providers/aws/r/ebs_encryption_by_default.html">aws_ebs_encryption_by_default</a>
                                </li>
                                <li>
                                    <a href="/docs/providers/aws/r/ebs_snapshot.html">aws_ebs_snapshot</a>
                                </li>
                                <li>
                                    <a href="/docs/providers/aws/r/ebs_snapshot_copy.html">aws_ebs_snapshot_copy</a>
                                </li>
                                <li>
                                    <a href="/docs/providers/aws/r/ebs_volume.html">aws_ebs_volume</a>
                                </li>
                                <li>
                                    <a href="/docs/providers/aws/r/ec2_availability_zone_group.html">aws_ec2_availability_zone_group</a>
                                </li>
                                <li>
                                    <a href="/docs/providers/aws/r/ec2_capacity_reservation.html">aws_ec2_capacity_reservation</a>
                                </li>
                                <li>
                                    <a href="/docs/providers/aws/r/ec2_client_vpn_authorization_rule.html">aws_ec2_client_vpn_authorization_rule</a>
                                </li>
                                <li>
                                    <a href="/docs/providers/aws/r/ec2_client_vpn_endpoint.html">aws_ec2_client_vpn_endpoint</a>
                                </li>
                                <li>
                                    <a href="/docs/providers/aws/r/ec2_client_vpn_network_association.html">aws_ec2_client_vpn_network_association</a>
                                </li>
                                <li>
                                    <a href="/docs/providers/aws/r/ec2_client_vpn_route.html">aws_ec2_client_vpn_route</a>
                                </li>
                                <li>
                                    <a href="/docs/providers/aws/r/ec2_local_gateway_route.html">aws_ec2_local_gateway_route</a>
                                </li>
                                <li>
                                    <a href="/docs/providers/aws/r/ec2_local_gateway_route_table_vpc_association.html">aws_ec2_local_gateway_route_table_vpc_association</a>
                                </li>
                                <li>
                                    <a href="/docs/providers/aws/r/ec2_fleet.html">aws_ec2_fleet</a>
                                </li>
                                <li>
                                    <a href="/docs/providers/aws/r/ec2_tag.html">aws_ec2_tag</a>
                                </li>
                                <li>
                                    <a href="/docs/providers/aws/r/ec2_traffic_mirror_filter.html">aws_ec2_traffic_mirror_filter</a>
                                </li>
                                <li>
                                    <a href="/docs/providers/aws/r/ec2_traffic_mirror_filter_rule.html">aws_ec2_traffic_mirror_filter_rule</a>
                                </li>
                                <li>
                                    <a href="/docs/providers/aws/r/ec2_traffic_mirror_target.html">aws_ec2_traffic_mirror_target</a>
                                </li>
                                <li>
                                    <a href="/docs/providers/aws/r/ec2_traffic_mirror_session.html">aws_ec2_traffic_mirror_session</a>
                                </li>
                                <li>
                                    <a href="/docs/providers/aws/r/ec2_transit_gateway.html">aws_ec2_transit_gateway</a>
                                </li>
                                <li>
                                    <a href="/docs/providers/aws/r/ec2_transit_gateway_peering_attachment.html">aws_ec2_transit_gateway_peering_attachment</a>
                                </li>
                                <li>
                                    <a href="/docs/providers/aws/r/ec2_transit_gateway_peering_attachment_accepter.html">aws_ec2_transit_gateway_peering_attachment_accepter</a>
                                </li>
                                <li>
                                    <a href="/docs/providers/aws/r/ec2_transit_gateway_route.html">aws_ec2_transit_gateway_route</a>
                                </li>
                                <li>
                                    <a href="/docs/providers/aws/r/ec2_transit_gateway_route_table.html">aws_ec2_transit_gateway_route_table</a>
                                </li>
                                <li>
                                    <a href="/docs/providers/aws/r/ec2_transit_gateway_route_table_association.html">aws_ec2_transit_gateway_route_table_association</a>
                                </li>
                                <li>
                                    <a href="/docs/providers/aws/r/ec2_transit_gateway_route_table_propagation.html">aws_ec2_transit_gateway_route_table_propagation</a>
                                </li>
                                <li>
                                    <a href="/docs/providers/aws/r/ec2_transit_gateway_vpc_attachment.html">aws_ec2_transit_gateway_vpc_attachment</a>
                                </li>
                                <li>
                                    <a href="/docs/providers/aws/r/ec2_transit_gateway_vpc_attachment_accepter.html">aws_ec2_transit_gateway_vpc_attachment_accepter</a>
                                </li>
                                <li>
                                    <a href="/docs/providers/aws/r/eip.html">aws_eip</a>
                                </li>
                                <li>
                                    <a href="/docs/providers/aws/r/eip_association.html">aws_eip_association</a>
                                </li>
                                <li>
                                    <a href="/docs/providers/aws/r/instance.html">aws_instance</a>
                                </li>
                                <li>
                                    <a href="/docs/providers/aws/r/key_pair.html">aws_key_pair</a>
                                </li>
                                <li>
                                    <a href="/docs/providers/aws/r/launch_configuration.html">aws_launch_configuration</a>
                                </li>
                                <li>
                                    <a href="/docs/providers/aws/r/launch_template.html">aws_launch_template</a>
                                </li>
                                <li>
                                    <a href="/docs/providers/aws/r/placement_group.html">aws_placement_group</a>
                                </li>
                                <li>
                                    <a href="/docs/providers/aws/r/snapshot_create_volume_permission.html">aws_snapshot_create_volume_permission</a>
                                </li>
                                <li>
                                    <a href="/docs/providers/aws/r/spot_datafeed_subscription.html">aws_spot_datafeed_subscription</a>
                                </li>
                                <li>
                                    <a href="/docs/providers/aws/r/spot_fleet_request.html">aws_spot_fleet_request</a>
                                </li>
                                <li>
                                    <a href="/docs/providers/aws/r/spot_instance_request.html">aws_spot_instance_request</a>
                                </li>
                                <li>
                                    <a href="/docs/providers/aws/r/volume_attachment.html">aws_volume_attachment</a>
                                </li>
                            </ul>
                        </li>
                    </ul>
                </li>
                <li>
                    <a href="#">ECR</a>
                    <ul class="nav">
                        <li>
                            <a href="#">Data Sources</a>
                            <ul class="nav nav-auto-expand">
                                <li>
                                    <a href="/docs/providers/aws/d/ecr_authorization_token.html">aws_ecr_authorization_token</a>
                                </li>
                                <li>
                                    <a href="/docs/providers/aws/d/ecr_image.html">aws_ecr_image</a>
                                </li>
                                <li>
                                    <a href="/docs/providers/aws/d/ecr_repository.html">aws_ecr_repository</a>
                                </li>
                            </ul>
                        </li>
                        <li>
                            <a href="#">Resources</a>
                            <ul class="nav nav-auto-expand">
                                <li>
                                    <a href="/docs/providers/aws/r/ecr_lifecycle_policy.html">aws_ecr_lifecycle_policy</a>
                                </li>
                                <li>
                                    <a href="/docs/providers/aws/r/ecr_repository.html">aws_ecr_repository</a>
                                </li>
                                <li>
                                    <a href="/docs/providers/aws/r/ecr_repository_policy.html">aws_ecr_repository_policy</a>
                                </li>
                            </ul>
                        </li>
                    </ul>
                </li>
                <li>
                    <a href="#">ECS</a>
                    <ul class="nav">
                        <li>
                            <a href="#">Data Sources</a>
                            <ul class="nav nav-auto-expand">
                                <li>
                                    <a href="/docs/providers/aws/d/ecs_cluster.html">aws_ecs_cluster</a>
                                </li>
                                <li>
                                    <a href="/docs/providers/aws/d/ecs_container_definition.html">aws_ecs_container_definition</a>
                                </li>
                                <li>
                                    <a href="/docs/providers/aws/d/ecs_service.html">aws_ecs_service</a>
                                </li>
                                <li>
                                    <a href="/docs/providers/aws/d/ecs_task_definition.html">aws_ecs_task_definition</a>
                                </li>
                            </ul>
                        </li>
                        <li>
                            <a href="#">Resources</a>
                            <ul class="nav nav-auto-expand">
                                <li>
                                    <a href="/docs/providers/aws/r/ecs_capacity_provider.html">aws_ecs_capacity_provider</a>
                                </li>
                                <li>
                                    <a href="/docs/providers/aws/r/ecs_cluster.html">aws_ecs_cluster</a>
                                </li>
                                <li>
                                    <a href="/docs/providers/aws/r/ecs_service.html">aws_ecs_service</a>
                                </li>
                                <li>
                                    <a href="/docs/providers/aws/r/ecs_task_definition.html">aws_ecs_task_definition</a>
                                </li>
                            </ul>
                        </li>
                    </ul>
                </li>
                <li>
                    <a href="#">EFS</a>
                    <ul class="nav">
                        <li>
                            <a href="#">Data Sources</a>
                            <ul class="nav nav-auto-expand">
                                <li>
                                    <a href="/docs/providers/aws/d/efs_access_point.html">aws_efs_access_point</a>
                                </li>
                                <li>
                                    <a href="/docs/providers/aws/d/efs_access_points.html">aws_efs_access_points</a>
                                </li>
                                <li>
                                    <a href="/docs/providers/aws/d/efs_file_system.html">aws_efs_file_system</a>
                                </li>
                                <li>
                                    <a href="/docs/providers/aws/d/efs_mount_target.html">aws_efs_mount_target</a>
                                </li>
                            </ul>
                        </li>
                        <li>
                            <a href="#">Resources</a>
                            <ul class="nav nav-auto-expand">
                                <li>
                                    <a href="/docs/providers/aws/r/efs_access_point.html">aws_efs_access_point</a>
                                </li>
                                <li>
                                    <a href="/docs/providers/aws/r/efs_file_system.html">aws_efs_file_system</a>
                                </li>
                                <li>
                                    <a href="/docs/providers/aws/r/efs_file_system_policy.html">aws_efs_file_system_policy</a>
                                </li>
                                <li>
                                    <a href="/docs/providers/aws/r/efs_mount_target.html">aws_efs_mount_target</a>
                                </li>
                            </ul>
                        </li>
                    </ul>
                </li>
                <li>
                    <a href="#">EKS</a>
                    <ul class="nav">
                        <li>
                            <a href="#">Data Sources</a>
                            <ul class="nav nav-auto-expand">
                                <li>
                                    <a href="/docs/providers/aws/d/eks_cluster.html">aws_eks_cluster</a>
                                </li>
                                <li>
                                    <a href="/docs/providers/aws/d/eks_cluster_auth.html">aws_eks_cluster_auth</a>
                                </li>
                            </ul>
                        </li>
                        <li>
                            <a href="#">Resources</a>
                            <ul class="nav nav-auto-expand">
                                <li>
                                    <a href="/docs/providers/aws/r/eks_cluster.html">aws_eks_cluster</a>
                                </li>
                                <li>
                                    <a href="/docs/providers/aws/r/eks_fargate_profile.html">aws_eks_fargate_profile</a>
                                </li>
                                <li>
                                    <a href="/docs/providers/aws/r/eks_node_group.html">aws_eks_node_group</a>
                                </li>
                            </ul>
                        </li>
                    </ul>
                </li>
                <li>
                    <a href="#">ElastiCache</a>
                    <ul class="nav">
                        <li>
                            <a href="#">Data Sources</a>
                            <ul class="nav nav-auto-expand">
                                <li>
                                    <a href="/docs/providers/aws/d/elasticache_cluster.html">aws_elasticache_cluster</a>
                                </li>
                                <li>
                                    <a href="/docs/providers/aws/d/elasticache_replication_group.html">aws_elasticache_replication_group</a>
                                </li>
                            </ul>
                        </li>
                        <li>
                            <a href="#">Resources</a>
                            <ul class="nav nav-auto-expand">
                                <li>
                                    <a href="/docs/providers/aws/r/elasticache_cluster.html">aws_elasticache_cluster</a>
                                </li>
                                <li>
                                    <a href="/docs/providers/aws/r/elasticache_parameter_group.html">aws_elasticache_parameter_group</a>
                                </li>
                                <li>
                                    <a href="/docs/providers/aws/r/elasticache_replication_group.html">aws_elasticache_replication_group</a>
                                </li>
                                <li>
                                    <a href="/docs/providers/aws/r/elasticache_security_group.html">aws_elasticache_security_group</a>
                                </li>
                                <li>
                                    <a href="/docs/providers/aws/r/elasticache_subnet_group.html">aws_elasticache_subnet_group</a>
                                </li>
                            </ul>
                        </li>
                    </ul>
                </li>
                <li>
                    <a href="#">Elastic Beanstalk</a>
                    <ul class="nav">
                        <li>
                            <a href="#">Data Sources</a>
                            <ul class="nav nav-auto-expand">
                                <li>
                                    <a href="/docs/providers/aws/d/elastic_beanstalk_application.html">aws_elastic_beanstalk_application</a>
                                </li>
                                <li>
                                    <a href="/docs/providers/aws/d/elastic_beanstalk_hosted_zone.html">aws_elastic_beanstalk_hosted_zone</a>
                                </li>
                                <li>
                                    <a href="/docs/providers/aws/d/elastic_beanstalk_solution_stack.html">aws_elastic_beanstalk_solution_stack</a>
                                </li>
                            </ul>
                        </li>
                        <li>
                            <a href="#">Resources</a>
                            <ul class="nav nav-auto-expand">
                                <li>
                                    <a href="/docs/providers/aws/r/elastic_beanstalk_application.html">aws_elastic_beanstalk_application</a>
                                </li>
                                <li>
                                    <a href="/docs/providers/aws/r/elastic_beanstalk_application_version.html">aws_elastic_beanstalk_application_version</a>
                                </li>
                                <li>
                                    <a href="/docs/providers/aws/r/elastic_beanstalk_configuration_template.html">aws_elastic_beanstalk_configuration_template</a>
                                </li>
                                <li>
                                    <a href="/docs/providers/aws/r/elastic_beanstalk_environment.html">aws_elastic_beanstalk_environment</a>
                                </li>
                            </ul>
                        </li>
                    </ul>
                </li>
                <li>
                    <a href="#">Elastic Load Balancing (ELB Classic)</a>
                    <ul class="nav">
                        <li>
                            <a href="#">Data Sources</a>
                            <ul class="nav nav-auto-expand">
                                <li>
                                    <a href="/docs/providers/aws/d/elb.html">aws_elb</a>
                                </li>
                                <li>
                                    <a href="/docs/providers/aws/d/elb_hosted_zone_id.html">aws_elb_hosted_zone_id</a>
                                </li>
                                <li>
                                    <a href="/docs/providers/aws/d/elb_service_account.html">aws_elb_service_account</a>
                                </li>
                            </ul>
                        </li>
                        <li>
                            <a href="#">Resources</a>
                            <ul class="nav nav-auto-expand">
                                <li>
                                    <a href="/docs/providers/aws/r/app_cookie_stickiness_policy.html">aws_app_cookie_stickiness_policy</a>
                                </li>
                                <li>
                                    <a href="/docs/providers/aws/r/elb.html">aws_elb</a>
                                </li>
                                <li>
                                    <a href="/docs/providers/aws/r/elb_attachment.html">aws_elb_attachment</a>
                                </li>
                                <li>
                                    <a href="/docs/providers/aws/r/lb_cookie_stickiness_policy.html">aws_lb_cookie_stickiness_policy</a>
                                </li>
                                <li>
                                    <a href="/docs/providers/aws/r/lb_ssl_negotiation_policy.html">aws_lb_ssl_negotiation_policy</a>
                                </li>
                                <li>
                                    <a href="/docs/providers/aws/r/load_balancer_backend_server_policy.html">aws_load_balancer_backend_server_policy</a>
                                </li>
                                <li>
                                    <a href="/docs/providers/aws/r/load_balancer_listener_policy.html">aws_load_balancer_listener_policy</a>
                                </li>
                                <li>
                                    <a href="/docs/providers/aws/r/load_balancer_policy.html">aws_load_balancer_policy</a>
                                </li>
                                <li>
                                    <a href="/docs/providers/aws/r/proxy_protocol_policy.html">aws_proxy_protocol_policy</a>
                                </li>
                            </ul>
                        </li>
                    </ul>
                </li>
                <li>
                    <a href="#">Elastic Load Balancing v2 (ALB/NLB)</a>
                    <ul class="nav">
                        <li>
                            <a href="#">Data Sources</a>
                            <ul class="nav nav-auto-expand">
                                <li>
                                    <a href="/docs/providers/aws/d/lb.html">aws_alb</a>
                                </li>
                                <li>
                                    <a href="/docs/providers/aws/d/lb_listener.html">aws_alb_listener</a>
                                </li>
                                <li>
                                    <a href="/docs/providers/aws/d/lb_target_group.html">aws_alb_target_group</a>
                                </li>
                                <li>
                                    <a href="/docs/providers/aws/d/lb.html">aws_lb</a>
                                </li>
                                <li>
                                    <a href="/docs/providers/aws/d/lb_listener.html">aws_lb_listener</a>
                                </li>
                                <li>
                                    <a href="/docs/providers/aws/d/lb_target_group.html">aws_lb_target_group</a>
                                </li>
                            </ul>
                        </li>
                        <li>
                            <a href="#">Resources</a>
                            <ul class="nav nav-auto-expand">
                                <li>
                                    <a href="/docs/providers/aws/r/lb.html">aws_lb</a>
                                </li>
                                <li>
                                    <a href="/docs/providers/aws/r/lb_listener.html">aws_lb_listener</a>
                                </li>
                                <li>
                                    <a href="/docs/providers/aws/r/lb_listener_certificate.html">aws_lb_listener_certificate</a>
                                </li>
                                <li>
                                    <a href="/docs/providers/aws/r/lb_listener_rule.html">aws_lb_listener_rule</a>
                                </li>
                                <li>
                                    <a href="/docs/providers/aws/r/lb_target_group.html">aws_lb_target_group</a>
                                </li>
                                <li>
                                    <a href="/docs/providers/aws/r/lb_target_group_attachment.html">aws_lb_target_group_attachment</a>
                                </li>
                            </ul>
                        </li>
                    </ul>
                </li>
                <li>
                    <a href="#">Elastic Map Reduce (EMR)</a>
                    <ul class="nav">
                        <li>
                            <a href="#">Resources</a>
                            <ul class="nav nav-auto-expand">
                                <li>
                                    <a href="/docs/providers/aws/r/emr_cluster.html">aws_emr_cluster</a>
                                </li>
                                <li>
                                    <a href="/docs/providers/aws/r/emr_instance_group.html">aws_emr_instance_group</a>
                                </li>
                                <li>
                                    <a href="/docs/providers/aws/r/emr_security_configuration.html">aws_emr_security_configuration</a>
                                </li>
                            </ul>
                        </li>
                    </ul>
                </li>
                <li>
                    <a href="#">ElasticSearch</a>
                    <ul class="nav">
                        <li>
                            <a href="#">Data Sources</a>
                            <ul class="nav nav-auto-expand">
                                <li>
                                    <a href="/docs/providers/aws/d/elasticsearch_domain.html">aws_elasticsearch_domain</a>
                                </li>
                            </ul>
                        </li>
                        <li>
                            <a href="#">Resources</a>
                            <ul class="nav nav-auto-expand">
                                <li>
                                    <a href="/docs/providers/aws/r/elasticsearch_domain.html">aws_elasticsearch_domain</a>
                                </li>
                                <li>
                                    <a href="/docs/providers/aws/r/elasticsearch_domain_policy.html">aws_elasticsearch_domain_policy</a>
                                </li>
                            </ul>
                        </li>
                    </ul>
                </li>
                <li>
                    <a href="#">Elastic Transcoder</a>
                    <ul class="nav">
                        <li>
                            <a href="#">Resources</a>
                            <ul class="nav nav-auto-expand">
                                <li>
                                    <a href="/docs/providers/aws/r/elastictranscoder_pipeline.html">aws_elastictranscoder_pipeline</a>
                                </li>
                                <li>
                                    <a href="/docs/providers/aws/r/elastictranscoder_preset.html">aws_elastictranscoder_preset</a>
                                </li>
                            </ul>
                        </li>
                    </ul>
                </li>
                <li>
                    <a href="#">Firewall Manager (FMS)</a>
                    <ul class="nav">
                        <li>
                            <a href="#">Resources</a>
                            <ul class="nav nav-auto-expand">
                                <li>
                                    <a href="/docs/providers/aws/r/fms_admin_account.html">aws_fms_admin_account</a>
                                </li>
                            </ul>
                        </li>
                    </ul>
                </li>
                <li>
                    <a href="#">File System (FSx)</a>
                    <ul class="nav">
                        <li>
                            <a href="#">Resources</a>
                            <ul class="nav nav-auto-expand">
                                <li>
                                    <a href="/docs/providers/aws/r/fsx_lustre_file_system.html">aws_fsx_lustre_file_system</a>
                                </li>
                                <li>
                                    <a href="/docs/providers/aws/r/fsx_windows_file_system.html">aws_fsx_windows_file_system</a>
                                </li>
                            </ul>
                        </li>
                    </ul>
                </li>
                <li>
                    <a href="#">Gamelift</a>
                    <ul class="nav">
                        <li>
                            <a href="#">Resources</a>
                            <ul class="nav nav-auto-expand">
                                <li>
                                    <a href="/docs/providers/aws/r/gamelift_alias.html">aws_gamelift_alias</a>
                                </li>
                                <li>
                                    <a href="/docs/providers/aws/r/gamelift_build.html">aws_gamelift_build</a>
                                </li>
                                <li>
                                    <a href="/docs/providers/aws/r/gamelift_fleet.html">aws_gamelift_fleet</a>
                                </li>
                                <li>
                                    <a href="/docs/providers/aws/r/gamelift_game_session_queue.html">aws_gamelift_game_session_queue</a>
                                </li>
                            </ul>
                        </li>
                    </ul>
                </li>
                <li>
                    <a href="#">Glacier</a>
                    <ul class="nav">
                        <li>
                            <a href="#">Resources</a>
                            <ul class="nav nav-auto-expand">
                                <li>
                                    <a href="/docs/providers/aws/r/glacier_vault.html">aws_glacier_vault</a>
                                </li>
                                <li>
                                    <a href="/docs/providers/aws/r/glacier_vault_lock.html">aws_glacier_vault_lock</a>
                                </li>
                            </ul>
                        </li>
                    </ul>
                </li>
                <li>
                    <a href="#">Global Accelerator</a>
                    <ul class="nav">
                        <li>
                            <a href="#">Resources</a>
                            <ul class="nav nav-auto-expand">
                                <li>
                                    <a href="/docs/providers/aws/r/globalaccelerator_accelerator.html">aws_globalaccelerator_accelerator</a>
                                </li>
                                <li>
                                    <a href="/docs/providers/aws/r/globalaccelerator_endpoint_group.html">aws_globalaccelerator_endpoint_group</a>
                                </li>
                                <li>
                                    <a href="/docs/providers/aws/r/globalaccelerator_listener.html">aws_globalaccelerator_listener</a>
                                </li>
                            </ul>
                        </li>
                    </ul>
                </li>
                <li>
                    <a href="#">Glue</a>
                    <ul class="nav">
                        <li>
                            <a href="#">Data Sources</a>
                            <ul class="nav nav-auto-expand">
                                <li>
                                    <a href="/docs/providers/aws/d/glue_script.html">aws_glue_script</a>
                                </li>
                            </ul>
                        </li>
                        <li>
                            <a href="#">Resources</a>
                            <ul class="nav nav-auto-expand">
                                <li>
                                    <a href="/docs/providers/aws/r/glue_catalog_database.html">aws_glue_catalog_database</a>
                                </li>
                                <li>
                                    <a href="/docs/providers/aws/r/glue_catalog_table.html">aws_glue_catalog_table</a>
                                </li>
                                <li>
                                    <a href="/docs/providers/aws/r/glue_classifier.html">aws_glue_classifier</a>
                                </li>
                                <li>
                                    <a href="/docs/providers/aws/r/glue_connection.html">aws_glue_connection</a>
                                </li>
                                <li>
                                    <a href="/docs/providers/aws/r/glue_crawler.html">aws_glue_crawler</a>
                                </li>
                                <li>
                                    <a href="/docs/providers/aws/r/glue_job.html">aws_glue_job</a>
                                </li>
                                <li>
                                    <a href="/docs/providers/aws/r/glue_security_configuration.html">aws_glue_security_configuration</a>
                                </li>
                                <li>
                                    <a href="/docs/providers/aws/r/glue_trigger.html">aws_glue_trigger</a>
                                </li>
                                <li>
                                    <a href="/docs/providers/aws/r/glue_workflow.html">aws_glue_workflow</a>
                                </li>
                            </ul>
                        </li>
                    </ul>
                </li>
                <li>
                    <a href="#">GuardDuty</a>
                    <ul class="nav">
                        <li>
                            <a href="#">Data Sources</a>
                            <ul class="nav nav-auto-expand">
                                <li>
                                    <a href="/docs/providers/aws/d/guardduty_detector.html">aws_guardduty_detector</a>
                                </li>
                            </ul>
                        </li>
                        <li>
                            <a href="#">Resources</a>
                            <ul class="nav nav-auto-expand">
                                <li>
                                    <a href="/docs/providers/aws/r/guardduty_detector.html">aws_guardduty_detector</a>
                                </li>
                                <li>
                                    <a href="/docs/providers/aws/r/guardduty_invite_accepter.html">aws_guardduty_invite_accepter</a>
                                </li>
                                <li>
                                    <a href="/docs/providers/aws/r/guardduty_ipset.html">aws_guardduty_ipset</a>
                                </li>
                                <li>
                                    <a href="/docs/providers/aws/r/guardduty_member.html">aws_guardduty_member</a>
                                </li>
                                <li>
                                    <a href="/docs/providers/aws/r/guardduty_organization_admin_account.html">aws_guardduty_organization_admin_account</a>
                                </li>
                                <li>
                                    <a href="/docs/providers/aws/r/guardduty_organization_configuration.html">aws_guardduty_organization_configuration</a>
                                </li>
                                <li>
                                    <a href="/docs/providers/aws/r/guardduty_threatintelset.html">aws_guardduty_threatintelset</a>
                                </li>
                            </ul>
                        </li>
                    </ul>
                </li>
                <li>
                    <a href="#">IAM</a>
                    <ul class="nav">
                        <li>
                            <a href="#">Data Sources</a>
                            <ul class="nav nav-auto-expand">
                                <li>
                                    <a href="/docs/providers/aws/d/iam_account_alias.html">aws_iam_account_alias</a>
                                </li>
                                <li>
                                    <a href="/docs/providers/aws/d/iam_group.html">aws_iam_group</a>
                                </li>
                                <li>
                                    <a href="/docs/providers/aws/d/iam_instance_profile.html">aws_iam_instance_profile</a>
                                </li>
                                <li>
                                    <a href="/docs/providers/aws/d/iam_policy.html">aws_iam_policy</a>
                                </li>
                                <li>
                                    <a href="/docs/providers/aws/d/iam_policy_document.html">aws_iam_policy_document</a>
                                </li>
                                <li>
                                    <a href="/docs/providers/aws/d/iam_role.html">aws_iam_role</a>
                                </li>
                                <li>
                                    <a href="/docs/providers/aws/d/iam_server_certificate.html">aws_iam_server_certificate</a>
                                </li>
                                <li>
                                    <a href="/docs/providers/aws/d/iam_user.html">aws_iam_user</a>
                                </li>
                            </ul>
                        </li>
                        <li>
                            <a href="#">Resources</a>
                            <ul class="nav nav-auto-expand">
                                <li>
                                    <a href="/docs/providers/aws/r/iam_access_key.html">aws_iam_access_key</a>
                                </li>
                                <li>
                                    <a href="/docs/providers/aws/r/iam_account_alias.html">aws_iam_account_alias</a>
                                </li>
                                <li>
                                    <a href="/docs/providers/aws/r/iam_account_password_policy.html">aws_iam_account_password_policy</a>
                                </li>
                                <li>
                                    <a href="/docs/providers/aws/r/iam_group.html">aws_iam_group</a>
                                </li>
                                <li>
                                    <a href="/docs/providers/aws/r/iam_group_membership.html">aws_iam_group_membership</a>
                                </li>
                                <li>
                                    <a href="/docs/providers/aws/r/iam_group_policy.html">aws_iam_group_policy</a>
                                </li>
                                <li>
                                    <a href="/docs/providers/aws/r/iam_group_policy_attachment.html">aws_iam_group_policy_attachment</a>
                                </li>
                                <li>
                                    <a href="/docs/providers/aws/r/iam_instance_profile.html">aws_iam_instance_profile</a>
                                </li>
                                <li>
                                    <a href="/docs/providers/aws/r/iam_openid_connect_provider.html">aws_iam_openid_connect_provider</a>
                                </li>
                                <li>
                                    <a href="/docs/providers/aws/r/iam_policy.html">aws_iam_policy</a>
                                </li>
                                <li>
                                    <a href="/docs/providers/aws/r/iam_policy_attachment.html">aws_iam_policy_attachment</a>
                                </li>
                                <li>
                                    <a href="/docs/providers/aws/r/iam_role.html">aws_iam_role</a>
                                </li>
                                <li>
                                    <a href="/docs/providers/aws/r/iam_role_policy.html">aws_iam_role_policy</a>
                                </li>
                                <li>
                                    <a href="/docs/providers/aws/r/iam_role_policy_attachment.html">aws_iam_role_policy_attachment</a>
                                </li>
                                <li>
                                    <a href="/docs/providers/aws/r/iam_saml_provider.html">aws_iam_saml_provider</a>
                                </li>
                                <li>
                                    <a href="/docs/providers/aws/r/iam_server_certificate.html">aws_iam_server_certificate</a>
                                </li>
                                <li>
                                    <a href="/docs/providers/aws/r/iam_service_linked_role.html">aws_iam_service_linked_role</a>
                                </li>
                                <li>
                                    <a href="/docs/providers/aws/r/iam_user.html">aws_iam_user</a>
                                </li>
                                <li>
                                    <a href="/docs/providers/aws/r/iam_user_group_membership.html">aws_iam_user_group_membership</a>
                                </li>
                                <li>
                                    <a href="/docs/providers/aws/r/iam_user_login_profile.html">aws_iam_user_login_profile</a>
                                </li>
                                <li>
                                    <a href="/docs/providers/aws/r/iam_user_policy.html">aws_iam_user_policy</a>
                                </li>
                                <li>
                                    <a href="/docs/providers/aws/r/iam_user_policy_attachment.html">aws_iam_user_policy_attachment</a>
                                </li>
                                <li>
                                    <a href="/docs/providers/aws/r/iam_user_ssh_key.html">aws_iam_user_ssh_key</a>
                                </li>
                            </ul>
                        </li>
                    </ul>
                </li>
                <li>
                    <a href="#">IoT</a>
                    <ul class="nav">
                        <li>
                            <a href="#">Data Sources</a>
                            <ul class="nav nav-auto-expand">
                                <li>
                                    <a href="/docs/providers/aws/d/iot_endpoint.html">aws_iot_endpoint</a>
                                </li>
                            </ul>
                        </li>
                        <li>
                            <a href="#">Resources</a>
                            <ul class="nav nav-auto-expand">
                                <li>
                                    <a href="/docs/providers/aws/r/iot_certificate.html">aws_iot_certificate</a>
                                </li>
                                <li>
                                    <a href="/docs/providers/aws/r/iot_policy.html">aws_iot_policy</a>
                                </li>
                                <li>
                                    <a href="/docs/providers/aws/r/iot_policy_attachment.html">aws_iot_policy_attachment</a>
                                </li>
                                <li>
                                    <a href="/docs/providers/aws/r/iot_topic_rule.html">aws_iot_topic_rule</a>
                                </li>
                                <li>
                                    <a href="/docs/providers/aws/r/iot_thing.html">aws_iot_thing</a>
                                </li>
                                <li>
                                    <a href="/docs/providers/aws/r/iot_thing_principal_attachment.html">aws_iot_thing_principal_attachment</a>
                                </li>
                                <li>
                                    <a href="/docs/providers/aws/r/iot_thing_type.html">aws_iot_thing_type</a>
                                </li>
                                <li>
                                    <a href="/docs/providers/aws/r/iot_role_alias.html">aws_iot_role_alias</a>
                                </li>
                            </ul>
                        </li>
                    </ul>
                </li>
                <li>
                    <a href="#">Inspector</a>
                    <ul class="nav">
                        <li>
                            <a href="#">Data Sources</a>
                            <ul class="nav nav-auto-expand">
                                <li>
                                    <a href="/docs/providers/aws/d/inspector_rules_packages.html">aws_inspector_rules_packages</a>
                                </li>
                            </ul>
                        </li>
                        <li>
                            <a href="#">Resources</a>
                            <ul class="nav nav-auto-expand">
                                <li>
                                    <a href="/docs/providers/aws/r/inspector_assessment_target.html">aws_inspector_assessment_target</a>
                                </li>
                                <li>
                                    <a href="/docs/providers/aws/r/inspector_assessment_template.html">aws_inspector_assessment_template</a>
                                </li>
                                <li>
                                    <a href="/docs/providers/aws/r/inspector_resource_group.html">aws_inspector_resource_group</a>
                                </li>
                            </ul>
                        </li>
                    </ul>
                </li>
                <li>
                    <a href="#">Kinesis</a>
                    <ul class="nav">
                        <li>
                            <a href="#">Data Sources</a>
                            <ul class="nav nav-auto-expand">
                                <li>
                                    <a href="/docs/providers/aws/d/kinesis_stream.html">aws_kinesis_stream</a>
                                </li>
                            </ul>
                        </li>
                        <li>
                            <a href="#">Resources</a>
                            <ul class="nav nav-auto-expand">
                                <li>
                                    <a href="/docs/providers/aws/r/kinesis_analytics_application.html">aws_kinesis_analytics_application</a>
                                </li>
                                <li>
                                    <a href="/docs/providers/aws/r/kinesis_stream.html">aws_kinesis_stream</a>
                                </li>
                            </ul>
                        </li>
                    </ul>
                </li>
                <li>
                    <a href="#">Kinesis Firehose</a>
                    <ul class="nav">
                        <li>
                            <a href="#">Resources</a>
                            <ul class="nav nav-auto-expand">
                                <li>
                                    <a href="/docs/providers/aws/r/kinesis_firehose_delivery_stream.html">aws_kinesis_firehose_delivery_stream</a>
                                </li>
                            </ul>
                        </li>
                    </ul>
                </li>
                <li>
                    <a href="#">Kinesis Video</a>
                    <ul class="nav">
                        <li>
                            <a href="#">Resources</a>
                            <ul class="nav nav-auto-expand">
                                <li>
                                    <a href="/docs/providers/aws/r/kinesis_video_stream.html">aws_kinesis_video_stream</a>
                                </li>
                            </ul>
                        </li>
                    </ul>
                </li>
                <li>
                    <a href="#">KMS</a>
                    <ul class="nav">
                        <li>
                            <a href="#">Data Sources</a>
                            <ul class="nav nav-auto-expand">
                                <li>
                                    <a href="/docs/providers/aws/d/kms_alias.html">aws_kms_alias</a>
                                </li>
                                <li>
                                    <a href="/docs/providers/aws/d/kms_ciphertext.html">aws_kms_ciphertext</a>
                                </li>
                                <li>
                                    <a href="/docs/providers/aws/d/kms_key.html">aws_kms_key</a>
                                </li>
                                <li>
                                    <a href="/docs/providers/aws/d/kms_secrets.html">aws_kms_secrets</a>
                                </li>
                            </ul>
                        </li>
                        <li>
                            <a href="#">Resources</a>
                            <ul class="nav nav-auto-expand">
                                <li>
                                    <a href="/docs/providers/aws/r/kms_alias.html">aws_kms_alias</a>
                                </li>
                                <li>
                                    <a href="/docs/providers/aws/r/kms_external_key.html">aws_kms_external_key</a>
                                </li>
                                <li>
                                    <a href="/docs/providers/aws/r/kms_grant.html">aws_kms_grant</a>
                                </li>
                                <li>
                                    <a href="/docs/providers/aws/r/kms_ciphertext.html">aws_kms_ciphertext</a>
                                </li>
                                <li>
                                    <a href="/docs/providers/aws/r/kms_key.html">aws_kms_key</a>
                                </li>
                            </ul>
                        </li>
                    </ul>
                </li>
                <li>
                    <a href="#">Lambda</a>
                    <ul class="nav">
                        <li>
                            <a href="#">Data Sources</a>
                            <ul class="nav nav-auto-expand">
                                <li>
                                    <a href="/docs/providers/aws/d/lambda_alias.html">aws_lambda_alias</a>
                                </li>

                                <li>
                                    <a href="/docs/providers/aws/d/lambda_function.html">aws_lambda_function</a>
                                </li>
                                <li>
                                    <a href="/docs/providers/aws/d/lambda_invocation.html">aws_lambda_invocation</a>
                                </li>
                                <li>
                                    <a href="/docs/providers/aws/d/lambda_layer_version.html">aws_lambda_layer_version</a>
                                </li>
                            </ul>
                        </li>
                        <li>
                            <a href="#">Resources</a>
                            <ul class="nav nav-auto-expand">
                                <li>
                                    <a href="/docs/providers/aws/r/lambda_alias.html">aws_lambda_alias</a>
                                </li>
                                <li>
                                    <a href="/docs/providers/aws/r/lambda_event_source_mapping.html">aws_lambda_event_source_mapping</a>
                                </li>
                                <li>
                                    <a href="/docs/providers/aws/r/lambda_function.html">aws_lambda_function</a>
                                </li>
                                <li>
                                    <a href="/docs/providers/aws/r/lambda_function_event_invoke_config.html">aws_lambda_function_event_invoke_config</a>
                                </li>
                                <li>
                                    <a href="/docs/providers/aws/r/lambda_layer_version.html">aws_lambda_layer_version</a>
                                </li>
                                <li>
                                    <a href="/docs/providers/aws/r/lambda_permission.html">aws_lambda_permission</a>
                                </li>
                                <li>
                                    <a href="/docs/providers/aws/r/lambda_provisioned_concurrency_config.html">aws_lambda_provisioned_concurrency_config</a>
                                </li>
                            </ul>
                        </li>
                    </ul>
                </li>
                <li>
                    <a href="#">License Manager</a>
                    <ul class="nav">
                        <li>
                            <a href="#">Resources</a>
                            <ul class="nav nav-auto-expand">
                                <li>
                                    <a href="/docs/providers/aws/r/licensemanager_association.html">aws_licensemanager_association</a>
                                </li>
                                <li>
                                    <a href="/docs/providers/aws/r/licensemanager_license_configuration.html">aws_licensemanager_license_configuration</a>
                                </li>
                            </ul>
                        </li>
                    </ul>
                </li>
                <li>
                    <a href="#">Lightsail</a>
                    <ul class="nav">
                        <li>
                            <a href="#">Resources</a>
                            <ul class="nav nav-auto-expand">
                                <li>
                                    <a href="/docs/providers/aws/r/lightsail_domain.html">aws_lightsail_domain</a>
                                </li>
                                <li>
                                    <a href="/docs/providers/aws/r/lightsail_instance.html">aws_lightsail_instance</a>
                                </li>
                                <li>
                                    <a href="/docs/providers/aws/r/lightsail_key_pair.html">aws_lightsail_key_pair</a>
                                </li>
                                <li>
                                    <a href="/docs/providers/aws/r/lightsail_static_ip.html">aws_lightsail_static_ip</a>
                                </li>
                                <li>
                                    <a href="/docs/providers/aws/r/lightsail_static_ip_attachment.html">aws_lightsail_static_ip_attachment</a>
                                </li>
                            </ul>
                        </li>
                    </ul>
                </li>
                <li>
                    <a href="#">Macie Classic</a>
                    <ul class="nav">
                        <li>
                            <a href="#">Resources</a>
                            <ul class="nav nav-auto-expand">
                                <li>
                                    <a href="/docs/providers/aws/r/macie_member_account_association.html">aws_macie_member_account_association</a>
                                </li>
                                <li>
                                    <a href="/docs/providers/aws/r/macie_s3_bucket_association.html">aws_macie_s3_bucket_association</a>
                                </li>
                            </ul>
                        </li>
                    </ul>
                </li>
                <li>
                    <a href="#">MQ</a>
                    <ul class="nav">
                        <li>
                            <a href="#">Data Sources</a>
                            <ul class="nav nav-auto-expand">
                                <li>
                                    <a href="/docs/providers/aws/d/mq_broker.html">aws_mq_broker</a>
                                </li>
                            </ul>
                        </li>
                        <li>
                            <a href="#">Resources</a>
                            <ul class="nav nav-auto-expand">
                                <li>
                                    <a href="/docs/providers/aws/r/mq_broker.html">aws_mq_broker</a>
                                </li>
                                <li>
                                    <a href="/docs/providers/aws/r/mq_configuration.html">aws_mq_configuration</a>
                                </li>
                            </ul>
                        </li>
                    </ul>
                </li>
                <li>
                    <a href="#">MediaConvert</a>
                    <ul class="nav">
                        <li>
                            <a href="#">Resources</a>
                            <ul class="nav nav-auto-expand">
                                <li>
                                    <a href="/docs/providers/aws/r/media_convert_queue.html">aws_media_convert_queue</a>
                                </li>
                            </ul>
                        </li>
                    </ul>
                </li>
                <li>
                    <a href="#">MediaPackage</a>
                    <ul class="nav">
                        <li>
                            <a href="#">Resources</a>
                            <ul class="nav nav-auto-expand">
                                <li>
                                    <a href="/docs/providers/aws/r/media_package_channel.html">aws_media_package_channel</a>
                                </li>
                            </ul>
                        </li>
                    </ul>
                </li>
                <li>
                    <a href="#">MediaStore</a>
                    <ul class="nav">
                        <li>
                            <a href="#">Resources</a>
                            <ul class="nav nav-auto-expand">
                                <li>
                                    <a href="/docs/providers/aws/r/media_store_container.html">aws_media_store_container</a>
                                </li>
                                <li>
                                    <a href="/docs/providers/aws/r/media_store_container_policy.html">aws_media_store_container_policy</a>
                                </li>
                            </ul>
                        </li>
                    </ul>
                </li>
                <li>
                    <a href="#">Managed Streaming for Kafka (MSK)</a>
                    <ul class="nav">
                        <li>
                            <a href="#">Data Sources</a>
                            <ul class="nav nav-auto-expand">
                                <li>
                                    <a href="/docs/providers/aws/d/msk_cluster.html">aws_msk_cluster</a>
                                </li>
                                <li>
                                    <a href="/docs/providers/aws/d/msk_configuration.html">aws_msk_configuration</a>
                                </li>
                            </ul>
                        </li>
                        <li>
                            <a href="#">Resources</a>
                            <ul class="nav nav-auto-expand">
                                <li>
                                    <a href="/docs/providers/aws/r/msk_cluster.html">aws_msk_cluster</a>
                                </li>
                                <li>
                                    <a href="/docs/providers/aws/r/msk_configuration.html">aws_msk_configuration</a>
                                </li>
                            </ul>
                        </li>
                    </ul>
                </li>
                <li>
                    <a href="#">Neptune</a>
                    <ul class="nav">
                        <li>
                            <a href="#">Resources</a>
                            <ul class="nav nav-auto-expand">
                                <li>
                                    <a href="/docs/providers/aws/r/neptune_parameter_group.html">aws_neptune_parameter_group</a>
                                </li>
                                <li>
                                    <a href="/docs/providers/aws/r/neptune_subnet_group.html">aws_neptune_subnet_group</a>
                                </li>
                                <li>
                                    <a href="/docs/providers/aws/r/neptune_cluster_parameter_group.html">aws_neptune_cluster_parameter_group</a>
                                </li>
                                <li>
                                    <a href="/docs/providers/aws/r/neptune_cluster.html">aws_neptune_cluster</a>
                                </li>
                                <li>
                                    <a href="/docs/providers/aws/r/neptune_cluster_instance.html">aws_neptune_cluster_instance</a>
                                </li>
                                <li>
                                    <a href="/docs/providers/aws/r/neptune_cluster_snapshot.html">aws_neptune_cluster_snapshot</a>
                                </li>
                                <li>
                                    <a href="/docs/providers/aws/r/neptune_event_subscription.html">aws_neptune_event_subscription</a>
                                </li>
                            </ul>
                        </li>
                    </ul>
                </li>
                <li>
                    <a href="#">OpsWorks</a>
                    <ul class="nav">
                        <li>
                            <a href="#">Resources</a>
                            <ul class="nav nav-auto-expand">
                                <li>
                                    <a href="/docs/providers/aws/r/opsworks_application.html">aws_opsworks_application</a>
                                </li>
                                <li>
                                    <a href="/docs/providers/aws/r/opsworks_custom_layer.html">aws_opsworks_custom_layer</a>
                                </li>
                                <li>
                                    <a href="/docs/providers/aws/r/opsworks_ganglia_layer.html">aws_opsworks_ganglia_layer</a>
                                </li>
                                <li>
                                    <a href="/docs/providers/aws/r/opsworks_haproxy_layer.html">aws_opsworks_haproxy_layer</a>
                                </li>
                                <li>
                                    <a href="/docs/providers/aws/r/opsworks_instance.html">aws_opsworks_instance</a>
                                </li>
                                <li>
                                    <a href="/docs/providers/aws/r/opsworks_java_app_layer.html">aws_opsworks_java_app_layer</a>
                                </li>
                                <li>
                                    <a href="/docs/providers/aws/r/opsworks_memcached_layer.html">aws_opsworks_memcached_layer</a>
                                </li>
                                <li>
                                    <a href="/docs/providers/aws/r/opsworks_mysql_layer.html">aws_opsworks_mysql_layer</a>
                                </li>
                                <li>
                                    <a href="/docs/providers/aws/r/opsworks_nodejs_app_layer.html">aws_opsworks_nodejs_app_layer</a>
                                </li>
                                <li>
                                    <a href="/docs/providers/aws/r/opsworks_permission.html">aws_opsworks_permission</a>
                                </li>
                                <li>
                                    <a href="/docs/providers/aws/r/opsworks_php_app_layer.html">aws_opsworks_php_app_layer</a>
                                </li>
                                <li>
                                    <a href="/docs/providers/aws/r/opsworks_rails_app_layer.html">aws_opsworks_rails_app_layer</a>
                                </li>
                                <li>
                                    <a href="/docs/providers/aws/r/opsworks_rds_db_instance.html">aws_opsworks_rds_db_instance</a>
                                </li>
                                <li>
                                    <a href="/docs/providers/aws/r/opsworks_stack.html">aws_opsworks_stack</a>
                                </li>
                                <li>
                                    <a href="/docs/providers/aws/r/opsworks_static_web_layer.html">aws_opsworks_static_web_layer</a>
                                </li>
                                <li>
                                    <a href="/docs/providers/aws/r/opsworks_user_profile.html">aws_opsworks_user_profile</a>
                                </li>
                            </ul>
                        </li>
                    </ul>
                </li>
                <li>
                    <a href="#">Organizations</a>
                    <ul class="nav">
                        <li>
                            <a href="#">Data Sources</a>
                            <ul class="nav nav-auto-expand">
                                <li>
                                    <a href="/docs/providers/aws/d/organizations_organization.html">aws_organizations_organization</a>
                                </li>
                                <li>
                                    <a href="/docs/providers/aws/d/organizations_organizational_units.html">aws_organizations_organizational_units</a>
                                </li>
                            </ul>
                        </li>
                        <li>
                            <a href="#">Resources</a>
                            <ul class="nav nav-auto-expand">
                                <li>
                                    <a href="/docs/providers/aws/r/organizations_account.html">aws_organizations_account</a>
                                </li>
                                <li>
                                    <a href="/docs/providers/aws/r/organizations_organization.html">aws_organizations_organization</a>
                                </li>
                                <li>
                                    <a href="/docs/providers/aws/r/organizations_organizational_unit.html">aws_organizations_organizational_unit</a>
                                </li>
                                <li>
                                    <a href="/docs/providers/aws/r/organizations_policy.html">aws_organizations_policy</a>
                                </li>
                                <li>
                                    <a href="/docs/providers/aws/r/organizations_policy_attachment.html">aws_organizations_policy_attachment</a>
                                </li>
                            </ul>
                        </li>
                    </ul>
                </li>
                <li>
                    <a href="#">Outposts</a>
                    <ul class="nav">
                        <li>
                            <a href="#">Data Sources</a>
                            <ul class="nav nav-auto-expand">
                                <li>
                                    <a href="/docs/providers/aws/d/outposts_outpost.html">aws_outposts_outpost</a>
                                </li>
                                <li>
                                    <a href="/docs/providers/aws/d/outposts_outpost_instance_type.html">aws_outposts_outpost_instance_type</a>
                                </li>
                                <li>
                                    <a href="/docs/providers/aws/d/outposts_outpost_instance_types.html">aws_outposts_outpost_instance_types</a>
                                </li>
                                <li>
                                    <a href="/docs/providers/aws/d/outposts_outposts.html">aws_outposts_outposts</a>
                                </li>
                                <li>
                                    <a href="/docs/providers/aws/d/outposts_site.html">aws_outposts_site</a>
                                </li>
                                <li>
                                    <a href="/docs/providers/aws/d/outposts_sites.html">aws_outposts_sites</a>
                                </li>
                            </ul>
                        </li>
                    </ul>
                </li>
                <li>
                    <a href="#">Pinpoint</a>
                    <ul class="nav">
                        <li>
                            <a href="#">Resources</a>
                            <ul class="nav nav-auto-expand">
                                <li>
                                    <a href="/docs/providers/aws/r/pinpoint_app.html">aws_pinpoint_app</a>
                                </li>
                                <li>
                                    <a href="/docs/providers/aws/r/pinpoint_adm_channel.html">aws_pinpoint_adm_channel</a>
                                </li>
                                <li>
                                    <a href="/docs/providers/aws/r/pinpoint_apns_channel.html">aws_pinpoint_apns_channel</a>
                                </li>
                                <li>
                                    <a href="/docs/providers/aws/r/pinpoint_apns_sandbox_channel.html">aws_pinpoint_apns_sandbox_channel</a>
                                </li>
                                <li>
                                    <a href="/docs/providers/aws/r/pinpoint_apns_voip_channel.html">aws_pinpoint_apns_voip_channel</a>
                                </li>
                                <li>
                                    <a href="/docs/providers/aws/r/pinpoint_apns_voip_sandbox_channel.html">aws_pinpoint_apns_voip_sandbox_channel</a>
                                </li>
                                <li>
                                    <a href="/docs/providers/aws/r/pinpoint_baidu_channel.html">aws_pinpoint_baidu_channel</a>
                                </li>
                                <li>
                                    <a href="/docs/providers/aws/r/pinpoint_email_channel.html">aws_pinpoint_email_channel</a>
                                </li>
                                <li>
                                    <a href="/docs/providers/aws/r/pinpoint_event_stream.html">aws_pinpoint_event_stream</a>
                                </li>
                                <li>
                                    <a href="/docs/providers/aws/r/pinpoint_gcm_channel.html">aws_pinpoint_gcm_channel</a>
                                </li>
                                <li>
                                    <a href="/docs/providers/aws/r/pinpoint_sms_channel.html">aws_pinpoint_sms_channel</a>
                                </li>
                            </ul>
                        </li>
                    </ul>
                </li>
                <li>
                    <a href="#">Pricing</a>
                    <ul class="nav">
                        <li>
                            <a href="#">Data Sources</a>
                            <ul class="nav nav-auto-expand">
                                <li>
                                    <a href="/docs/providers/aws/d/pricing_product.html">aws_pricing_product</a>
                                </li>
                            </ul>
                        </li>
                    </ul>
                </li>
                <li>
                    <a href="#">Quantum Ledger Database (QLDB)</a>
                    <ul class="nav">
                        <li>
                            <a href="#">Data Sources</a>
                            <ul class="nav nav-auto-expand">
                                <li>
                                    <a href="/docs/providers/aws/d/qldb_ledger.html">aws_qldb_ledger</a>
                                </li>
                            </ul>
                        </li>
                        <li>
                            <a href="#">Resources</a>
                            <ul class="nav nav-auto-expand">
                                <li>
                                    <a href="/docs/providers/aws/r/qldb_ledger.html">aws_qldb_ledger</a>
                                </li>
                            </ul>
                        </li>
                    </ul>
                </li>
                <li>
                    <a href="#">QuickSight</a>
                    <ul class="nav">
                        <li>
                            <a href="#">Resources</a>
                            <ul class="nav nav-auto-expand">
                                <li>
                                    <a href="/docs/providers/aws/r/quicksight_group.html">aws_quicksight_group</a>
                                </li>
                                <li>
                                    <a href="/docs/providers/aws/r/quicksight_user.html">aws_quicksight_user</a>
                                </li>
                            </ul>
                        </li>
                    </ul>
                </li>
                <li>
                    <a href="#">RAM</a>
                    <ul class="nav">
                        <li>
                            <a href="#">Data Sources</a>
                            <ul class="nav nav-auto-expand">
                                <li>
                                    <a href="/docs/providers/aws/d/ram_resource_share.html">aws_ram_resource_share</a>
                                </li>
                            </ul>
                        </li>
                        <li>
                            <a href="#">Resources</a>
                            <ul class="nav nav-auto-expand">
                                <li>
                                    <a href="/docs/providers/aws/r/ram_principal_association.html">aws_ram_principal_association</a>
                                </li>
                                <li>
                                    <a href="/docs/providers/aws/r/ram_resource_association.html">aws_ram_resource_association</a>
                                </li>
                                <li>
                                    <a href="/docs/providers/aws/r/ram_resource_share.html">aws_ram_resource_share</a>
                                </li>
                                <li>
                                    <a href="/docs/providers/aws/r/ram_resource_share_accepter.html">aws_ram_resource_share_accepter</a>
                                </li>
                            </ul>
                        </li>
                    </ul>
                </li>
                <li>
                    <a href="#">RDS</a>
                    <ul class="nav">
                        <li>
                            <a href="#">Data Sources</a>
                            <ul class="nav nav-auto-expand">
                                <li>
                                    <a href="/docs/providers/aws/d/db_cluster_snapshot.html">aws_db_cluster_snapshot</a>
                                </li>
                                <li>
                                    <a href="/docs/providers/aws/d/db_event_categories.html">aws_db_event_categories</a>
                                </li>
                                <li>
                                    <a href="/docs/providers/aws/d/db_instance.html">aws_db_instance</a>
                                </li>
                                <li>
                                    <a href="/docs/providers/aws/d/db_snapshot.html">aws_db_snapshot</a>
                                </li>
                                <li>
                                    <a href="/docs/providers/aws/d/rds_cluster.html">aws_rds_cluster</a>
                                </li>
                            </ul>
                        </li>
                        <li>
                            <a href="#">Resources</a>
                            <ul class="nav nav-auto-expand">
                                <li>
                                    <a href="/docs/providers/aws/r/db_cluster_snapshot.html">aws_db_cluster_snapshot</a>
                                </li>
                                <li>
                                    <a href="/docs/providers/aws/r/db_event_subscription.html">aws_db_event_subscription</a>
                                </li>
                                <li>
                                    <a href="/docs/providers/aws/r/db_instance.html">aws_db_instance</a>
                                </li>
                                <li>
                                    <a href="/docs/providers/aws/r/db_instance_role_association.html">aws_db_instance_role_association</a>
                                </li>
                                <li>
                                    <a href="/docs/providers/aws/r/db_option_group.html">aws_db_option_group</a>
                                </li>
                                <li>
                                    <a href="/docs/providers/aws/r/db_parameter_group.html">aws_db_parameter_group</a>
                                </li>
                                <li>
                                    <a href="/docs/providers/aws/r/db_security_group.html">aws_db_security_group</a>
                                </li>
                                <li>
                                    <a href="/docs/providers/aws/r/db_snapshot.html">aws_db_snapshot</a>
                                </li>
                                <li>
                                    <a href="/docs/providers/aws/r/db_subnet_group.html">aws_db_subnet_group</a>
                                </li>
                                <li>
                                    <a href="/docs/providers/aws/r/rds_cluster.html">aws_rds_cluster</a>
                                </li>
                                <li>
                                    <a href="/docs/providers/aws/r/rds_cluster_endpoint.html">aws_rds_cluster_endpoint</a>
                                </li>
                                <li>
                                    <a href="/docs/providers/aws/r/rds_cluster_instance.html">aws_rds_cluster_instance</a>
                                </li>
                                <li>
                                    <a href="/docs/providers/aws/r/rds_cluster_parameter_group.html">aws_rds_cluster_parameter_group</a>
                                </li>
                                <li>
                                    <a href="/docs/providers/aws/r/rds_global_cluster.html">aws_rds_global_cluster</a>
                                </li>
                            </ul>
                        </li>
                    </ul>
                </li>
                <li>
                    <a href="#">Redshift</a>
                    <ul class="nav">
                        <li>
                            <a href="#">Data Sources</a>
                            <ul class="nav nav-auto-expand">
                                <li>
                                    <a href="/docs/providers/aws/d/redshift_cluster.html">aws_redshift_cluster</a>
                                </li>
                                <li>
                                    <a href="/docs/providers/aws/d/redshift_service_account.html">aws_redshift_service_account</a>
                                </li>
                            </ul>
                        </li>
                        <li>
                            <a href="#">Resources</a>
                            <ul class="nav nav-auto-expand">
                                <li>
                                    <a href="/docs/providers/aws/r/redshift_cluster.html">aws_redshift_cluster</a>
                                </li>
                                <li>
                                    <a href="/docs/providers/aws/r/redshift_event_subscription.html">aws_redshift_event_subscription</a>
                                </li>
                                <li>
                                    <a href="/docs/providers/aws/r/redshift_parameter_group.html">aws_redshift_parameter_group</a>
                                </li>
                                <li>
                                    <a href="/docs/providers/aws/r/redshift_security_group.html">aws_redshift_security_group</a>
                                </li>
                                <li>
                                    <a href="/docs/providers/aws/r/redshift_snapshot_copy_grant.html">aws_redshift_snapshot_copy_grant</a>
                                </li>
                                <li>
                                    <a href="/docs/providers/aws/r/redshift_snapshot_schedule_association.html">aws_redshift_snapshot_schedule_association</a>
                                </li>
                                <li>
                                    <a href="/docs/providers/aws/r/redshift_snapshot_schedule.html">aws_redshift_snapshot_schedule</a>
                                </li>
                                <li>
                                    <a href="/docs/providers/aws/r/redshift_subnet_group.html">aws_redshift_subnet_group</a>
                                </li>
                            </ul>
                        </li>
                    </ul>
                </li>
                <li>
                    <a href="#">Resource Groups</a>
                    <ul class="nav">
                        <li>
                            <a href="#">Resources</a>
                            <ul class="nav nav-auto-expand">
                                <li>
                                    <a href="/docs/providers/aws/r/resourcegroups_group.html">aws_resourcegroups_group</a>
                                </li>
                            </ul>
                        </li>
                    </ul>
                </li>
                <li>
                    <a href="#">Route53</a>
                    <ul class="nav">
                        <li>
                            <a href="#">Data Sources</a>
                            <ul class="nav nav-auto-expand">
                                <li>
                                    <a href="/docs/providers/aws/d/route53_delegation_set.html">aws_route53_delegation_set</a>
                                </li>
                                <li>
                                    <a href="/docs/providers/aws/d/route53_zone.html">aws_route53_zone</a>
                                </li>
                            </ul>
                        </li>
                        <li>
                            <a href="#">Resources</a>
                            <ul class="nav nav-auto-expand">
                                <li>
                                    <a href="/docs/providers/aws/r/route53_delegation_set.html">aws_route53_delegation_set</a>
                                </li>
                                <li>
                                    <a href="/docs/providers/aws/r/route53_health_check.html">aws_route53_health_check</a>
                                </li>
                                <li>
                                    <a href="/docs/providers/aws/r/route53_query_log.html">aws_route53_query_log</a>
                                </li>
                                <li>
                                    <a href="/docs/providers/aws/r/route53_record.html">aws_route53_record</a>
                                </li>
                                <li>
                                    <a href="/docs/providers/aws/r/route53_zone.html">aws_route53_zone</a>
                                </li>
                                <li>
                                    <a href="/docs/providers/aws/r/route53_zone_association.html">aws_route53_zone_association</a>
                                </li>
                            </ul>
                        </li>
                    </ul>
                </li>
                <li>
                    <a href="#">Route53 Resolver</a>
                    <ul class="nav">
                        <li>
                            <a href="#">Data Sources</a>
                            <ul class="nav nav-auto-expand">
                                <li>
                                    <a href="/docs/providers/aws/d/route53_resolver_rule.html">aws_route53_resolver_rule</a>
                                </li>
                                <li>
                                    <a href="/docs/providers/aws/d/route53_resolver_rules.html">aws_route53_resolver_rules</a>
                                </li>
                            </ul>
                        </li>
                        <li>
                            <a href="#">Resources</a>
                            <ul class="nav nav-auto-expand">
                                <li>
                                    <a href="/docs/providers/aws/r/route53_resolver_endpoint.html">aws_route53_resolver_endpoint</a>
                                </li>
                                <li>
                                    <a href="/docs/providers/aws/r/route53_resolver_rule.html">aws_route53_resolver_rule</a>
                                </li>
                                <li>
                                    <a href="/docs/providers/aws/r/route53_resolver_rule_association.html">aws_route53_resolver_rule_association</a>
                                </li>
                            </ul>
                        </li>
                    </ul>
                </li>
                <li>
                    <a href="#">S3</a>
                    <ul class="nav">
                        <li>
                            <a href="#">Data Sources</a>
                            <ul class="nav nav-auto-expand">
                                <li>
                                    <a href="/docs/providers/aws/d/canonical_user_id.html">aws_canonical_user_id</a>
                                </li>
                                <li>
                                    <a href="/docs/providers/aws/d/s3_bucket.html">aws_s3_bucket</a>
                                </li>
                                <li>
                                    <a href="/docs/providers/aws/d/s3_bucket_object.html">aws_s3_bucket_object</a>
                                </li>
                                <li>
                                    <a href="/docs/providers/aws/d/s3_bucket_objects.html">aws_s3_bucket_objects</a>
                                </li>
                            </ul>
                        </li>
                        <li>
                            <a href="#">Resources</a>
                            <ul class="nav nav-auto-expand">
                                <li>
                                    <a href="/docs/providers/aws/r/s3_access_point.html">aws_s3_access_point</a>
                                </li>
                                <li>
                                    <a href="/docs/providers/aws/r/s3_account_public_access_block.html">aws_s3_account_public_access_block</a>
                                </li>
                                <li>
                                    <a href="/docs/providers/aws/r/s3_bucket.html">aws_s3_bucket</a>
                                </li>
                                <li>
                                    <a href="/docs/providers/aws/r/s3_bucket_analytics_configuration.html">aws_s3_bucket_analytics_configuration</a>
                                </li>
                                <li>
                                    <a href="/docs/providers/aws/r/s3_bucket_inventory.html">aws_s3_bucket_inventory</a>
                                </li>
                                <li>
                                    <a href="/docs/providers/aws/r/s3_bucket_metric.html">aws_s3_bucket_metric</a>
                                </li>
                                <li>
                                    <a href="/docs/providers/aws/r/s3_bucket_notification.html">aws_s3_bucket_notification</a>
                                </li>
                                <li>
                                    <a href="/docs/providers/aws/r/s3_bucket_object.html">aws_s3_bucket_object</a>
                                </li>
                                <li>
                                    <a href="/docs/providers/aws/r/s3_bucket_policy.html">aws_s3_bucket_policy</a>
                                </li>
                                <li>
                                    <a href="/docs/providers/aws/r/s3_bucket_public_access_block.html">aws_s3_bucket_public_access_block</a>
                                </li>
                            </ul>
                        </li>
                    </ul>
                </li>
                <li>
                    <a href="#">Sagemaker</a>
                    <ul class="nav">
                        <li>
                            <a href="#">Resources</a>
                            <ul class="nav nav-auto-expand">
                                <li>
                                    <a href="/docs/providers/aws/r/sagemaker_endpoint.html">aws_sagemaker_endpoint</a>
                                </li>
                                <li>
                                    <a href="/docs/providers/aws/r/sagemaker_endpoint_configuration.html">aws_sagemaker_endpoint_configuration</a>
                                </li>
                                <li>
                                    <a href="/docs/providers/aws/r/sagemaker_model.html">aws_sagemaker_model</a>
                                </li>
                                <li>
                                    <a href="/docs/providers/aws/r/sagemaker_notebook_instance.html">aws_sagemaker_notebook_instance</a>
                                </li>
                                <li>
                                    <a href="/docs/providers/aws/r/sagemaker_notebook_instance_lifecycle_configuration.html">aws_sagemaker_notebook_instance_lifecycle_configuration</a>
                                </li>
                            </ul>
                        </li>
                    </ul>
                </li>
                <li>
                    <a href="#">Secrets Manager</a>
                    <ul class="nav">
                        <li>
                            <a href="#">Data Sources</a>
                            <ul class="nav nav-auto-expand">
                                <li>
                                    <a href="/docs/providers/aws/d/secretsmanager_secret.html">aws_secretsmanager_secret</a>
                                </li>
                                <li>
                                    <a href="/docs/providers/aws/d/secretsmanager_secret_rotation.html">aws_secretsmanager_secret_rotation</a>
                                </li>
                                <li>
                                    <a href="/docs/providers/aws/d/secretsmanager_secret_version.html">aws_secretsmanager_secret_version</a>
                                </li>
                            </ul>
                        </li>
                        <li>
                            <a href="#">Resources</a>
                            <ul class="nav nav-auto-expand">
                                <li>
                                    <a href="/docs/providers/aws/r/secretsmanager_secret.html">aws_secretsmanager_secret</a>
                                </li>
                                <li>
                                    <a href="/docs/providers/aws/r/secretsmanager_secret_rotation.html">aws_secretsmanager_secret_rotation</a>
                                </li>
                                <li>
                                    <a href="/docs/providers/aws/r/secretsmanager_secret_version.html">aws_secretsmanager_secret_version</a>
                                </li>
                            </ul>
                        </li>
                    </ul>
                </li>
                <li>
                    <a href="#">Security Hub</a>
                    <ul class="nav">
                        <li>
                            <a href="#">Resources</a>
                            <ul class="nav nav-auto-expand">
                                <li>
                                    <a href="/docs/providers/aws/r/securityhub_account.html">aws_securityhub_account</a>
                                </li>
                                <li>
                                    <a href="/docs/providers/aws/r/securityhub_member.html">aws_securityhub_member</a>
                                </li>
                                <li>
                                    <a href="/docs/providers/aws/r/securityhub_product_subscription.html">aws_securityhub_product_subscription</a>
                                </li>
                                <li>
                                    <a href="/docs/providers/aws/r/securityhub_standards_subscription.html">aws_securityhub_standards_subscription</a>
                                </li>
                            </ul>
                        </li>
                    </ul>
                </li>
                <li>
                    <a href="#">SES</a>
                    <ul class="nav">
                        <li>
                            <a href="#">Resources</a>
                            <ul class="nav nav-auto-expand">
                                <li>
                                    <a href="/docs/providers/aws/r/ses_active_receipt_rule_set.html">aws_ses_active_receipt_rule_set</a>
                                </li>
                                <li>
                                    <a href="/docs/providers/aws/r/ses_domain_identity.html">aws_ses_domain_identity</a>
                                </li>
                                <li>
                                    <a href="/docs/providers/aws/r/ses_domain_identity_verification.html">aws_ses_domain_identity_verification</a>
                                </li>
                                <li>
                                    <a href="/docs/providers/aws/r/ses_domain_dkim.html">aws_ses_domain_dkim</a>
                                </li>
                                <li>
                                    <a href="/docs/providers/aws/r/ses_domain_mail_from.html">aws_ses_domain_mail_from</a>
                                </li>
                                <li>
                                    <a href="/docs/providers/aws/r/ses_email_identity.html">aws_ses_email_identity</a>
                                </li>
                                <li>
                                    <a href="/docs/providers/aws/r/ses_receipt_filter.html">aws_ses_receipt_filter</a>
                                </li>
                                <li>
                                    <a href="/docs/providers/aws/r/ses_receipt_rule.html">aws_ses_receipt_rule</a>
                                </li>
                                <li>
                                    <a href="/docs/providers/aws/r/ses_receipt_rule_set.html">aws_ses_receipt_rule_set</a>
                                </li>
                                <li>
                                    <a href="/docs/providers/aws/r/ses_configuration_set.html">aws_ses_configuration_set</a>
                                </li>
                                <li>
                                    <a href="/docs/providers/aws/r/ses_event_destination.html">aws_ses_event_destination</a>
                                </li>
                                <li>
                                    <a href="/docs/providers/aws/r/ses_identity_notification_topic.html">aws_ses_identity_notification_topic</a>
                                </li>
                                <li>
                                    <a href="/docs/providers/aws/r/ses_identity_policy.html">aws_ses_identity_policy</a>
                                </li>
                                <li>
                                    <a href="/docs/providers/aws/r/ses_template.html">aws_ses_template</a>
                                </li>
                            </ul>
                        </li>
                    </ul>
                </li>
                <li>
                    <a href="#">Service Catalog</a>
                    <ul class="nav">
                        <li>
                            <a href="#">Resources</a>
                            <ul class="nav nav-auto-expand">
                                <li>
                                    <a href="/docs/providers/aws/r/servicecatalog_constraint.html">aws_servicecatalog_constraint</a>
                                </li>
                                <li>
<<<<<<< HEAD
                                    <a href="/docs/providers/aws/r/servicecatalog_launch_role_constraint.html">aws_servicecatalog_launch_role_constraint</a>
=======
                                    <a href="/docs/providers/aws/r/servicecatalog_launch_notification_constraint.html">aws_servicecatalog_launch_notification_constraint</a>
>>>>>>> d10e3cd0
                                </li>
                                <li>
                                    <a href="/docs/providers/aws/r/servicecatalog_portfolio.html">aws_servicecatalog_portfolio</a>
                                </li>
                                <li>
                                    <a href="/docs/providers/aws/r/servicecatalog_portfolio_principal_association.html">aws_servicecatalog_portfolio_principal_association</a>
                                </li>
                                <li>
                                    <a href="/docs/providers/aws/r/servicecatalog_portfolio_product_association.html">aws_servicecatalog_portfolio_product_association</a>
                                </li>
                                <li>
                                    <a href="/docs/providers/aws/r/servicecatalog_product.html">aws_servicecatalog_product</a>
                                </li>
                                <li>
                                    <a href="/docs/providers/aws/r/servicecatalog_provisioned_product.html">aws_servicecatalog_provisioned_product</a>
                                </li>
                            </ul>
                        </li>
                    </ul>
                </li>
                <li>
                    <a href="#">Service Discovery</a>
                    <ul class="nav">
                        <li>
                            <a href="#">Resources</a>
                            <ul class="nav nav-auto-expand">
                                <li>
                                    <a href="/docs/providers/aws/r/service_discovery_http_namespace.html">aws_service_discovery_http_namespace</a>
                                </li>
                                <li>
                                    <a href="/docs/providers/aws/r/service_discovery_private_dns_namespace.html">aws_service_discovery_private_dns_namespace</a>
                                </li>
                                <li>
                                    <a href="/docs/providers/aws/r/service_discovery_public_dns_namespace.html">aws_service_discovery_public_dns_namespace</a>
                                </li>
                                <li>
                                    <a href="/docs/providers/aws/r/service_discovery_service.html">aws_service_discovery_service</a>
                                </li>
                            </ul>
                        </li>
                    </ul>
                </li>
                <li>
                    <a href="#">Service Quotas</a>
                    <ul class="nav">
                        <li>
                            <a href="#">Data Sources</a>
                            <ul class="nav nav-auto-expand">
                                <li>
                                    <a href="/docs/providers/aws/d/servicequotas_service.html">aws_servicequotas_service</a>
                                </li>
                                <li>
                                    <a href="/docs/providers/aws/d/servicequotas_service_quota.html">aws_servicequotas_service_quota</a>
                                </li>
                            </ul>
                        </li>
                        <li>
                            <a href="#">Resources</a>
                            <ul class="nav nav-auto-expand">
                                <li>
                                    <a href="/docs/providers/aws/r/servicequotas_service_quota.html">aws_servicequotas_service_quota</a>
                                </li>
                            </ul>
                        </li>
                    </ul>
                </li>
                <li>
                    <a href="#">Shield</a>
                    <ul class="nav">
                        <li>
                            <a href="#">Resources</a>
                            <ul class="nav nav-auto-expand">
                                <li>
                                    <a href="/docs/providers/aws/r/shield_protection.html">aws_shield_protection</a>
                                </li>
                            </ul>
                        </li>
                    </ul>
                </li>
                <li>
                    <a href="#">SimpleDB</a>
                    <ul class="nav">
                        <li>
                            <a href="#">Resources</a>
                            <ul class="nav nav-auto-expand">
                                <li>
                                    <a href="/docs/providers/aws/r/simpledb_domain.html">aws_simpledb_domain</a>
                                </li>
                            </ul>
                        </li>
                    </ul>
                </li>
                <li>
                    <a href="#">SNS</a>
                    <ul class="nav">
                        <li>
                            <a href="#">Data Sources</a>
                            <ul class="nav nav-auto-expand">
                                <li>
                                    <a href="/docs/providers/aws/d/sns_topic.html">aws_sns_topic</a>
                                </li>
                            </ul>
                        </li>
                        <li>
                            <a href="#">Resources</a>
                            <ul class="nav nav-auto-expand">
                                <li>
                                    <a href="/docs/providers/aws/r/sns_platform_application.html">aws_sns_platform_application</a>
                                </li>
                                <li>
                                    <a href="/docs/providers/aws/r/sns_sms_preferences.html">aws_sns_sms_preferences</a>
                                </li>
                                <li>
                                    <a href="/docs/providers/aws/r/sns_topic.html">aws_sns_topic</a>
                                </li>
                                <li>
                                    <a href="/docs/providers/aws/r/sns_topic_policy.html">aws_sns_topic_policy</a>
                                </li>
                                <li>
                                    <a href="/docs/providers/aws/r/sns_topic_subscription.html">aws_sns_topic_subscription</a>
                                </li>
                            </ul>
                        </li>
                    </ul>
                </li>
                <li>
                    <a href="#">SQS</a>
                    <ul class="nav">
                        <li>
                            <a href="#">Data Sources</a>
                            <ul class="nav nav-auto-expand">
                                <li>
                                    <a href="/docs/providers/aws/d/sqs_queue.html">aws_sqs_queue</a>
                                </li>
                            </ul>
                        </li>
                        <li>
                            <a href="#">Resources</a>
                            <ul class="nav nav-auto-expand">
                                <li>
                                    <a href="/docs/providers/aws/r/sqs_queue.html">aws_sqs_queue</a>
                                </li>
                                <li>
                                    <a href="/docs/providers/aws/r/sqs_queue_policy.html">aws_sqs_queue_policy</a>
                                </li>
                            </ul>
                        </li>
                    </ul>
                </li>
                <li>
                    <a href="#">SSM</a>
                    <ul class="nav">
                        <li>
                            <a href="#">Data Sources</a>
                            <ul class="nav nav-auto-expand">
                                <li>
                                    <a href="/docs/providers/aws/d/ssm_document.html">aws_ssm_document</a>
                                </li>
                                <li>
                                    <a href="/docs/providers/aws/d/ssm_parameter.html">aws_ssm_parameter</a>
                                </li>
                                <li>
                                    <a href="/docs/providers/aws/d/ssm_patch_baseline.html">aws_ssm_patch_baseline</a>
                                </li>
                            </ul>
                        </li>
                        <li>
                            <a href="#">Resources</a>
                            <ul class="nav nav-auto-expand">
                                <li>
                                    <a href="/docs/providers/aws/r/ssm_activation.html">aws_ssm_activation</a>
                                </li>
                                <li>
                                    <a href="/docs/providers/aws/r/ssm_association.html">aws_ssm_association</a>
                                </li>
                                <li>
                                    <a href="/docs/providers/aws/r/ssm_document.html">aws_ssm_document</a>
                                </li>
                                <li>
                                    <a href="/docs/providers/aws/r/ssm_maintenance_window.html">aws_ssm_maintenance_window</a>
                                </li>
                                <li>
                                    <a href="/docs/providers/aws/r/ssm_maintenance_window_target.html">aws_ssm_maintenance_window_target</a>
                                </li>
                                <li>
                                    <a href="/docs/providers/aws/r/ssm_maintenance_window_task.html">aws_ssm_maintenance_window_task</a>
                                </li>
                                <li>
                                    <a href="/docs/providers/aws/r/ssm_patch_baseline.html">aws_ssm_patch_baseline</a>
                                </li>
                                <li>
                                    <a href="/docs/providers/aws/r/ssm_patch_group.html">aws_ssm_patch_group</a>
                                </li>
                                <li>
                                    <a href="/docs/providers/aws/r/ssm_parameter.html">aws_ssm_parameter</a>
                                </li>
                                <li>
                                    <a href="/docs/providers/aws/r/ssm_resource_data_sync.html">aws_ssm_resource_data_sync</a>
                                </li>
                            </ul>
                        </li>
                    </ul>
                </li>
                <li>
                    <a href="#">Step Function (SFN)</a>
                    <ul class="nav">
                        <li>
                            <a href="#">Data Sources</a>
                            <ul class="nav nav-auto-expand">
                                <li>
                                    <a href="/docs/providers/aws/d/sfn_activity.html">aws_sfn_activity</a>
                                </li>
                                <li>
                                    <a href="/docs/providers/aws/d/sfn_state_machine.html">aws_sfn_state_machine</a>
                                </li>
                            </ul>
                        </li>
                        <li>
                            <a href="#">Resources</a>
                            <ul class="nav nav-auto-expand">
                                <li>
                                    <a href="/docs/providers/aws/r/sfn_activity.html">aws_sfn_activity</a>
                                </li>
                                <li>
                                    <a href="/docs/providers/aws/r/sfn_state_machine.html">aws_sfn_state_machine</a>
                                </li>
                            </ul>
                        </li>
                    </ul>
                </li>
                <li>
                    <a href="#">Storage Gateway</a>
                    <ul class="nav">
                        <li>
                            <a href="#">Data Sources</a>
                            <ul class="nav nav-auto-expand">
                                <li>
                                    <a href="/docs/providers/aws/d/storagegateway_local_disk.html">aws_storagegateway_local_disk</a>
                                </li>
                            </ul>
                        </li>
                        <li>
                            <a href="#">Resources</a>
                            <ul class="nav nav-auto-expand">
                                <li>
                                    <a href="/docs/providers/aws/r/storagegateway_cache.html">aws_storagegateway_cache</a>
                                </li>
                                <li>
                                    <a href="/docs/providers/aws/r/storagegateway_cached_iscsi_volume.html">aws_storagegateway_cached_iscsi_volume</a>
                                </li>
                                <li>
                                    <a href="/docs/providers/aws/r/storagegateway_gateway.html">aws_storagegateway_gateway</a>
                                </li>
                                <li>
                                    <a href="/docs/providers/aws/r/storagegateway_nfs_file_share.html">aws_storagegateway_nfs_file_share</a>
                                </li>
                                <li>
                                    <a href="/docs/providers/aws/r/storagegateway_smb_file_share.html">aws_storagegateway_smb_file_share</a>
                                </li>
                                <li>
                                    <a href="/docs/providers/aws/r/storagegateway_upload_buffer.html">aws_storagegateway_upload_buffer</a>
                                </li>
                                <li>
                                    <a href="/docs/providers/aws/r/storagegateway_working_storage.html">aws_storagegateway_working_storage</a>
                                </li>
                            </ul>
                        </li>
                    </ul>
                </li>
                <li>
                    <a href="#">SWF</a>
                    <ul class="nav">
                        <li>
                            <a href="#">Resources</a>
                            <ul class="nav nav-auto-expand">
                                <li>
                                    <a href="/docs/providers/aws/r/swf_domain.html">aws_swf_domain</a>
                                </li>
                            </ul>
                        </li>
                    </ul>
                </li>
                <li>
                    <a href="#">Transfer</a>
                    <ul class="nav">
                        <li>
                            <a href="#">Data Sources</a>
                            <ul class="nav nav-auto-expand">
                                <li>
                                    <a href="/docs/providers/aws/d/transfer_server.html">aws_transfer_server</a>
                                </li>
                            </ul>
                        </li>
                        <li>
                            <a href="#">Resources</a>
                            <ul class="nav nav-auto-expand">
                                <li>
                                    <a href="/docs/providers/aws/r/transfer_server.html">aws_transfer_server</a>
                                </li>
                                <li>
                                    <a href="/docs/providers/aws/r/transfer_ssh_key.html">aws_transfer_ssh_key</a>
                                </li>
                                <li>
                                    <a href="/docs/providers/aws/r/transfer_user.html">aws_transfer_user</a>
                                </li>
                            </ul>
                        </li>
                    </ul>
                </li>
                <li>
                    <a href="#">VPC</a>
                    <ul class="nav">
                        <li>
                            <a href="#">Data Sources</a>
                            <ul class="nav nav-auto-expand">
                                <li>
                                    <a href="/docs/providers/aws/d/customer_gateway.html">aws_customer_gateway</a>
                                </li>
                                <li>
                                    <a href="/docs/providers/aws/d/internet_gateway.html">aws_internet_gateway</a>
                                </li>
                                <li>
                                    <a href="/docs/providers/aws/d/nat_gateway.html">aws_nat_gateway</a>
                                </li>
                                <li>
                                    <a href="/docs/providers/aws/d/network_acls.html">aws_network_acls</a>
                                </li>
                                <li>
                                    <a href="/docs/providers/aws/d/network_interface.html">aws_network_interface</a>
                                </li>
                                <li>
                                    <a href="/docs/providers/aws/d/network_interfaces.html">aws_network_interfaces</a>
                                </li>
                                <li>
                                    <a href="/docs/providers/aws/d/prefix_list.html">aws_prefix_list</a>
                                </li>
                                <li>
                                    <a href="/docs/providers/aws/d/route.html">aws_route</a>
                                </li>
                                <li>
                                    <a href="/docs/providers/aws/d/route_table.html">aws_route_table</a>
                                </li>
                                <li>
                                    <a href="/docs/providers/aws/d/route_tables.html">aws_route_tables</a>
                                </li>
                                <li>
                                    <a href="/docs/providers/aws/d/security_group.html">aws_security_group</a>
                                </li>
                                <li>
                                    <a href="/docs/providers/aws/d/security_groups.html">aws_security_groups</a>
                                </li>
                                <li>
                                    <a href="/docs/providers/aws/d/subnet.html">aws_subnet</a>
                                </li>
                                <li>
                                    <a href="/docs/providers/aws/d/subnet_ids.html">aws_subnet_ids</a>
                                </li>
                                <li>
                                    <a href="/docs/providers/aws/d/vpc.html">aws_vpc</a>
                                </li>
                                <li>
                                    <a href="/docs/providers/aws/d/vpc_dhcp_options.html">aws_vpc_dhcp_options</a>
                                </li>
                                <li>
                                    <a href="/docs/providers/aws/d/vpc_endpoint.html">aws_vpc_endpoint</a>
                                </li>
                                <li>
                                    <a href="/docs/providers/aws/d/vpc_endpoint_service.html">aws_vpc_endpoint_service</a>
                                </li>
                                <li>
                                    <a href="/docs/providers/aws/d/vpc_peering_connection.html">aws_vpc_peering_connection</a>
                                </li>
                                <li>
                                    <a href="/docs/providers/aws/d/vpcs.html">aws_vpcs</a>
                                </li>
                                <li>
                                    <a href="/docs/providers/aws/d/vpn_gateway.html">aws_vpn_gateway</a>
                                </li>
                            </ul>
                        </li>
                        <li>
                            <a href="#">Resources</a>
                            <ul class="nav nav-auto-expand">
                                <li>
                                    <a href="/docs/providers/aws/r/customer_gateway.html">aws_customer_gateway</a>
                                </li>
                                <li>
                                    <a href="/docs/providers/aws/r/default_network_acl.html">aws_default_network_acl</a>
                                </li>
                                <li>
                                    <a href="/docs/providers/aws/r/default_route_table.html">aws_default_route_table</a>
                                </li>
                                <li>
                                    <a href="/docs/providers/aws/r/default_security_group.html">aws_default_security_group</a>
                                </li>
                                <li>
                                    <a href="/docs/providers/aws/r/default_subnet.html">aws_default_subnet</a>
                                </li>
                                <li>
                                    <a href="/docs/providers/aws/r/default_vpc.html">aws_default_vpc</a>
                                </li>
                                <li>
                                    <a href="/docs/providers/aws/r/default_vpc_dhcp_options.html">aws_default_vpc_dhcp_options</a>
                                </li>
                                <li>
                                    <a href="/docs/providers/aws/r/egress_only_internet_gateway.html">aws_egress_only_internet_gateway</a>
                                </li>
                                <li>
                                    <a href="/docs/providers/aws/r/flow_log.html">aws_flow_log</a>
                                </li>
                                <li>
                                    <a href="/docs/providers/aws/r/internet_gateway.html">aws_internet_gateway</a>
                                </li>
                                <li>
                                    <a href="/docs/providers/aws/r/main_route_table_association.html">aws_main_route_table_association</a>
                                </li>
                                <li>
                                    <a href="/docs/providers/aws/r/nat_gateway.html">aws_nat_gateway</a>
                                </li>
                                <li>
                                    <a href="/docs/providers/aws/r/network_acl.html">aws_network_acl</a>
                                </li>
                                <li>
                                    <a href="/docs/providers/aws/r/network_acl_rule.html">aws_network_acl_rule</a>
                                </li>
                                <li>
                                    <a href="/docs/providers/aws/r/network_interface.html">aws_network_interface</a>
                                </li>
                                <li>
                                    <a href="/docs/providers/aws/r/network_interface_attachment.html">aws_network_interface_attachment</a>
                                </li>
                                <li>
                                    <a href="/docs/providers/aws/r/route.html">aws_route</a>
                                </li>
                                <li>
                                    <a href="/docs/providers/aws/r/route_table.html">aws_route_table</a>
                                </li>
                                <li>
                                    <a href="/docs/providers/aws/r/route_table_association.html">aws_route_table_association</a>
                                </li>
                                <li>
                                    <a href="/docs/providers/aws/r/security_group.html">aws_security_group</a>
                                </li>
                                <li>
                                    <a href="/docs/providers/aws/r/network_interface_sg_attachment.html">aws_network_interface_sg_attachment</a>
                                </li>
                                <li>
                                    <a href="/docs/providers/aws/r/security_group_rule.html">aws_security_group_rule</a>
                                </li>
                                <li>
                                    <a href="/docs/providers/aws/r/subnet.html">aws_subnet</a>
                                </li>
                                <li>
                                    <a href="/docs/providers/aws/r/vpc.html">aws_vpc</a>
                                </li>
                                <li>
                                    <a href="/docs/providers/aws/r/vpc_dhcp_options.html">aws_vpc_dhcp_options</a>
                                </li>
                                <li>
                                    <a href="/docs/providers/aws/r/vpc_dhcp_options_association.html">aws_vpc_dhcp_options_association</a>
                                </li>
                                <li>
                                    <a href="/docs/providers/aws/r/vpc_endpoint.html">aws_vpc_endpoint</a>
                                </li>
                                <li>
                                    <a href="/docs/providers/aws/r/vpc_endpoint_connection_notification.html">aws_vpc_endpoint_connection_notification</a>
                                </li>
                                <li>
                                    <a href="/docs/providers/aws/r/vpc_endpoint_route_table_association.html">aws_vpc_endpoint_route_table_association</a>
                                </li>
                                <li>
                                    <a href="/docs/providers/aws/r/vpc_endpoint_service.html">aws_vpc_endpoint_service</a>
                                </li>
                                <li>
                                    <a href="/docs/providers/aws/r/vpc_endpoint_service_allowed_principal.html">aws_vpc_endpoint_service_allowed_principal</a>
                                </li>
                                <li>
                                    <a href="/docs/providers/aws/r/vpc_endpoint_subnet_association.html">aws_vpc_endpoint_subnet_association</a>
                                </li>
                                <li>
                                    <a href="/docs/providers/aws/r/vpc_ipv4_cidr_block_association.html">aws_vpc_ipv4_cidr_block_association</a>
                                </li>
                                <li>
                                    <a href="/docs/providers/aws/r/vpc_peering_connection.html">aws_vpc_peering_connection</a>
                                </li>
                                <li>
                                    <a href="/docs/providers/aws/r/vpc_peering_connection_accepter.html">aws_vpc_peering_connection_accepter</a>
                                </li>
                                <li>
                                    <a href="/docs/providers/aws/r/vpc_peering_connection_options.html">aws_vpc_peering_connection_options</a>
                                </li>
                                <li>
                                    <a href="/docs/providers/aws/r/vpn_connection.html">aws_vpn_connection</a>
                                </li>
                                <li>
                                    <a href="/docs/providers/aws/r/vpn_connection_route.html">aws_vpn_connection_route</a>
                                </li>
                                <li>
                                    <a href="/docs/providers/aws/r/vpn_gateway.html">aws_vpn_gateway</a>
                                </li>
                                <li>
                                    <a href="/docs/providers/aws/r/vpn_gateway_attachment.html">aws_vpn_gateway_attachment</a>
                                </li>
                                <li>
                                    <a href="/docs/providers/aws/r/vpn_gateway_route_propagation.html">aws_vpn_gateway_route_propagation</a>
                                </li>
                            </ul>
                        </li>
                    </ul>
                </li>
                <li>
                    <a href="#">WAF</a>
                    <ul class="nav">
                        <li>
                            <a href="#">Data Sources</a>
                            <ul class="nav nav-auto-expand">
                                <li>
                                    <a href="/docs/providers/aws/d/waf_web_acl.html">aws_waf_web_acl</a>
                                </li>
                                <li>
                                    <a href="/docs/providers/aws/d/waf_ipset.html">aws_waf_ipset</a>
                                </li>
                                <li>
                                    <a href="/docs/providers/aws/d/waf_rule.html">aws_waf_rule</a>
                                </li>
                                <li>
                                    <a href="/docs/providers/aws/d/waf_rate_based_rule.html">aws_waf_rate_based_rule</a>
                                </li>
                            </ul>
                        </li>
                        <li>
                            <a href="#">Resources</a>
                            <ul class="nav nav-auto-expand">
                                <li>
                                    <a href="/docs/providers/aws/r/waf_byte_match_set.html">aws_waf_byte_match_set</a>
                                </li>
                                <li>
                                    <a href="/docs/providers/aws/r/waf_geo_match_set.html">aws_waf_geo_match_set</a>
                                </li>
                                <li>
                                    <a href="/docs/providers/aws/r/waf_ipset.html">aws_waf_ipset</a>
                                </li>
                                <li>
                                    <a href="/docs/providers/aws/r/waf_rate_based_rule.html">aws_waf_rate_based_rule</a>
                                </li>
                                <li>
                                    <a href="/docs/providers/aws/r/waf_regex_match_set.html">aws_waf_regex_match_set</a>
                                </li>
                                <li>
                                    <a href="/docs/providers/aws/r/waf_regex_pattern_set.html">aws_waf_regex_pattern_set</a>
                                </li>
                                <li>
                                    <a href="/docs/providers/aws/r/waf_rule.html">aws_waf_rule</a>
                                </li>
                                <li>
                                    <a href="/docs/providers/aws/r/waf_rule_group.html">aws_waf_rule_group</a>
                                </li>
                                <li>
                                    <a href="/docs/providers/aws/r/waf_size_constraint_set.html">aws_waf_size_constraint_set</a>
                                </li>
                                <li>
                                    <a href="/docs/providers/aws/r/waf_sql_injection_match_set.html">aws_waf_sql_injection_match_set</a>
                                </li>
                                <li>
                                    <a href="/docs/providers/aws/r/waf_web_acl.html">aws_waf_web_acl</a>
                                </li>
                                <li>
                                    <a href="/docs/providers/aws/r/waf_xss_match_set.html">aws_waf_xss_match_set</a>
                                </li>
                            </ul>
                        </li>
                    </ul>
                </li>
                <li>
                    <a href="#">WAF Regional</a>
                    <ul class="nav">
                        <li>
                            <a href="#">Data Sources</a>
                            <ul class="nav nav-auto-expand">
                                <li>
                                    <a href="/docs/providers/aws/d/wafregional_ipset.html">aws_wafregional_ipset</a>
                                </li>
                                <li>
                                    <a href="/docs/providers/aws/d/wafregional_rule.html">aws_wafregional_rule</a>
                                </li>
                                <li>
                                    <a href="/docs/providers/aws/d/wafregional_web_acl.html">aws_wafregional_web_acl</a>
                                </li>
                                <li>
                                    <a href="/docs/providers/aws/d/wafregional_rate_based_rule.html">aws_wafregional_rate_based_rule</a>
                                </li>
                            </ul>
                        </li>
                        <li>
                            <a href="#">Resources</a>
                            <ul class="nav nav-auto-expand">
                                <li>
                                    <a href="/docs/providers/aws/r/wafregional_byte_match_set.html">aws_wafregional_byte_match_set</a>
                                </li>
                                <li>
                                    <a href="/docs/providers/aws/r/wafregional_geo_match_set.html">aws_wafregional_geo_match_set</a>
                                </li>
                                <li>
                                    <a href="/docs/providers/aws/r/wafregional_ipset.html">aws_wafregional_ipset</a>
                                </li>
                                <li>
                                    <a href="/docs/providers/aws/r/wafregional_rate_based_rule.html">aws_wafregional_rate_based_rule</a>
                                </li>
                                <li>
                                    <a href="/docs/providers/aws/r/wafregional_regex_match_set.html">aws_wafregional_regex_match_set</a>
                                </li>
                                <li>
                                    <a href="/docs/providers/aws/r/wafregional_regex_pattern_set.html">aws_wafregional_regex_pattern_set</a>
                                </li>
                                <li>
                                    <a href="/docs/providers/aws/r/wafregional_rule.html">aws_wafregional_rule</a>
                                </li>
                                <li>
                                    <a href="/docs/providers/aws/r/wafregional_rule_group.html">aws_wafregional_rule_group</a>
                                </li>
                                <li>
                                    <a href="/docs/providers/aws/r/wafregional_size_constraint_set.html">aws_wafregional_size_constraint_set</a>
                                </li>
                                <li>
                                    <a href="/docs/providers/aws/r/wafregional_sql_injection_match_set.html">aws_wafregional_sql_injection_match_set</a>
                                </li>
                                <li>
                                    <a href="/docs/providers/aws/r/wafregional_web_acl.html">aws_wafregional_web_acl</a>
                                </li>
                                <li>
                                    <a href="/docs/providers/aws/r/wafregional_web_acl_association.html">aws_wafregional_web_acl_association</a>
                                </li>
                                <li>
                                    <a href="/docs/providers/aws/r/wafregional_xss_match_set.html">aws_wafregional_xss_match_set</a>
                                </li>
                            </ul>
                        </li>
                    </ul>
                </li>
                <li>
                    <a href="#">WAFv2</a>
                    <ul class="nav">
                        <li>
                            <a href="#">Data Sources</a>
                            <ul class="nav nav-auto-expand">
                                <li>
                                    <a href="/docs/providers/aws/d/wafv2_ip_set.html">aws_wafv2_ip_set</a>
                                </li>
                                <li>
                                    <a href="/docs/providers/aws/d/wafv2_regex_pattern_set.html">aws_wafv2_regex_pattern_set</a>
                                </li>
                                <li>
                                    <a href="/docs/providers/aws/d/wafv2_rule_group.html">aws_wafv2_rule_group</a>
                                </li>
                                <li>
                                    <a href="/docs/providers/aws/d/wafv2_web_acl.html">aws_wafv2_web_acl</a>
                                </li>
                            </ul>
                        </li>
                        <li>
                            <a href="#">Resources</a>
                            <ul class="nav nav-auto-expand">
                                <li>
                                    <a href="/docs/providers/aws/r/wafv2_ip_set.html">aws_wafv2_ip_set</a>
                                </li>
                                <li>
                                    <a href="/docs/providers/aws/r/wafv2_regex_pattern_set.html">aws_wafv2_regex_pattern_set</a>
                                </li>
                                <li>
                                    <a href="/docs/providers/aws/r/wafv2_rule_group.html">aws_wafv2_rule_group</a>
                                </li>
                                <li>
                                    <a href="/docs/providers/aws/r/wafv2_web_acl.html">aws_wafv2_web_acl</a>
                                </li>
                                <li>
                                    <a href="/docs/providers/aws/r/wafv2_web_acl_association.html">aws_wafv2_web_acl_association</a>
                                </li>
                                <li>
                                    <a href="/docs/providers/aws/r/wafv2_web_acl_logging_configuration.html">aws_wafv2_web_acl_logging_configuration</a>
                                </li>
                            </ul>
                        </li>
                    </ul>
                </li>
                <li>
                    <a href="#">WorkLink</a>
                    <ul class="nav">
                        <li>
                            <a href="#">Resources</a>
                            <ul class="nav nav-auto-expand">
                                <li>
                                    <a href="/docs/providers/aws/r/worklink_fleet.html">aws_worklink_fleet</a>
                                </li>
                                <li>
                                    <a href="/docs/providers/aws/r/worklink_website_certificate_authority_association.html">aws_worklink_website_certificate_authority_association</a>
                                </li>
                            </ul>
                        </li>
                    </ul>
                </li>
                <li>
                    <a href="#">WorkSpaces</a>
                    <ul class="nav">
                        <li>
                            <a href="#">Data Sources</a>
                            <ul class="nav nav-auto-expand">
                                <li>
                                    <a href="/docs/providers/aws/d/workspaces_bundle.html">aws_workspaces_bundle</a>
                                </li>
                                <li>
                                    <a href="/docs/providers/aws/d/workspaces_directory.html">aws_workspaces_directory</a>
                                </li>
                            </ul>
                        </li>
                        <li>
                            <a href="#">Resources</a>
                            <ul class="nav nav-auto-expand">
                                <li>
                                    <a href="/docs/providers/aws/r/workspaces_directory.html">aws_workspaces_directory</a>
                                </li>
                                <li>
                                    <a href="/docs/providers/aws/r/workspaces_ip_group.html">aws_workspaces_ip_group</a>
                                </li>
                                <li>
                                    <a href="/docs/providers/aws/r/workspaces_workspace.html">aws_workspaces_workspace</a>
                                </li>
                            </ul>
                        </li>
                    </ul>
                </li>
                <li>
                    <a href="#">XRay</a>
                    <ul class="nav">
                        <li>
                            <a href="#">Resources</a>
                            <ul class="nav nav-auto-expand">
                                <li>
                                    <a href="/docs/providers/aws/r/xray_sampling_rule.html">aws_xray_sampling_rule</a>
                                </li>
                            </ul>
                        </li>
                    </ul>
                </li>
            </ul>
        </div>
    <% end %>
    <%= yield %>
<% end %><|MERGE_RESOLUTION|>--- conflicted
+++ resolved
@@ -3005,11 +3005,10 @@
                                     <a href="/docs/providers/aws/r/servicecatalog_constraint.html">aws_servicecatalog_constraint</a>
                                 </li>
                                 <li>
-<<<<<<< HEAD
+                                    <a href="/docs/providers/aws/r/servicecatalog_launch_notification_constraint.html">aws_servicecatalog_launch_notification_constraint</a>
+                                </li>
+                                <li>
                                     <a href="/docs/providers/aws/r/servicecatalog_launch_role_constraint.html">aws_servicecatalog_launch_role_constraint</a>
-=======
-                                    <a href="/docs/providers/aws/r/servicecatalog_launch_notification_constraint.html">aws_servicecatalog_launch_notification_constraint</a>
->>>>>>> d10e3cd0
                                 </li>
                                 <li>
                                     <a href="/docs/providers/aws/r/servicecatalog_portfolio.html">aws_servicecatalog_portfolio</a>
