--- conflicted
+++ resolved
@@ -1437,7 +1437,1424 @@
                     </ul>
                 </li>
                 <li>
-<<<<<<< HEAD
+                    <a href="#">Elastic Transcoder</a>
+                    <ul class="nav">
+                        <li>
+                            <a href="#">Resources</a>
+                            <ul class="nav nav-auto-expand">
+                                <li>
+                                    <a href="/docs/providers/aws/r/elastic_transcoder_pipeline.html">aws_elastictranscoder_pipeline</a>
+                                </li>
+                                <li>
+                                    <a href="/docs/providers/aws/r/elastic_transcoder_preset.html">aws_elastictranscoder_preset</a>
+                                </li>
+                            </ul>
+                        </li>
+                    </ul>
+                </li>
+                <li>
+                    <a href="#">Gamelift</a>
+                    <ul class="nav">
+                        <li>
+                            <a href="#">Resources</a>
+                            <ul class="nav nav-auto-expand">
+                                <li>
+                                    <a href="/docs/providers/aws/r/gamelift_alias.html">aws_gamelift_alias</a>
+                                </li>
+                                <li>
+                                    <a href="/docs/providers/aws/r/gamelift_build.html">aws_gamelift_build</a>
+                                </li>
+                                <li>
+                                    <a href="/docs/providers/aws/r/gamelift_fleet.html">aws_gamelift_fleet</a>
+                                </li>
+                                <li>
+                                    <a href="/docs/providers/aws/r/gamelift_game_session_queue.html">aws_gamelift_game_session_queue</a>
+                                </li>
+                            </ul>
+                        </li>
+                    </ul>
+                </li>
+                <li>
+                    <a href="#">Glacier</a>
+                    <ul class="nav">
+                        <li>
+                            <a href="#">Resources</a>
+                            <ul class="nav nav-auto-expand">
+                                <li>
+                                    <a href="/docs/providers/aws/r/glacier_vault.html">aws_glacier_vault</a>
+                                </li>
+                                <li>
+                                    <a href="/docs/providers/aws/r/glacier_vault_lock.html">aws_glacier_vault_lock</a>
+                                </li>
+                            </ul>
+                        </li>
+                    </ul>
+                </li>
+                <li>
+                    <a href="#">Global Accelerator</a>
+                    <ul class="nav">
+                        <li>
+                            <a href="#">Resources</a>
+                            <ul class="nav nav-auto-expand">
+                                <li>
+                                    <a href="/docs/providers/aws/r/globalaccelerator_accelerator.html">aws_globalaccelerator_accelerator</a>
+                                </li>
+                            </ul>
+                        </li>
+                    </ul>
+                    <ul class="nav">
+                        <li>
+                            <a href="#">Resources</a>
+                            <ul class="nav nav-auto-expand">
+                                <li>
+                                    <a href="/docs/providers/aws/r/globalaccelerator_endpoint_group.html">aws_globalaccelerator_endpoint_group</a>
+                                </li>
+                            </ul>
+                        </li>
+                    </ul>
+                    <ul class="nav">
+                        <li>
+                            <a href="#">Resources</a>
+                            <ul class="nav nav-auto-expand">
+                                <li>
+                                    <a href="/docs/providers/aws/r/globalaccelerator_listener.html">aws_globalaccelerator_listener</a>
+                                </li>
+                            </ul>
+                        </li>
+                    </ul>
+                </li>
+                <li>
+                    <a href="#">Glue</a>
+                    <ul class="nav">
+                        <li>
+                            <a href="#">Data Sources</a>
+                            <ul class="nav nav-auto-expand">
+                                <li>
+                                    <a href="/docs/providers/aws/d/glue_script.html">aws_glue_script</a>
+                                </li>
+                            </ul>
+                        </li>
+                        <li>
+                            <a href="#">Resources</a>
+                            <ul class="nav nav-auto-expand">
+                                <li>
+                                    <a href="/docs/providers/aws/r/glue_catalog_database.html">aws_glue_catalog_database</a>
+                                </li>
+                                <li>
+                                    <a href="/docs/providers/aws/r/glue_catalog_table.html">aws_glue_catalog_table</a>
+                                </li>
+                                <li>
+                                    <a href="/docs/providers/aws/r/glue_classifier.html">aws_glue_classifier</a>
+                                </li>
+                                <li>
+                                    <a href="/docs/providers/aws/r/glue_connection.html">aws_glue_connection</a>
+                                </li>
+                                <li>
+                                    <a href="/docs/providers/aws/r/glue_crawler.html">aws_glue_crawler</a>
+                                </li>
+                                <li>
+                                    <a href="/docs/providers/aws/r/glue_job.html">aws_glue_job</a>
+                                </li>
+                                <li>
+                                    <a href="/docs/providers/aws/r/glue_security_configuration.html">aws_glue_security_configuration</a>
+                                </li>
+                                <li>
+                                    <a href="/docs/providers/aws/r/glue_trigger.html">aws_glue_trigger</a>
+                                </li>
+                            </ul>
+                        </li>
+                    </ul>
+                </li>
+                <li>
+                    <a href="#">GuardDuty</a>
+                    <ul class="nav">
+                        <li>
+                            <a href="#">Resources</a>
+                            <ul class="nav nav-auto-expand">
+                                <li>
+                                    <a href="/docs/providers/aws/r/guardduty_detector.html">aws_guardduty_detector</a>
+                                </li>
+                                <li>
+                                    <a href="/docs/providers/aws/r/guardduty_invite_accepter.html">aws_guardduty_invite_accepter</a>
+                                </li>
+                                <li>
+                                    <a href="/docs/providers/aws/r/guardduty_ipset.html">aws_guardduty_ipset</a>
+                                </li>
+                                <li>
+                                    <a href="/docs/providers/aws/r/guardduty_member.html">aws_guardduty_member</a>
+                                </li>
+                                <li>
+                                    <a href="/docs/providers/aws/r/guardduty_threatintelset.html">aws_guardduty_threatintelset</a>
+                                </li>
+                            </ul>
+                        </li>
+                    </ul>
+                </li>
+                <li>
+                    <a href="#">IAM</a>
+                    <ul class="nav">
+                        <li>
+                            <a href="#">Data Sources</a>
+                            <ul class="nav nav-auto-expand">
+                                <li>
+                                    <a href="/docs/providers/aws/d/iam_account_alias.html">aws_iam_account_alias</a>
+                                </li>
+                                <li>
+                                    <a href="/docs/providers/aws/d/iam_group.html">aws_iam_group</a>
+                                </li>
+                                <li>
+                                    <a href="/docs/providers/aws/d/iam_instance_profile.html">aws_iam_instance_profile</a>
+                                </li>
+                                <li>
+                                    <a href="/docs/providers/aws/d/iam_policy.html">aws_iam_policy</a>
+                                </li>
+                                <li>
+                                    <a href="/docs/providers/aws/d/iam_policy_document.html">aws_iam_policy_document</a>
+                                </li>
+                                <li>
+                                    <a href="/docs/providers/aws/d/iam_role.html">aws_iam_role</a>
+                                </li>
+                                <li>
+                                    <a href="/docs/providers/aws/d/iam_server_certificate.html">aws_iam_server_certificate</a>
+                                </li>
+                                <li>
+                                    <a href="/docs/providers/aws/d/iam_user.html">aws_iam_user</a>
+                                </li>
+                            </ul>
+                        </li>
+                        <li>
+                            <a href="#">Resources</a>
+                            <ul class="nav nav-auto-expand">
+                                <li>
+                                    <a href="/docs/providers/aws/r/iam_access_key.html">aws_iam_access_key</a>
+                                </li>
+                                <li>
+                                    <a href="/docs/providers/aws/r/iam_account_alias.html">aws_iam_account_alias</a>
+                                </li>
+                                <li>
+                                    <a href="/docs/providers/aws/r/iam_account_password_policy.html">aws_iam_account_password_policy</a>
+                                </li>
+                                <li>
+                                    <a href="/docs/providers/aws/r/iam_group.html">aws_iam_group</a>
+                                </li>
+                                <li>
+                                    <a href="/docs/providers/aws/r/iam_group_membership.html">aws_iam_group_membership</a>
+                                </li>
+                                <li>
+                                    <a href="/docs/providers/aws/r/iam_group_policy.html">aws_iam_group_policy</a>
+                                </li>
+                                <li>
+                                    <a href="/docs/providers/aws/r/iam_group_policy_attachment.html">aws_iam_group_policy_attachment</a>
+                                </li>
+                                <li>
+                                    <a href="/docs/providers/aws/r/iam_instance_profile.html">aws_iam_instance_profile</a>
+                                </li>
+                                <li>
+                                    <a href="/docs/providers/aws/r/iam_openid_connect_provider.html">aws_iam_openid_connect_provider</a>
+                                </li>
+                                <li>
+                                    <a href="/docs/providers/aws/r/iam_policy.html">aws_iam_policy</a>
+                                </li>
+                                <li>
+                                    <a href="/docs/providers/aws/r/iam_policy_attachment.html">aws_iam_policy_attachment</a>
+                                </li>
+                                <li>
+                                    <a href="/docs/providers/aws/r/iam_role.html">aws_iam_role</a>
+                                </li>
+                                <li>
+                                    <a href="/docs/providers/aws/r/iam_role_policy.html">aws_iam_role_policy</a>
+                                </li>
+                                <li>
+                                    <a href="/docs/providers/aws/r/iam_role_policy_attachment.html">aws_iam_role_policy_attachment</a>
+                                </li>
+                                <li>
+                                    <a href="/docs/providers/aws/r/iam_saml_provider.html">aws_iam_saml_provider</a>
+                                </li>
+                                <li>
+                                    <a href="/docs/providers/aws/r/iam_server_certificate.html">aws_iam_server_certificate</a>
+                                </li>
+                                <li>
+                                    <a href="/docs/providers/aws/r/iam_service_linked_role.html">aws_iam_service_linked_role</a>
+                                </li>
+                                <li>
+                                    <a href="/docs/providers/aws/r/iam_user.html">aws_iam_user</a>
+                                </li>
+                                <li>
+                                    <a href="/docs/providers/aws/r/iam_user_group_membership.html">aws_iam_user_group_membership</a>
+                                </li>
+                                <li>
+                                    <a href="/docs/providers/aws/r/iam_user_login_profile.html">aws_iam_user_login_profile</a>
+                                </li>
+                                <li>
+                                    <a href="/docs/providers/aws/r/iam_user_policy.html">aws_iam_user_policy</a>
+                                </li>
+                                <li>
+                                    <a href="/docs/providers/aws/r/iam_user_policy_attachment.html">aws_iam_user_policy_attachment</a>
+                                </li>
+                                <li>
+                                    <a href="/docs/providers/aws/r/iam_user_ssh_key.html">aws_iam_user_ssh_key</a>
+                                </li>
+                            </ul>
+                        </li>
+                    </ul>
+                </li>
+                <li>
+                    <a href="#">IoT</a>
+                    <ul class="nav">
+                        <li>
+                            <a href="#">Data Sources</a>
+                            <ul class="nav nav-auto-expand">
+                                <li>
+                                    <a href="/docs/providers/aws/d/iot_endpoint.html">aws_iot_endpoint</a>
+                                </li>
+                            </ul>
+                        </li>
+                        <li>
+                            <a href="#">Resources</a>
+                            <ul class="nav nav-auto-expand">
+                                <li>
+                                    <a href="/docs/providers/aws/r/iot_certificate.html">aws_iot_certificate</a>
+                                </li>
+                                <li>
+                                    <a href="/docs/providers/aws/r/iot_policy.html">aws_iot_policy</a>
+                                </li>
+                                <li>
+                                    <a href="/docs/providers/aws/r/iot_policy_attachment.html">aws_iot_policy_attachment</a>
+                                </li>
+                                <li>
+                                    <a href="/docs/providers/aws/r/iot_topic_rule.html">aws_iot_topic_rule</a>
+                                </li>
+                                <li>
+                                    <a href="/docs/providers/aws/r/iot_thing.html">aws_iot_thing</a>
+                                </li>
+                                <li>
+                                    <a href="/docs/providers/aws/r/iot_thing_principal_attachment.html">aws_iot_thing_principal_attachment</a>
+                                </li>
+                                <li>
+                                    <a href="/docs/providers/aws/r/iot_thing_type.html">aws_iot_thing_type</a>
+                                </li>
+                                <li>
+                                    <a href="/docs/providers/aws/r/iot_role_alias.html">aws_iot_role_alias</a>
+                                </li>
+                            </ul>
+                        </li>
+                    </ul>
+                </li>
+                <li>
+                    <a href="#">Inspector</a>
+                    <ul class="nav">
+                        <li>
+                            <a href="#">Data Sources</a>
+                            <ul class="nav nav-auto-expand">
+                                <li>
+                                    <a href="/docs/providers/aws/d/inspector_rules_packages.html">aws_inspector_rules_packages</a>
+                                </li>
+                            </ul>
+                        </li>
+                        <li>
+                            <a href="#">Resources</a>
+                            <ul class="nav nav-auto-expand">
+                                <li>
+                                    <a href="/docs/providers/aws/r/inspector_assessment_target.html">aws_inspector_assessment_target</a>
+                                </li>
+                                <li>
+                                    <a href="/docs/providers/aws/r/inspector_assessment_template.html">aws_inspector_assessment_template</a>
+                                </li>
+                                <li>
+                                    <a href="/docs/providers/aws/r/inspector_resource_group.html">aws_inspector_resource_group</a>
+                                </li>
+                            </ul>
+                        </li>
+                    </ul>
+                </li>
+                <li>
+                    <a href="#">Kinesis</a>
+                    <ul class="nav">
+                        <li>
+                            <a href="#">Data Sources</a>
+                            <ul class="nav nav-auto-expand">
+                                <li>
+                                    <a href="/docs/providers/aws/d/kinesis_stream.html">aws_kinesis_stream</a>
+                                </li>
+                            </ul>
+                        </li>
+                        <li>
+                            <a href="#">Resources</a>
+                            <ul class="nav nav-auto-expand">
+                                <li>
+                                    <a href="/docs/providers/aws/r/kinesis_analytics_application.html">aws_kinesis_analytics_application</a>
+                                </li>
+                                <li>
+                                    <a href="/docs/providers/aws/r/kinesis_stream.html">aws_kinesis_stream</a>
+                                </li>
+                            </ul>
+                        </li>
+                    </ul>
+                </li>
+                <li>
+                    <a href="#">Kinesis Firehose</a>
+                    <ul class="nav">
+                        <li>
+                            <a href="#">Resources</a>
+                            <ul class="nav nav-auto-expand">
+                                <li>
+                                    <a href="/docs/providers/aws/r/kinesis_firehose_delivery_stream.html">aws_kinesis_firehose_delivery_stream</a>
+                                </li>
+                            </ul>
+                        </li>
+                    </ul>
+                </li>
+                <li>
+                    <a href="#">KMS</a>
+                    <ul class="nav">
+                        <li>
+                            <a href="#">Data Sources</a>
+                            <ul class="nav nav-auto-expand">
+                                <li>
+                                    <a href="/docs/providers/aws/d/kms_alias.html">aws_kms_alias</a>
+                                </li>
+                                <li>
+                                    <a href="/docs/providers/aws/d/kms_ciphertext.html">aws_kms_ciphertext</a>
+                                </li>
+                                <li>
+                                    <a href="/docs/providers/aws/d/kms_key.html">aws_kms_key</a>
+                                </li>
+                                <li>
+                                    <a href="/docs/providers/aws/d/kms_secrets.html">aws_kms_secrets</a>
+                                </li>
+                            </ul>
+                        </li>
+                        <li>
+                            <a href="#">Resources</a>
+                            <ul class="nav nav-auto-expand">
+                                <li>
+                                    <a href="/docs/providers/aws/r/kms_alias.html">aws_kms_alias</a>
+                                </li>
+                                <li>
+                                    <a href="/docs/providers/aws/r/kms_external_key.html">aws_kms_external_key</a>
+                                </li>
+                                <li>
+                                    <a href="/docs/providers/aws/r/kms_grant.html">aws_kms_grant</a>
+                                </li>
+                                <li>
+                                    <a href="/docs/providers/aws/r/kms_ciphertext.html">aws_kms_ciphertext</a>
+                                </li>
+                                <li>
+                                    <a href="/docs/providers/aws/r/kms_key.html">aws_kms_key</a>
+                                </li>
+                            </ul>
+                        </li>
+                    </ul>
+                </li>
+                <li>
+                    <a href="#">Lambda</a>
+                    <ul class="nav">
+                        <li>
+                            <a href="#">Data Sources</a>
+                            <ul class="nav nav-auto-expand">
+                                <li>
+                                    <a href="/docs/providers/aws/d/lambda_function.html">aws_lambda_function</a>
+                                </li>
+                                <li>
+                                    <a href="/docs/providers/aws/d/lambda_invocation.html">aws_lambda_invocation</a>
+                                </li>
+                                <li>
+                                    <a href="/docs/providers/aws/d/lambda_layer_version.html">aws_lambda_layer_version</a>
+                                </li>
+                            </ul>
+                        </li>
+                        <li>
+                            <a href="#">Resources</a>
+                            <ul class="nav nav-auto-expand">
+                                <li>
+                                    <a href="/docs/providers/aws/r/lambda_alias.html">aws_lambda_alias</a>
+                                </li>
+                                <li>
+                                    <a href="/docs/providers/aws/r/lambda_event_source_mapping.html">aws_lambda_event_source_mapping</a>
+                                </li>
+                                <li>
+                                    <a href="/docs/providers/aws/r/lambda_function.html">aws_lambda_function</a>
+                                </li>
+                                <li>
+                                    <a href="/docs/providers/aws/r/lambda_layer_version.html">aws_lambda_layer_version</a>
+                                </li>
+                                <li>
+                                    <a href="/docs/providers/aws/r/lambda_permission.html">aws_lambda_permission</a>
+                                </li>
+                            </ul>
+                        </li>
+                    </ul>
+                </li>
+                <li>
+                    <a href="#">License Manager</a>
+                    <ul class="nav">
+                        <li>
+                            <a href="#">Resources</a>
+                            <ul class="nav nav-auto-expand">
+                                <li>
+                                    <a href="/docs/providers/aws/r/licensemanager_association.html">aws_licensemanager_association</a>
+                                </li>
+                                <li>
+                                    <a href="/docs/providers/aws/r/licensemanager_license_configuration.html">aws_licensemanager_license_configuration</a>
+                                </li>
+                            </ul>
+                        </li>
+                    </ul>
+                </li>
+                <li>
+                    <a href="#">Lightsail</a>
+                    <ul class="nav">
+                        <li>
+                            <a href="#">Resources</a>
+                            <ul class="nav nav-auto-expand">
+                                <li>
+                                    <a href="/docs/providers/aws/r/lightsail_domain.html">aws_lightsail_domain</a>
+                                </li>
+                                <li>
+                                    <a href="/docs/providers/aws/r/lightsail_instance.html">aws_lightsail_instance</a>
+                                </li>
+                                <li>
+                                    <a href="/docs/providers/aws/r/lightsail_key_pair.html">aws_lightsail_key_pair</a>
+                                </li>
+                                <li>
+                                    <a href="/docs/providers/aws/r/lightsail_static_ip.html">aws_lightsail_static_ip</a>
+                                </li>
+                                <li>
+                                    <a href="/docs/providers/aws/r/lightsail_static_ip_attachment.html">aws_lightsail_static_ip_attachment</a>
+                                </li>
+                            </ul>
+                        </li>
+                    </ul>
+                </li>
+                <li>
+                    <a href="#">Macie</a>
+                    <ul class="nav">
+                        <li>
+                            <a href="#">Resources</a>
+                            <ul class="nav nav-auto-expand">
+                                <li>
+                                    <a href="/docs/providers/aws/r/macie_member_account_association.html">aws_macie_member_account_association</a>
+                                </li>
+                                <li>
+                                    <a href="/docs/providers/aws/r/macie_s3_bucket_association.html">aws_macie_s3_bucket_association</a>
+                                </li>
+                            </ul>
+                        </li>
+                    </ul>
+                </li>
+                <li>
+                    <a href="#">MQ</a>
+                    <ul class="nav">
+                        <li>
+                            <a href="#">Data Sources</a>
+                            <ul class="nav nav-auto-expand">
+                                <li>
+                                    <a href="/docs/providers/aws/d/mq_broker.html">aws_mq_broker</a>
+                                </li>
+                            </ul>
+                        </li>
+                        <li>
+                            <a href="#">Resources</a>
+                            <ul class="nav nav-auto-expand">
+                                <li>
+                                    <a href="/docs/providers/aws/r/mq_broker.html">aws_mq_broker</a>
+                                </li>
+                                <li>
+                                    <a href="/docs/providers/aws/r/mq_configuration.html">aws_mq_configuration</a>
+                                </li>
+                            </ul>
+                        </li>
+                    </ul>
+                </li>
+                <li>
+                    <a href="#">MediaPackage</a>
+                    <ul class="nav">
+                        <li>
+                            <a href="#">Resources</a>
+                            <ul class="nav nav-auto-expand">
+                                <li>
+                                    <a href="/docs/providers/aws/r/media_package_channel.html">aws_media_package_channel</a>
+                                </li>
+                            </ul>
+                        </li>
+                    </ul>
+                </li>
+                <li>
+                    <a href="#">MediaStore</a>
+                    <ul class="nav">
+                        <li>
+                            <a href="#">Resources</a>
+                            <ul class="nav nav-auto-expand">
+                                <li>
+                                    <a href="/docs/providers/aws/r/media_store_container.html">aws_media_store_container</a>
+                                </li>
+                                <li>
+                                    <a href="/docs/providers/aws/r/media_store_container_policy.html">aws_media_store_container_policy</a>
+                                </li>
+                            </ul>
+                        </li>
+                    </ul>
+                </li>
+                <li>
+                    <a href="#">Managed Streaming for Kafka (MSK)</a>
+                    <ul class="nav">
+                        <li>
+                            <a href="#">Data Sources</a>
+                            <ul class="nav nav-auto-expand">
+                                <li>
+                                    <a href="/docs/providers/aws/d/msk_cluster.html">aws_msk_cluster</a>
+                                </li>
+                                <li>
+                                    <a href="/docs/providers/aws/d/msk_configuration.html">aws_msk_configuration</a>
+                                </li>
+                            </ul>
+                        </li>
+                        <li>
+                            <a href="#">Resources</a>
+                            <ul class="nav nav-auto-expand">
+                                <li>
+                                    <a href="/docs/providers/aws/r/msk_cluster.html">aws_msk_cluster</a>
+                                </li>
+                                <li>
+                                    <a href="/docs/providers/aws/r/msk_configuration.html">aws_msk_configuration</a>
+                                </li>
+                            </ul>
+                        </li>
+                    </ul>
+                </li>
+                <li>
+                    <a href="#">Neptune</a>
+                    <ul class="nav">
+                        <li>
+                            <a href="#">Resources</a>
+                            <ul class="nav nav-auto-expand">
+                                <li>
+                                    <a href="/docs/providers/aws/r/neptune_parameter_group.html">aws_neptune_parameter_group</a>
+                                </li>
+                                <li>
+                                    <a href="/docs/providers/aws/r/neptune_subnet_group.html">aws_neptune_subnet_group</a>
+                                </li>
+                                <li>
+                                    <a href="/docs/providers/aws/r/neptune_cluster_parameter_group.html">aws_neptune_cluster_parameter_group</a>
+                                </li>
+                                <li>
+                                    <a href="/docs/providers/aws/r/neptune_cluster.html">aws_neptune_cluster</a>
+                                </li>
+                                <li>
+                                    <a href="/docs/providers/aws/r/neptune_cluster_instance.html">aws_neptune_cluster_instance</a>
+                                </li>
+                                <li>
+                                    <a href="/docs/providers/aws/r/neptune_cluster_snapshot.html">aws_neptune_cluster_snapshot</a>
+                                </li>
+                                <li>
+                                    <a href="/docs/providers/aws/r/neptune_event_subscription.html">aws_neptune_event_subscription</a>
+                                </li>
+                            </ul>
+                        </li>
+                    </ul>
+                </li>
+                <li>
+                    <a href="#">OpsWorks</a>
+                    <ul class="nav">
+                        <li>
+                            <a href="#">Resources</a>
+                            <ul class="nav nav-auto-expand">
+                                <li>
+                                    <a href="/docs/providers/aws/r/opsworks_application.html">aws_opsworks_application</a>
+                                </li>
+                                <li>
+                                    <a href="/docs/providers/aws/r/opsworks_custom_layer.html">aws_opsworks_custom_layer</a>
+                                </li>
+                                <li>
+                                    <a href="/docs/providers/aws/r/opsworks_ganglia_layer.html">aws_opsworks_ganglia_layer</a>
+                                </li>
+                                <li>
+                                    <a href="/docs/providers/aws/r/opsworks_haproxy_layer.html">aws_opsworks_haproxy_layer</a>
+                                </li>
+                                <li>
+                                    <a href="/docs/providers/aws/r/opsworks_instance.html">aws_opsworks_instance</a>
+                                </li>
+                                <li>
+                                    <a href="/docs/providers/aws/r/opsworks_java_app_layer.html">aws_opsworks_java_app_layer</a>
+                                </li>
+                                <li>
+                                    <a href="/docs/providers/aws/r/opsworks_memcached_layer.html">aws_opsworks_memcached_layer</a>
+                                </li>
+                                <li>
+                                    <a href="/docs/providers/aws/r/opsworks_mysql_layer.html">aws_opsworks_mysql_layer</a>
+                                </li>
+                                <li>
+                                    <a href="/docs/providers/aws/r/opsworks_nodejs_app_layer.html">aws_opsworks_nodejs_app_layer</a>
+                                </li>
+                                <li>
+                                    <a href="/docs/providers/aws/r/opsworks_permission.html">aws_opsworks_permission</a>
+                                </li>
+                                <li>
+                                    <a href="/docs/providers/aws/r/opsworks_php_app_layer.html">aws_opsworks_php_app_layer</a>
+                                </li>
+                                <li>
+                                    <a href="/docs/providers/aws/r/opsworks_rails_app_layer.html">aws_opsworks_rails_app_layer</a>
+                                </li>
+                                <li>
+                                    <a href="/docs/providers/aws/r/opsworks_rds_db_instance.html">aws_opsworks_rds_db_instance</a>
+                                </li>
+                                <li>
+                                    <a href="/docs/providers/aws/r/opsworks_stack.html">aws_opsworks_stack</a>
+                                </li>
+                                <li>
+                                    <a href="/docs/providers/aws/r/opsworks_static_web_layer.html">aws_opsworks_static_web_layer</a>
+                                </li>
+                                <li>
+                                    <a href="/docs/providers/aws/r/opsworks_user_profile.html">aws_opsworks_user_profile</a>
+                                </li>
+                            </ul>
+                        </li>
+                    </ul>
+                </li>
+                <li>
+                    <a href="#">Organizations</a>
+                    <ul class="nav">
+                        <li>
+                            <a href="#">Data Sources</a>
+                            <ul class="nav nav-auto-expand">
+                                <li>
+                                    <a href="/docs/providers/aws/d/organizations_organization.html">aws_organizations_organization</a>
+                                </li>
+                            </ul>
+                        </li>
+                        <li>
+                            <a href="#">Resources</a>
+                            <ul class="nav nav-auto-expand">
+                                <li>
+                                    <a href="/docs/providers/aws/r/organizations_account.html">aws_organizations_account</a>
+                                </li>
+                                <li>
+                                    <a href="/docs/providers/aws/r/organizations_organization.html">aws_organizations_organization</a>
+                                </li>
+                                <li>
+                                    <a href="/docs/providers/aws/r/organizations_organizational_unit.html">aws_organizations_organizational_unit</a>
+                                </li>
+                                <li>
+                                    <a href="/docs/providers/aws/r/organizations_policy.html">aws_organizations_policy</a>
+                                </li>
+                                <li>
+                                    <a href="/docs/providers/aws/r/organizations_policy_attachment.html">aws_organizations_policy_attachment</a>
+                                </li>
+                            </ul>
+                        </li>
+                    </ul>
+                </li>
+                <li>
+                    <a href="#">Pinpoint</a>
+                    <ul class="nav">
+                        <li>
+                            <a href="#">Resources</a>
+                            <ul class="nav nav-auto-expand">
+                                <li>
+                                    <a href="/docs/providers/aws/r/pinpoint_app.html">aws_pinpoint_app</a>
+                                </li>
+                                <li>
+                                    <a href="/docs/providers/aws/r/pinpoint_adm_channel.html">aws_pinpoint_adm_channel</a>
+                                </li>
+                                <li>
+                                    <a href="/docs/providers/aws/r/pinpoint_apns_channel.html">aws_pinpoint_apns_channel</a>
+                                </li>
+                                <li>
+                                    <a href="/docs/providers/aws/r/pinpoint_apns_sandbox_channel.html">aws_pinpoint_apns_sandbox_channel</a>
+                                </li>
+                                <li>
+                                    <a href="/docs/providers/aws/r/pinpoint_apns_voip_channel.html">aws_pinpoint_apns_voip_channel</a>
+                                </li>
+                                <li>
+                                    <a href="/docs/providers/aws/r/pinpoint_apns_voip_sandbox_channel.html">aws_pinpoint_apns_voip_sandbox_channel</a>
+                                </li>
+                                <li>
+                                    <a href="/docs/providers/aws/r/pinpoint_baidu_channel.html">aws_pinpoint_baidu_channel</a>
+                                </li>
+                                <li>
+                                    <a href="/docs/providers/aws/r/pinpoint_email_channel.html">aws_pinpoint_email_channel</a>
+                                </li>
+                                <li>
+                                    <a href="/docs/providers/aws/r/pinpoint_event_stream.html">aws_pinpoint_event_stream</a>
+                                </li>
+                                <li>
+                                    <a href="/docs/providers/aws/r/pinpoint_gcm_channel.html">aws_pinpoint_gcm_channel</a>
+                                </li>
+                                <li>
+                                    <a href="/docs/providers/aws/r/pinpoint_sms_channel.html">aws_pinpoint_sms_channel</a>
+                                </li>
+                            </ul>
+                        </li>
+                    </ul>
+                </li>
+                <li>
+                    <a href="#">Pricing</a>
+                    <ul class="nav">
+                        <li>
+                            <a href="#">Data Sources</a>
+                            <ul class="nav nav-auto-expand">
+                                <li>
+                                    <a href="/docs/providers/aws/d/pricing_product.html">aws_pricing_product</a>
+                                </li>
+                            </ul>
+                        </li>
+                    </ul>
+                </li>
+                <li>
+                    <a href="#">QuickSight</a>
+                    <ul class="nav">
+                        <li>
+                            <a href="#">Resources</a>
+                            <ul class="nav nav-auto-expand">
+                                <li>
+                                    <a href="/docs/providers/aws/r/quicksight_group.html">aws_quicksight_group</a>
+                                </li>
+                            </ul>
+                        </li>
+                    </ul>
+                </li>
+                <li>
+                    <a href="#">RAM</a>
+                    <ul class="nav">
+                        <li>
+                            <a href="#">Data Sources</a>
+                            <ul class="nav nav-auto-expand">
+                                <li>
+                                    <a href="/docs/providers/aws/d/ram_resource_share.html">aws_ram_resource_share</a>
+                                </li>
+                            </ul>
+                        </li>
+                        <li>
+                            <a href="#">Resources</a>
+                            <ul class="nav nav-auto-expand">
+                                <li>
+                                    <a href="/docs/providers/aws/r/ram_principal_association.html">aws_ram_principal_association</a>
+                                </li>
+                                <li>
+                                    <a href="/docs/providers/aws/r/ram_resource_association.html">aws_ram_resource_association</a>
+                                </li>
+                                <li>
+                                    <a href="/docs/providers/aws/r/ram_resource_share.html">aws_ram_resource_share</a>
+                                </li>
+                            </ul>
+                        </li>
+                    </ul>
+                </li>
+                <li>
+                    <a href="#">RDS</a>
+                    <ul class="nav">
+                        <li>
+                            <a href="#">Data Sources</a>
+                            <ul class="nav nav-auto-expand">
+                                <li>
+                                    <a href="/docs/providers/aws/d/db_cluster_snapshot.html">aws_db_cluster_snapshot</a>
+                                </li>
+                                <li>
+                                    <a href="/docs/providers/aws/d/db_event_categories.html">aws_db_event_categories</a>
+                                </li>
+                                <li>
+                                    <a href="/docs/providers/aws/d/db_instance.html">aws_db_instance</a>
+                                </li>
+                                <li>
+                                    <a href="/docs/providers/aws/d/db_snapshot.html">aws_db_snapshot</a>
+                                </li>
+                                <li>
+                                    <a href="/docs/providers/aws/d/rds_cluster.html">aws_rds_cluster</a>
+                                </li>
+                            </ul>
+                        </li>
+                        <li>
+                            <a href="#">Resources</a>
+                            <ul class="nav nav-auto-expand">
+                                <li>
+                                    <a href="/docs/providers/aws/r/db_cluster_snapshot.html">aws_db_cluster_snapshot</a>
+                                </li>
+                                <li>
+                                    <a href="/docs/providers/aws/r/db_event_subscription.html">aws_db_event_subscription</a>
+                                </li>
+                                <li>
+                                    <a href="/docs/providers/aws/r/db_instance.html">aws_db_instance</a>
+                                </li>
+                                <li>
+                                    <a href="/docs/providers/aws/r/db_instance_role_association.html">aws_db_instance_role_association</a>
+                                </li>
+                                <li>
+                                    <a href="/docs/providers/aws/r/db_option_group.html">aws_db_option_group</a>
+                                </li>
+                                <li>
+                                    <a href="/docs/providers/aws/r/db_parameter_group.html">aws_db_parameter_group</a>
+                                </li>
+                                <li>
+                                    <a href="/docs/providers/aws/r/db_security_group.html">aws_db_security_group</a>
+                                </li>
+                                <li>
+                                    <a href="/docs/providers/aws/r/db_snapshot.html">aws_db_snapshot</a>
+                                </li>
+                                <li>
+                                    <a href="/docs/providers/aws/r/db_subnet_group.html">aws_db_subnet_group</a>
+                                </li>
+                                <li>
+                                    <a href="/docs/providers/aws/r/rds_cluster.html">aws_rds_cluster</a>
+                                </li>
+                                <li>
+                                    <a href="/docs/providers/aws/r/rds_cluster_endpoint.html">aws_rds_cluster_endpoint</a>
+                                </li>
+                                <li>
+                                    <a href="/docs/providers/aws/r/rds_cluster_instance.html">aws_rds_cluster_instance</a>
+                                </li>
+                                <li>
+                                    <a href="/docs/providers/aws/r/rds_cluster_parameter_group.html">aws_rds_cluster_parameter_group</a>
+                                </li>
+                                <li>
+                                    <a href="/docs/providers/aws/r/rds_global_cluster.html">aws_rds_global_cluster</a>
+                                </li>
+                            </ul>
+                        </li>
+                    </ul>
+                </li>
+                <li>
+                    <a href="#">Redshift</a>
+                    <ul class="nav">
+                        <li>
+                            <a href="#">Data Sources</a>
+                            <ul class="nav nav-auto-expand">
+                                <li>
+                                    <a href="/docs/providers/aws/d/redshift_cluster.html">aws_redshift_cluster</a>
+                                </li>
+                                <li>
+                                    <a href="/docs/providers/aws/d/redshift_service_account.html">aws_redshift_service_account</a>
+                                </li>
+                            </ul>
+                        </li>
+                        <li>
+                            <a href="#">Resources</a>
+                            <ul class="nav nav-auto-expand">
+                                <li>
+                                    <a href="/docs/providers/aws/r/redshift_cluster.html">aws_redshift_cluster</a>
+                                </li>
+                                <li>
+                                    <a href="/docs/providers/aws/r/redshift_event_subscription.html">aws_redshift_event_subscription</a>
+                                </li>
+                                <li>
+                                    <a href="/docs/providers/aws/r/redshift_parameter_group.html">aws_redshift_parameter_group</a>
+                                </li>
+                                <li>
+                                    <a href="/docs/providers/aws/r/redshift_security_group.html">aws_redshift_security_group</a>
+                                </li>
+                                <li>
+                                    <a href="/docs/providers/aws/r/redshift_snapshot_copy_grant.html">aws_redshift_snapshot_copy_grant</a>
+                                </li>
+                                <li>
+                                    <a href="/docs/providers/aws/r/redshift_subnet_group.html">aws_redshift_subnet_group</a>
+                                </li>
+                            </ul>
+                        </li>
+                    </ul>
+                </li>
+                <li>
+                    <a href="#">Resource Groups</a>
+                    <ul class="nav">
+                        <li>
+                            <a href="#">Resources</a>
+                            <ul class="nav nav-auto-expand">
+                                <li>
+                                    <a href="/docs/providers/aws/r/resourcegroups_group.html">aws_resourcegroups_group</a>
+                                </li>
+                            </ul>
+                        </li>
+                    </ul>
+                </li>
+                <li>
+                    <a href="#">Route53</a>
+                    <ul class="nav">
+                        <li>
+                            <a href="#">Data Sources</a>
+                            <ul class="nav nav-auto-expand">
+                                <li>
+                                    <a href="/docs/providers/aws/d/route53_delegation_set.html">aws_route53_delegation_set</a>
+                                </li>
+                                <li>
+                                    <a href="/docs/providers/aws/d/route53_zone.html">aws_route53_zone</a>
+                                </li>
+                            </ul>
+                        </li>
+                        <li>
+                            <a href="#">Resources</a>
+                            <ul class="nav nav-auto-expand">
+                                <li>
+                                    <a href="/docs/providers/aws/r/route53_delegation_set.html">aws_route53_delegation_set</a>
+                                </li>
+                                <li>
+                                    <a href="/docs/providers/aws/r/route53_health_check.html">aws_route53_health_check</a>
+                                </li>
+                                <li>
+                                    <a href="/docs/providers/aws/r/route53_query_log.html">aws_route53_query_log</a>
+                                </li>
+                                <li>
+                                    <a href="/docs/providers/aws/r/route53_record.html">aws_route53_record</a>
+                                </li>
+                                <li>
+                                    <a href="/docs/providers/aws/r/route53_zone.html">aws_route53_zone</a>
+                                </li>
+                                <li>
+                                    <a href="/docs/providers/aws/r/route53_zone_association.html">aws_route53_zone_association</a>
+                                </li>
+                            </ul>
+                        </li>
+                    </ul>
+                </li>
+                <li>
+                    <a href="#">Route53 Resolver</a>
+                    <ul class="nav">
+                        <li>
+                            <a href="#">Resources</a>
+                            <ul class="nav nav-auto-expand">
+                                <li>
+                                    <a href="/docs/providers/aws/r/route53_resolver_endpoint.html">aws_route53_resolver_endpoint</a>
+                                </li>
+                                <li>
+                                    <a href="/docs/providers/aws/r/route53_resolver_rule.html">aws_route53_resolver_rule</a>
+                                </li>
+                                <li>
+                                    <a href="/docs/providers/aws/r/route53_resolver_rule_association.html">aws_route53_resolver_rule_association</a>
+                                </li>
+                            </ul>
+                        </li>
+                    </ul>
+                </li>
+                <li>
+                    <a href="#">S3</a>
+                    <ul class="nav">
+                        <li>
+                            <a href="#">Data Sources</a>
+                            <ul class="nav nav-auto-expand">
+                                <li>
+                                    <a href="/docs/providers/aws/d/canonical_user_id.html">aws_canonical_user_id</a>
+                                </li>
+                                <li>
+                                    <a href="/docs/providers/aws/d/s3_bucket.html">aws_s3_bucket</a>
+                                </li>
+                                <li>
+                                    <a href="/docs/providers/aws/d/s3_bucket_object.html">aws_s3_bucket_object</a>
+                                </li>
+                            </ul>
+                        </li>
+                        <li>
+                            <a href="#">Resources</a>
+                            <ul class="nav nav-auto-expand">
+                                <li>
+                                    <a href="/docs/providers/aws/r/s3_account_public_access_block.html">aws_s3_account_public_access_block</a>
+                                </li>
+                                <li>
+                                    <a href="/docs/providers/aws/r/s3_bucket.html">aws_s3_bucket</a>
+                                </li>
+                                <li>
+                                    <a href="/docs/providers/aws/r/s3_bucket_inventory.html">aws_s3_bucket_inventory</a>
+                                </li>
+                                <li>
+                                    <a href="/docs/providers/aws/r/s3_bucket_metric.html">aws_s3_bucket_metric</a>
+                                </li>
+                                <li>
+                                    <a href="/docs/providers/aws/r/s3_bucket_notification.html">aws_s3_bucket_notification</a>
+                                </li>
+                                <li>
+                                    <a href="/docs/providers/aws/r/s3_bucket_object.html">aws_s3_bucket_object</a>
+                                </li>
+                                <li>
+                                    <a href="/docs/providers/aws/r/s3_bucket_policy.html">aws_s3_bucket_policy</a>
+                                </li>
+                                <li>
+                                    <a href="/docs/providers/aws/r/s3_bucket_public_access_block.html">aws_s3_bucket_public_access_block</a>
+                                </li>
+                            </ul>
+                        </li>
+                    </ul>
+                </li>
+                <li>
+                    <a href="#">Sagemaker</a>
+                    <ul class="nav">
+                        <li>
+                            <a href="#">Resources</a>
+                            <ul class="nav nav-auto-expand">
+                                <li>
+                                    <a href="/docs/providers/aws/r/sagemaker_endpoint.html">aws_sagemaker_endpoint</a>
+                                </li>
+                                <li>
+                                    <a href="/docs/providers/aws/r/sagemaker_endpoint_configuration.html">aws_sagemaker_endpoint_configuration</a>
+                                </li>
+                                <li>
+                                    <a href="/docs/providers/aws/r/sagemaker_model.html">aws_sagemaker_model</a>
+                                </li>
+                                <li>
+                                    <a href="/docs/providers/aws/r/sagemaker_notebook_instance.html">aws_sagemaker_notebook_instance</a>
+                                </li>
+                                <li>
+                                    <a href="/docs/providers/aws/r/sagemaker_notebook_instance_lifecycle_configuration.html">aws_sagemaker_notebook_instance_lifecycle_configuration</a>
+                                </li>
+                            </ul>
+                        </li>
+                    </ul>
+                </li>
+                <li>
+                    <a href="#">Secrets Manager</a>
+                    <ul class="nav">
+                        <li>
+                            <a href="#">Data Sources</a>
+                            <ul class="nav nav-auto-expand">
+                                <li>
+                                    <a href="/docs/providers/aws/d/secretsmanager_secret.html">aws_secretsmanager_secret</a>
+                                </li>
+                                <li>
+                                    <a href="/docs/providers/aws/d/secretsmanager_secret_version.html">aws_secretsmanager_secret_version</a>
+                                </li>
+                            </ul>
+                        </li>
+                        <li>
+                            <a href="#">Resources</a>
+                            <ul class="nav nav-auto-expand">
+                                <li>
+                                    <a href="/docs/providers/aws/r/secretsmanager_secret.html">aws_secretsmanager_secret</a>
+                                </li>
+                                <li>
+                                    <a href="/docs/providers/aws/r/secretsmanager_secret_version.html">aws_secretsmanager_secret_version</a>
+                                </li>
+                            </ul>
+                        </li>
+                    </ul>
+                </li>
+                <li>
+                    <a href="#">Security Hub</a>
+                    <ul class="nav">
+                        <li>
+                            <a href="#">Resources</a>
+                            <ul class="nav nav-auto-expand">
+                                <li>
+                                    <a href="/docs/providers/aws/r/securityhub_account.html">aws_securityhub_account</a>
+                                </li>
+                                <li>
+                                    <a href="/docs/providers/aws/r/securityhub_product_subscription.html">aws_securityhub_product_subscription</a>
+                                </li>
+                                <li>
+                                    <a href="/docs/providers/aws/r/securityhub_standards_subscription.html">aws_securityhub_standards_subscription</a>
+                                </li>
+                            </ul>
+                        </li>
+                    </ul>
+                </li>
+                <li>
+                    <a href="#">SES</a>
+                    <ul class="nav">
+                        <li>
+                            <a href="#">Resources</a>
+                            <ul class="nav nav-auto-expand">
+                                <li>
+                                    <a href="/docs/providers/aws/r/ses_active_receipt_rule_set.html">aws_ses_active_receipt_rule_set</a>
+                                </li>
+                                <li>
+                                    <a href="/docs/providers/aws/r/ses_domain_identity.html">aws_ses_domain_identity</a>
+                                </li>
+                                <li>
+                                    <a href="/docs/providers/aws/r/ses_domain_identity_verification.html">aws_ses_domain_identity_verification</a>
+                                </li>
+                                <li>
+                                    <a href="/docs/providers/aws/r/ses_domain_dkim.html">aws_ses_domain_dkim</a>
+                                </li>
+                                <li>
+                                    <a href="/docs/providers/aws/r/ses_domain_mail_from.html">aws_ses_domain_mail_from</a>
+                                </li>
+                                <li>
+                                    <a href="/docs/providers/aws/r/ses_email_identity.html">aws_ses_email_identity</a>
+                                </li>
+                                <li>
+                                    <a href="/docs/providers/aws/r/ses_receipt_filter.html">aws_ses_receipt_filter</a>
+                                </li>
+                                <li>
+                                    <a href="/docs/providers/aws/r/ses_receipt_rule.html">aws_ses_receipt_rule</a>
+                                </li>
+                                <li>
+                                    <a href="/docs/providers/aws/r/ses_receipt_rule_set.html">aws_ses_receipt_rule_set</a>
+                                </li>
+                                <li>
+                                    <a href="/docs/providers/aws/r/ses_configuration_set.html">aws_ses_configuration_set</a>
+                                </li>
+                                <li>
+                                    <a href="/docs/providers/aws/r/ses_event_destination.html">aws_ses_event_destination</a>
+                                </li>
+                                <li>
+                                    <a href="/docs/providers/aws/r/ses_identity_notification_topic.html">aws_ses_identity_notification_topic</a>
+                                </li>
+                                <li>
+                                    <a href="/docs/providers/aws/r/ses_identity_policy.html">aws_ses_identity_policy</a>
+                                </li>
+                                <li>
+                                    <a href="/docs/providers/aws/r/ses_template.html">aws_ses_template</a>
+                                </li>
+                            </ul>
+                        </li>
+                    </ul>
+                </li>
+                <li>
+                    <a href="#">Service Catalog</a>
+                    <ul class="nav">
+                        <li>
+                            <a href="#">Resources</a>
+                            <ul class="nav nav-auto-expand">
+                                <li>
+                                    <a href="/docs/providers/aws/r/servicecatalog_portfolio.html">aws_servicecatalog_portfolio</a>
+                                </li>
+                            </ul>
+                        </li>
+                    </ul>
+                </li>
+                <li>
+                    <a href="#">Service Discovery</a>
+                    <ul class="nav">
+                        <li>
+                            <a href="#">Resources</a>
+                            <ul class="nav nav-auto-expand">
+                                <li>
+                                    <a href="/docs/providers/aws/r/service_discovery_http_namespace.html">aws_service_discovery_http_namespace</a>
+                                </li>
+                                <li>
+                                    <a href="/docs/providers/aws/r/service_discovery_private_dns_namespace.html">aws_service_discovery_private_dns_namespace</a>
+                                </li>
+                                <li>
+                                    <a href="/docs/providers/aws/r/service_discovery_public_dns_namespace.html">aws_service_discovery_public_dns_namespace</a>
+                                </li>
+                                <li>
+                                    <a href="/docs/providers/aws/r/service_discovery_service.html">aws_service_discovery_service</a>
+                                </li>
+                            </ul>
+                        </li>
+                    </ul>
+                </li>
+                <li>
+                    <a href="#">Service Quotas</a>
+                    <ul class="nav">
+                        <li>
+                            <a href="#">Data Sources</a>
+                            <ul class="nav nav-auto-expand">
+                                <li>
+                                    <a href="/docs/providers/aws/d/servicequotas_service.html">aws_servicequotas_service</a>
+                                </li>
+                                <li>
+                                    <a href="/docs/providers/aws/d/servicequotas_service_quota.html">aws_servicequotas_service_quota</a>
+                                </li>
+                            </ul>
+                        </li>
+                        <li>
+                            <a href="#">Resources</a>
+                            <ul class="nav nav-auto-expand">
+                                <li>
+                                    <a href="/docs/providers/aws/r/servicequotas_service_quota.html">aws_servicequotas_service_quota</a>
+                                </li>
+                            </ul>
+                        </li>
+                    </ul>
+                </li>
+                <li>
+                    <a href="#">Shield</a>
+                    <ul class="nav">
+                        <li>
+                            <a href="#">Resources</a>
+                            <ul class="nav nav-auto-expand">
+                                <li>
+                                    <a href="/docs/providers/aws/r/shield_protection.html">aws_shield_protection</a>
+                                </li>
+                            </ul>
+                        </li>
+                    </ul>
+                </li>
+                <li>
+                    <a href="#">SimpleDB</a>
+                    <ul class="nav">
+                        <li>
+                            <a href="#">Resources</a>
+                            <ul class="nav nav-auto-expand">
+                                <li>
+                                    <a href="/docs/providers/aws/r/simpledb_domain.html">aws_simpledb_domain</a>
+                                </li>
+                            </ul>
+                        </li>
+                    </ul>
+                </li>
+                <li>
+                    <a href="#">SNS</a>
+                    <ul class="nav">
+                        <li>
+                            <a href="#">Data Sources</a>
+                            <ul class="nav nav-auto-expand">
+                                <li>
+                                    <a href="/docs/providers/aws/d/sns_topic.html">aws_sns_topic</a>
+                                </li>
+                            </ul>
+                        </li>
+                        <li>
+                            <a href="#">Resources</a>
+                            <ul class="nav nav-auto-expand">
+                                <li>
+                                    <a href="/docs/providers/aws/r/sns_platform_application.html">aws_sns_platform_application</a>
+                                </li>
+                                <li>
+                                    <a href="/docs/providers/aws/r/sns_sms_preferences.html">aws_sns_sms_preferences</a>
+                                </li>
+                                <li>
+                                    <a href="/docs/providers/aws/r/sns_topic.html">aws_sns_topic</a>
+                                </li>
+                                <li>
+                                    <a href="/docs/providers/aws/r/sns_topic_policy.html">aws_sns_topic_policy</a>
+                                </li>
+                                <li>
+                                    <a href="/docs/providers/aws/r/sns_topic_subscription.html">aws_sns_topic_subscription</a>
+                                </li>
+                            </ul>
+                        </li>
+                    </ul>
+                </li>
+                <li>
+                    <a href="#">SQS</a>
+                    <ul class="nav">
+                        <li>
+                            <a href="#">Data Sources</a>
+                            <ul class="nav nav-auto-expand">
+                                <li>
+                                    <a href="/docs/providers/aws/d/sqs_queue.html">aws_sqs_queue</a>
+                                </li>
+                            </ul>
+                        </li>
+                        <li>
+                            <a href="#">Resources</a>
+                            <ul class="nav nav-auto-expand">
+                                <li>
+                                    <a href="/docs/providers/aws/r/sqs_queue.html">aws_sqs_queue</a>
+                                </li>
+                                <li>
+                                    <a href="/docs/providers/aws/r/sqs_queue_policy.html">aws_sqs_queue_policy</a>
+                                </li>
+                            </ul>
+                        </li>
+                    </ul>
+                </li>
+                <li>
+                    <a href="#">SSM</a>
+                    <ul class="nav">
+                        <li>
+                            <a href="#">Data Sources</a>
+                            <ul class="nav nav-auto-expand">
+                                <li>
+                                    <a href="/docs/providers/aws/d/ssm_document.html">aws_ssm_document</a>
+                                </li>
+                                <li>
+                                    <a href="/docs/providers/aws/d/ssm_parameter.html">aws_ssm_parameter</a>
+                                </li>
+                            </ul>
+                        </li>
+                        <li>
+                            <a href="#">Resources</a>
+                            <ul class="nav nav-auto-expand">
+                                <li>
+                                    <a href="/docs/providers/aws/r/ssm_activation.html">aws_ssm_activation</a>
+                                </li>
+                                <li>
+                                    <a href="/docs/providers/aws/r/ssm_association.html">aws_ssm_association</a>
+                                </li>
+                                <li>
+                                    <a href="/docs/providers/aws/r/ssm_document.html">aws_ssm_document</a>
+                                </li>
+                                <li>
+                                    <a href="/docs/providers/aws/r/ssm_maintenance_window.html">aws_ssm_maintenance_window</a>
+                                </li>
+                                <li>
+                                    <a href="/docs/providers/aws/r/ssm_maintenance_window_target.html">aws_ssm_maintenance_window_target</a>
+                                </li>
+                                <li>
+                                    <a href="/docs/providers/aws/r/ssm_maintenance_window_task.html">aws_ssm_maintenance_window_task</a>
+                                </li>
+                                <li>
+                                    <a href="/docs/providers/aws/r/ssm_patch_baseline.html">aws_ssm_patch_baseline</a>
+                                </li>
+                                <li>
+                                    <a href="/docs/providers/aws/r/ssm_patch_group.html">aws_ssm_patch_group</a>
+                                </li>
+                                <li>
+                                    <a href="/docs/providers/aws/r/ssm_parameter.html">aws_ssm_parameter</a>
+                                </li>
+                                <li>
+                                    <a href="/docs/providers/aws/r/ssm_resource_data_sync.html">aws_ssm_resource_data_sync</a>
+                                </li>
+                            </ul>
+                        </li>
+                    </ul>
+                </li>
+                <li>
+                    <a href="#">Step Function (SFN)</a>
+                    <ul class="nav">
+                        <li>
+                            <a href="#">Resources</a>
+                            <ul class="nav nav-auto-expand">
+                                <li>
+                                    <a href="/docs/providers/aws/r/sfn_activity.html">aws_sfn_activity</a>
+                                </li>
+                                <li>
+                                    <a href="/docs/providers/aws/r/sfn_state_machine.html">aws_sfn_state_machine</a>
+                                </li>
+                            </ul>
+                        </li>
+                    </ul>
+                </li>
+                <li>
+                    <a href="#">Storage Gateway</a>
+                    <ul class="nav">
+                        <li>
+                            <a href="#">Data Sources</a>
+                            <ul class="nav nav-auto-expand">
+                                <li>
+                                    <a href="/docs/providers/aws/d/storagegateway_local_disk.html">aws_storagegateway_local_disk</a>
+                                </li>
+                            </ul>
+                        </li>
+                        <li>
+                            <a href="#">Resources</a>
+                            <ul class="nav nav-auto-expand">
+                                <li>
+                                    <a href="/docs/providers/aws/r/storagegateway_cache.html">aws_storagegateway_cache</a>
+                                </li>
+                                <li>
+                                    <a href="/docs/providers/aws/r/storagegateway_cached_iscsi_volume.html">aws_storagegateway_cached_iscsi_volume</a>
+                                </li>
+                                <li>
+                                    <a href="/docs/providers/aws/r/storagegateway_gateway.html">aws_storagegateway_gateway</a>
+                                </li>
+                                <li>
+                                    <a href="/docs/providers/aws/r/storagegateway_nfs_file_share.html">aws_storagegateway_nfs_file_share</a>
+                                </li>
+                                <li>
+                                    <a href="/docs/providers/aws/r/storagegateway_smb_file_share.html">aws_storagegateway_smb_file_share</a>
+                                </li>
+                                <li>
+                                    <a href="/docs/providers/aws/r/storagegateway_upload_buffer.html">aws_storagegateway_upload_buffer</a>
+                                </li>
+                                <li>
+                                    <a href="/docs/providers/aws/r/storagegateway_working_storage.html">aws_storagegateway_working_storage</a>
+                                </li>
+                            </ul>
+                        </li>
+                    </ul>
+                </li>
+                <li>
+                    <a href="#">SWF</a>
+                    <ul class="nav">
+                        <li>
+                            <a href="#">Resources</a>
+                            <ul class="nav nav-auto-expand">
+                                <li>
+                                    <a href="/docs/providers/aws/r/swf_domain.html">aws_swf_domain</a>
+                                </li>
+                            </ul>
+                        </li>
+                    </ul>
+                </li>
+                <li>
                     <a href="#">Traffic Mirror Resources</a>
                     <ul class="nav">
                         <li>
@@ -1454,1428 +2871,6 @@
 
                         <li>
                             <a href="/docs/providers/aws/r/traffic_mirror_session.html">aws_traffic_mirror_session</a>
-                        </li>
-                    </ul>
-                </li>
-
-                <li>
-                    <a href="#">Transfer Resources</a>
-=======
-                    <a href="#">Elastic Transcoder</a>
->>>>>>> 3bd21e20
-                    <ul class="nav">
-                        <li>
-                            <a href="#">Resources</a>
-                            <ul class="nav nav-auto-expand">
-                                <li>
-                                    <a href="/docs/providers/aws/r/elastic_transcoder_pipeline.html">aws_elastictranscoder_pipeline</a>
-                                </li>
-                                <li>
-                                    <a href="/docs/providers/aws/r/elastic_transcoder_preset.html">aws_elastictranscoder_preset</a>
-                                </li>
-                            </ul>
-                        </li>
-                    </ul>
-                </li>
-                <li>
-                    <a href="#">Gamelift</a>
-                    <ul class="nav">
-                        <li>
-                            <a href="#">Resources</a>
-                            <ul class="nav nav-auto-expand">
-                                <li>
-                                    <a href="/docs/providers/aws/r/gamelift_alias.html">aws_gamelift_alias</a>
-                                </li>
-                                <li>
-                                    <a href="/docs/providers/aws/r/gamelift_build.html">aws_gamelift_build</a>
-                                </li>
-                                <li>
-                                    <a href="/docs/providers/aws/r/gamelift_fleet.html">aws_gamelift_fleet</a>
-                                </li>
-                                <li>
-                                    <a href="/docs/providers/aws/r/gamelift_game_session_queue.html">aws_gamelift_game_session_queue</a>
-                                </li>
-                            </ul>
-                        </li>
-                    </ul>
-                </li>
-                <li>
-                    <a href="#">Glacier</a>
-                    <ul class="nav">
-                        <li>
-                            <a href="#">Resources</a>
-                            <ul class="nav nav-auto-expand">
-                                <li>
-                                    <a href="/docs/providers/aws/r/glacier_vault.html">aws_glacier_vault</a>
-                                </li>
-                                <li>
-                                    <a href="/docs/providers/aws/r/glacier_vault_lock.html">aws_glacier_vault_lock</a>
-                                </li>
-                            </ul>
-                        </li>
-                    </ul>
-                </li>
-                <li>
-                    <a href="#">Global Accelerator</a>
-                    <ul class="nav">
-                        <li>
-                            <a href="#">Resources</a>
-                            <ul class="nav nav-auto-expand">
-                                <li>
-                                    <a href="/docs/providers/aws/r/globalaccelerator_accelerator.html">aws_globalaccelerator_accelerator</a>
-                                </li>
-                            </ul>
-                        </li>
-                    </ul>
-                    <ul class="nav">
-                        <li>
-                            <a href="#">Resources</a>
-                            <ul class="nav nav-auto-expand">
-                                <li>
-                                    <a href="/docs/providers/aws/r/globalaccelerator_endpoint_group.html">aws_globalaccelerator_endpoint_group</a>
-                                </li>
-                            </ul>
-                        </li>
-                    </ul>
-                    <ul class="nav">
-                        <li>
-                            <a href="#">Resources</a>
-                            <ul class="nav nav-auto-expand">
-                                <li>
-                                    <a href="/docs/providers/aws/r/globalaccelerator_listener.html">aws_globalaccelerator_listener</a>
-                                </li>
-                            </ul>
-                        </li>
-                    </ul>
-                </li>
-                <li>
-                    <a href="#">Glue</a>
-                    <ul class="nav">
-                        <li>
-                            <a href="#">Data Sources</a>
-                            <ul class="nav nav-auto-expand">
-                                <li>
-                                    <a href="/docs/providers/aws/d/glue_script.html">aws_glue_script</a>
-                                </li>
-                            </ul>
-                        </li>
-                        <li>
-                            <a href="#">Resources</a>
-                            <ul class="nav nav-auto-expand">
-                                <li>
-                                    <a href="/docs/providers/aws/r/glue_catalog_database.html">aws_glue_catalog_database</a>
-                                </li>
-                                <li>
-                                    <a href="/docs/providers/aws/r/glue_catalog_table.html">aws_glue_catalog_table</a>
-                                </li>
-                                <li>
-                                    <a href="/docs/providers/aws/r/glue_classifier.html">aws_glue_classifier</a>
-                                </li>
-                                <li>
-                                    <a href="/docs/providers/aws/r/glue_connection.html">aws_glue_connection</a>
-                                </li>
-                                <li>
-                                    <a href="/docs/providers/aws/r/glue_crawler.html">aws_glue_crawler</a>
-                                </li>
-                                <li>
-                                    <a href="/docs/providers/aws/r/glue_job.html">aws_glue_job</a>
-                                </li>
-                                <li>
-                                    <a href="/docs/providers/aws/r/glue_security_configuration.html">aws_glue_security_configuration</a>
-                                </li>
-                                <li>
-                                    <a href="/docs/providers/aws/r/glue_trigger.html">aws_glue_trigger</a>
-                                </li>
-                            </ul>
-                        </li>
-                    </ul>
-                </li>
-                <li>
-                    <a href="#">GuardDuty</a>
-                    <ul class="nav">
-                        <li>
-                            <a href="#">Resources</a>
-                            <ul class="nav nav-auto-expand">
-                                <li>
-                                    <a href="/docs/providers/aws/r/guardduty_detector.html">aws_guardduty_detector</a>
-                                </li>
-                                <li>
-                                    <a href="/docs/providers/aws/r/guardduty_invite_accepter.html">aws_guardduty_invite_accepter</a>
-                                </li>
-                                <li>
-                                    <a href="/docs/providers/aws/r/guardduty_ipset.html">aws_guardduty_ipset</a>
-                                </li>
-                                <li>
-                                    <a href="/docs/providers/aws/r/guardduty_member.html">aws_guardduty_member</a>
-                                </li>
-                                <li>
-                                    <a href="/docs/providers/aws/r/guardduty_threatintelset.html">aws_guardduty_threatintelset</a>
-                                </li>
-                            </ul>
-                        </li>
-                    </ul>
-                </li>
-                <li>
-                    <a href="#">IAM</a>
-                    <ul class="nav">
-                        <li>
-                            <a href="#">Data Sources</a>
-                            <ul class="nav nav-auto-expand">
-                                <li>
-                                    <a href="/docs/providers/aws/d/iam_account_alias.html">aws_iam_account_alias</a>
-                                </li>
-                                <li>
-                                    <a href="/docs/providers/aws/d/iam_group.html">aws_iam_group</a>
-                                </li>
-                                <li>
-                                    <a href="/docs/providers/aws/d/iam_instance_profile.html">aws_iam_instance_profile</a>
-                                </li>
-                                <li>
-                                    <a href="/docs/providers/aws/d/iam_policy.html">aws_iam_policy</a>
-                                </li>
-                                <li>
-                                    <a href="/docs/providers/aws/d/iam_policy_document.html">aws_iam_policy_document</a>
-                                </li>
-                                <li>
-                                    <a href="/docs/providers/aws/d/iam_role.html">aws_iam_role</a>
-                                </li>
-                                <li>
-                                    <a href="/docs/providers/aws/d/iam_server_certificate.html">aws_iam_server_certificate</a>
-                                </li>
-                                <li>
-                                    <a href="/docs/providers/aws/d/iam_user.html">aws_iam_user</a>
-                                </li>
-                            </ul>
-                        </li>
-                        <li>
-                            <a href="#">Resources</a>
-                            <ul class="nav nav-auto-expand">
-                                <li>
-                                    <a href="/docs/providers/aws/r/iam_access_key.html">aws_iam_access_key</a>
-                                </li>
-                                <li>
-                                    <a href="/docs/providers/aws/r/iam_account_alias.html">aws_iam_account_alias</a>
-                                </li>
-                                <li>
-                                    <a href="/docs/providers/aws/r/iam_account_password_policy.html">aws_iam_account_password_policy</a>
-                                </li>
-                                <li>
-                                    <a href="/docs/providers/aws/r/iam_group.html">aws_iam_group</a>
-                                </li>
-                                <li>
-                                    <a href="/docs/providers/aws/r/iam_group_membership.html">aws_iam_group_membership</a>
-                                </li>
-                                <li>
-                                    <a href="/docs/providers/aws/r/iam_group_policy.html">aws_iam_group_policy</a>
-                                </li>
-                                <li>
-                                    <a href="/docs/providers/aws/r/iam_group_policy_attachment.html">aws_iam_group_policy_attachment</a>
-                                </li>
-                                <li>
-                                    <a href="/docs/providers/aws/r/iam_instance_profile.html">aws_iam_instance_profile</a>
-                                </li>
-                                <li>
-                                    <a href="/docs/providers/aws/r/iam_openid_connect_provider.html">aws_iam_openid_connect_provider</a>
-                                </li>
-                                <li>
-                                    <a href="/docs/providers/aws/r/iam_policy.html">aws_iam_policy</a>
-                                </li>
-                                <li>
-                                    <a href="/docs/providers/aws/r/iam_policy_attachment.html">aws_iam_policy_attachment</a>
-                                </li>
-                                <li>
-                                    <a href="/docs/providers/aws/r/iam_role.html">aws_iam_role</a>
-                                </li>
-                                <li>
-                                    <a href="/docs/providers/aws/r/iam_role_policy.html">aws_iam_role_policy</a>
-                                </li>
-                                <li>
-                                    <a href="/docs/providers/aws/r/iam_role_policy_attachment.html">aws_iam_role_policy_attachment</a>
-                                </li>
-                                <li>
-                                    <a href="/docs/providers/aws/r/iam_saml_provider.html">aws_iam_saml_provider</a>
-                                </li>
-                                <li>
-                                    <a href="/docs/providers/aws/r/iam_server_certificate.html">aws_iam_server_certificate</a>
-                                </li>
-                                <li>
-                                    <a href="/docs/providers/aws/r/iam_service_linked_role.html">aws_iam_service_linked_role</a>
-                                </li>
-                                <li>
-                                    <a href="/docs/providers/aws/r/iam_user.html">aws_iam_user</a>
-                                </li>
-                                <li>
-                                    <a href="/docs/providers/aws/r/iam_user_group_membership.html">aws_iam_user_group_membership</a>
-                                </li>
-                                <li>
-                                    <a href="/docs/providers/aws/r/iam_user_login_profile.html">aws_iam_user_login_profile</a>
-                                </li>
-                                <li>
-                                    <a href="/docs/providers/aws/r/iam_user_policy.html">aws_iam_user_policy</a>
-                                </li>
-                                <li>
-                                    <a href="/docs/providers/aws/r/iam_user_policy_attachment.html">aws_iam_user_policy_attachment</a>
-                                </li>
-                                <li>
-                                    <a href="/docs/providers/aws/r/iam_user_ssh_key.html">aws_iam_user_ssh_key</a>
-                                </li>
-                            </ul>
-                        </li>
-                    </ul>
-                </li>
-                <li>
-                    <a href="#">IoT</a>
-                    <ul class="nav">
-                        <li>
-                            <a href="#">Data Sources</a>
-                            <ul class="nav nav-auto-expand">
-                                <li>
-                                    <a href="/docs/providers/aws/d/iot_endpoint.html">aws_iot_endpoint</a>
-                                </li>
-                            </ul>
-                        </li>
-                        <li>
-                            <a href="#">Resources</a>
-                            <ul class="nav nav-auto-expand">
-                                <li>
-                                    <a href="/docs/providers/aws/r/iot_certificate.html">aws_iot_certificate</a>
-                                </li>
-                                <li>
-                                    <a href="/docs/providers/aws/r/iot_policy.html">aws_iot_policy</a>
-                                </li>
-                                <li>
-                                    <a href="/docs/providers/aws/r/iot_policy_attachment.html">aws_iot_policy_attachment</a>
-                                </li>
-                                <li>
-                                    <a href="/docs/providers/aws/r/iot_topic_rule.html">aws_iot_topic_rule</a>
-                                </li>
-                                <li>
-                                    <a href="/docs/providers/aws/r/iot_thing.html">aws_iot_thing</a>
-                                </li>
-                                <li>
-                                    <a href="/docs/providers/aws/r/iot_thing_principal_attachment.html">aws_iot_thing_principal_attachment</a>
-                                </li>
-                                <li>
-                                    <a href="/docs/providers/aws/r/iot_thing_type.html">aws_iot_thing_type</a>
-                                </li>
-                                <li>
-                                    <a href="/docs/providers/aws/r/iot_role_alias.html">aws_iot_role_alias</a>
-                                </li>
-                            </ul>
-                        </li>
-                    </ul>
-                </li>
-                <li>
-                    <a href="#">Inspector</a>
-                    <ul class="nav">
-                        <li>
-                            <a href="#">Data Sources</a>
-                            <ul class="nav nav-auto-expand">
-                                <li>
-                                    <a href="/docs/providers/aws/d/inspector_rules_packages.html">aws_inspector_rules_packages</a>
-                                </li>
-                            </ul>
-                        </li>
-                        <li>
-                            <a href="#">Resources</a>
-                            <ul class="nav nav-auto-expand">
-                                <li>
-                                    <a href="/docs/providers/aws/r/inspector_assessment_target.html">aws_inspector_assessment_target</a>
-                                </li>
-                                <li>
-                                    <a href="/docs/providers/aws/r/inspector_assessment_template.html">aws_inspector_assessment_template</a>
-                                </li>
-                                <li>
-                                    <a href="/docs/providers/aws/r/inspector_resource_group.html">aws_inspector_resource_group</a>
-                                </li>
-                            </ul>
-                        </li>
-                    </ul>
-                </li>
-                <li>
-                    <a href="#">Kinesis</a>
-                    <ul class="nav">
-                        <li>
-                            <a href="#">Data Sources</a>
-                            <ul class="nav nav-auto-expand">
-                                <li>
-                                    <a href="/docs/providers/aws/d/kinesis_stream.html">aws_kinesis_stream</a>
-                                </li>
-                            </ul>
-                        </li>
-                        <li>
-                            <a href="#">Resources</a>
-                            <ul class="nav nav-auto-expand">
-                                <li>
-                                    <a href="/docs/providers/aws/r/kinesis_analytics_application.html">aws_kinesis_analytics_application</a>
-                                </li>
-                                <li>
-                                    <a href="/docs/providers/aws/r/kinesis_stream.html">aws_kinesis_stream</a>
-                                </li>
-                            </ul>
-                        </li>
-                    </ul>
-                </li>
-                <li>
-                    <a href="#">Kinesis Firehose</a>
-                    <ul class="nav">
-                        <li>
-                            <a href="#">Resources</a>
-                            <ul class="nav nav-auto-expand">
-                                <li>
-                                    <a href="/docs/providers/aws/r/kinesis_firehose_delivery_stream.html">aws_kinesis_firehose_delivery_stream</a>
-                                </li>
-                            </ul>
-                        </li>
-                    </ul>
-                </li>
-                <li>
-                    <a href="#">KMS</a>
-                    <ul class="nav">
-                        <li>
-                            <a href="#">Data Sources</a>
-                            <ul class="nav nav-auto-expand">
-                                <li>
-                                    <a href="/docs/providers/aws/d/kms_alias.html">aws_kms_alias</a>
-                                </li>
-                                <li>
-                                    <a href="/docs/providers/aws/d/kms_ciphertext.html">aws_kms_ciphertext</a>
-                                </li>
-                                <li>
-                                    <a href="/docs/providers/aws/d/kms_key.html">aws_kms_key</a>
-                                </li>
-                                <li>
-                                    <a href="/docs/providers/aws/d/kms_secrets.html">aws_kms_secrets</a>
-                                </li>
-                            </ul>
-                        </li>
-                        <li>
-                            <a href="#">Resources</a>
-                            <ul class="nav nav-auto-expand">
-                                <li>
-                                    <a href="/docs/providers/aws/r/kms_alias.html">aws_kms_alias</a>
-                                </li>
-                                <li>
-                                    <a href="/docs/providers/aws/r/kms_external_key.html">aws_kms_external_key</a>
-                                </li>
-                                <li>
-                                    <a href="/docs/providers/aws/r/kms_grant.html">aws_kms_grant</a>
-                                </li>
-                                <li>
-                                    <a href="/docs/providers/aws/r/kms_ciphertext.html">aws_kms_ciphertext</a>
-                                </li>
-                                <li>
-                                    <a href="/docs/providers/aws/r/kms_key.html">aws_kms_key</a>
-                                </li>
-                            </ul>
-                        </li>
-                    </ul>
-                </li>
-                <li>
-                    <a href="#">Lambda</a>
-                    <ul class="nav">
-                        <li>
-                            <a href="#">Data Sources</a>
-                            <ul class="nav nav-auto-expand">
-                                <li>
-                                    <a href="/docs/providers/aws/d/lambda_function.html">aws_lambda_function</a>
-                                </li>
-                                <li>
-                                    <a href="/docs/providers/aws/d/lambda_invocation.html">aws_lambda_invocation</a>
-                                </li>
-                                <li>
-                                    <a href="/docs/providers/aws/d/lambda_layer_version.html">aws_lambda_layer_version</a>
-                                </li>
-                            </ul>
-                        </li>
-                        <li>
-                            <a href="#">Resources</a>
-                            <ul class="nav nav-auto-expand">
-                                <li>
-                                    <a href="/docs/providers/aws/r/lambda_alias.html">aws_lambda_alias</a>
-                                </li>
-                                <li>
-                                    <a href="/docs/providers/aws/r/lambda_event_source_mapping.html">aws_lambda_event_source_mapping</a>
-                                </li>
-                                <li>
-                                    <a href="/docs/providers/aws/r/lambda_function.html">aws_lambda_function</a>
-                                </li>
-                                <li>
-                                    <a href="/docs/providers/aws/r/lambda_layer_version.html">aws_lambda_layer_version</a>
-                                </li>
-                                <li>
-                                    <a href="/docs/providers/aws/r/lambda_permission.html">aws_lambda_permission</a>
-                                </li>
-                            </ul>
-                        </li>
-                    </ul>
-                </li>
-                <li>
-                    <a href="#">License Manager</a>
-                    <ul class="nav">
-                        <li>
-                            <a href="#">Resources</a>
-                            <ul class="nav nav-auto-expand">
-                                <li>
-                                    <a href="/docs/providers/aws/r/licensemanager_association.html">aws_licensemanager_association</a>
-                                </li>
-                                <li>
-                                    <a href="/docs/providers/aws/r/licensemanager_license_configuration.html">aws_licensemanager_license_configuration</a>
-                                </li>
-                            </ul>
-                        </li>
-                    </ul>
-                </li>
-                <li>
-                    <a href="#">Lightsail</a>
-                    <ul class="nav">
-                        <li>
-                            <a href="#">Resources</a>
-                            <ul class="nav nav-auto-expand">
-                                <li>
-                                    <a href="/docs/providers/aws/r/lightsail_domain.html">aws_lightsail_domain</a>
-                                </li>
-                                <li>
-                                    <a href="/docs/providers/aws/r/lightsail_instance.html">aws_lightsail_instance</a>
-                                </li>
-                                <li>
-                                    <a href="/docs/providers/aws/r/lightsail_key_pair.html">aws_lightsail_key_pair</a>
-                                </li>
-                                <li>
-                                    <a href="/docs/providers/aws/r/lightsail_static_ip.html">aws_lightsail_static_ip</a>
-                                </li>
-                                <li>
-                                    <a href="/docs/providers/aws/r/lightsail_static_ip_attachment.html">aws_lightsail_static_ip_attachment</a>
-                                </li>
-                            </ul>
-                        </li>
-                    </ul>
-                </li>
-                <li>
-                    <a href="#">Macie</a>
-                    <ul class="nav">
-                        <li>
-                            <a href="#">Resources</a>
-                            <ul class="nav nav-auto-expand">
-                                <li>
-                                    <a href="/docs/providers/aws/r/macie_member_account_association.html">aws_macie_member_account_association</a>
-                                </li>
-                                <li>
-                                    <a href="/docs/providers/aws/r/macie_s3_bucket_association.html">aws_macie_s3_bucket_association</a>
-                                </li>
-                            </ul>
-                        </li>
-                    </ul>
-                </li>
-                <li>
-                    <a href="#">MQ</a>
-                    <ul class="nav">
-                        <li>
-                            <a href="#">Data Sources</a>
-                            <ul class="nav nav-auto-expand">
-                                <li>
-                                    <a href="/docs/providers/aws/d/mq_broker.html">aws_mq_broker</a>
-                                </li>
-                            </ul>
-                        </li>
-                        <li>
-                            <a href="#">Resources</a>
-                            <ul class="nav nav-auto-expand">
-                                <li>
-                                    <a href="/docs/providers/aws/r/mq_broker.html">aws_mq_broker</a>
-                                </li>
-                                <li>
-                                    <a href="/docs/providers/aws/r/mq_configuration.html">aws_mq_configuration</a>
-                                </li>
-                            </ul>
-                        </li>
-                    </ul>
-                </li>
-                <li>
-                    <a href="#">MediaPackage</a>
-                    <ul class="nav">
-                        <li>
-                            <a href="#">Resources</a>
-                            <ul class="nav nav-auto-expand">
-                                <li>
-                                    <a href="/docs/providers/aws/r/media_package_channel.html">aws_media_package_channel</a>
-                                </li>
-                            </ul>
-                        </li>
-                    </ul>
-                </li>
-                <li>
-                    <a href="#">MediaStore</a>
-                    <ul class="nav">
-                        <li>
-                            <a href="#">Resources</a>
-                            <ul class="nav nav-auto-expand">
-                                <li>
-                                    <a href="/docs/providers/aws/r/media_store_container.html">aws_media_store_container</a>
-                                </li>
-                                <li>
-                                    <a href="/docs/providers/aws/r/media_store_container_policy.html">aws_media_store_container_policy</a>
-                                </li>
-                            </ul>
-                        </li>
-                    </ul>
-                </li>
-                <li>
-                    <a href="#">Managed Streaming for Kafka (MSK)</a>
-                    <ul class="nav">
-                        <li>
-                            <a href="#">Data Sources</a>
-                            <ul class="nav nav-auto-expand">
-                                <li>
-                                    <a href="/docs/providers/aws/d/msk_cluster.html">aws_msk_cluster</a>
-                                </li>
-                                <li>
-                                    <a href="/docs/providers/aws/d/msk_configuration.html">aws_msk_configuration</a>
-                                </li>
-                            </ul>
-                        </li>
-                        <li>
-                            <a href="#">Resources</a>
-                            <ul class="nav nav-auto-expand">
-                                <li>
-                                    <a href="/docs/providers/aws/r/msk_cluster.html">aws_msk_cluster</a>
-                                </li>
-                                <li>
-                                    <a href="/docs/providers/aws/r/msk_configuration.html">aws_msk_configuration</a>
-                                </li>
-                            </ul>
-                        </li>
-                    </ul>
-                </li>
-                <li>
-                    <a href="#">Neptune</a>
-                    <ul class="nav">
-                        <li>
-                            <a href="#">Resources</a>
-                            <ul class="nav nav-auto-expand">
-                                <li>
-                                    <a href="/docs/providers/aws/r/neptune_parameter_group.html">aws_neptune_parameter_group</a>
-                                </li>
-                                <li>
-                                    <a href="/docs/providers/aws/r/neptune_subnet_group.html">aws_neptune_subnet_group</a>
-                                </li>
-                                <li>
-                                    <a href="/docs/providers/aws/r/neptune_cluster_parameter_group.html">aws_neptune_cluster_parameter_group</a>
-                                </li>
-                                <li>
-                                    <a href="/docs/providers/aws/r/neptune_cluster.html">aws_neptune_cluster</a>
-                                </li>
-                                <li>
-                                    <a href="/docs/providers/aws/r/neptune_cluster_instance.html">aws_neptune_cluster_instance</a>
-                                </li>
-                                <li>
-                                    <a href="/docs/providers/aws/r/neptune_cluster_snapshot.html">aws_neptune_cluster_snapshot</a>
-                                </li>
-                                <li>
-                                    <a href="/docs/providers/aws/r/neptune_event_subscription.html">aws_neptune_event_subscription</a>
-                                </li>
-                            </ul>
-                        </li>
-                    </ul>
-                </li>
-                <li>
-                    <a href="#">OpsWorks</a>
-                    <ul class="nav">
-                        <li>
-                            <a href="#">Resources</a>
-                            <ul class="nav nav-auto-expand">
-                                <li>
-                                    <a href="/docs/providers/aws/r/opsworks_application.html">aws_opsworks_application</a>
-                                </li>
-                                <li>
-                                    <a href="/docs/providers/aws/r/opsworks_custom_layer.html">aws_opsworks_custom_layer</a>
-                                </li>
-                                <li>
-                                    <a href="/docs/providers/aws/r/opsworks_ganglia_layer.html">aws_opsworks_ganglia_layer</a>
-                                </li>
-                                <li>
-                                    <a href="/docs/providers/aws/r/opsworks_haproxy_layer.html">aws_opsworks_haproxy_layer</a>
-                                </li>
-                                <li>
-                                    <a href="/docs/providers/aws/r/opsworks_instance.html">aws_opsworks_instance</a>
-                                </li>
-                                <li>
-                                    <a href="/docs/providers/aws/r/opsworks_java_app_layer.html">aws_opsworks_java_app_layer</a>
-                                </li>
-                                <li>
-                                    <a href="/docs/providers/aws/r/opsworks_memcached_layer.html">aws_opsworks_memcached_layer</a>
-                                </li>
-                                <li>
-                                    <a href="/docs/providers/aws/r/opsworks_mysql_layer.html">aws_opsworks_mysql_layer</a>
-                                </li>
-                                <li>
-                                    <a href="/docs/providers/aws/r/opsworks_nodejs_app_layer.html">aws_opsworks_nodejs_app_layer</a>
-                                </li>
-                                <li>
-                                    <a href="/docs/providers/aws/r/opsworks_permission.html">aws_opsworks_permission</a>
-                                </li>
-                                <li>
-                                    <a href="/docs/providers/aws/r/opsworks_php_app_layer.html">aws_opsworks_php_app_layer</a>
-                                </li>
-                                <li>
-                                    <a href="/docs/providers/aws/r/opsworks_rails_app_layer.html">aws_opsworks_rails_app_layer</a>
-                                </li>
-                                <li>
-                                    <a href="/docs/providers/aws/r/opsworks_rds_db_instance.html">aws_opsworks_rds_db_instance</a>
-                                </li>
-                                <li>
-                                    <a href="/docs/providers/aws/r/opsworks_stack.html">aws_opsworks_stack</a>
-                                </li>
-                                <li>
-                                    <a href="/docs/providers/aws/r/opsworks_static_web_layer.html">aws_opsworks_static_web_layer</a>
-                                </li>
-                                <li>
-                                    <a href="/docs/providers/aws/r/opsworks_user_profile.html">aws_opsworks_user_profile</a>
-                                </li>
-                            </ul>
-                        </li>
-                    </ul>
-                </li>
-                <li>
-                    <a href="#">Organizations</a>
-                    <ul class="nav">
-                        <li>
-                            <a href="#">Data Sources</a>
-                            <ul class="nav nav-auto-expand">
-                                <li>
-                                    <a href="/docs/providers/aws/d/organizations_organization.html">aws_organizations_organization</a>
-                                </li>
-                            </ul>
-                        </li>
-                        <li>
-                            <a href="#">Resources</a>
-                            <ul class="nav nav-auto-expand">
-                                <li>
-                                    <a href="/docs/providers/aws/r/organizations_account.html">aws_organizations_account</a>
-                                </li>
-                                <li>
-                                    <a href="/docs/providers/aws/r/organizations_organization.html">aws_organizations_organization</a>
-                                </li>
-                                <li>
-                                    <a href="/docs/providers/aws/r/organizations_organizational_unit.html">aws_organizations_organizational_unit</a>
-                                </li>
-                                <li>
-                                    <a href="/docs/providers/aws/r/organizations_policy.html">aws_organizations_policy</a>
-                                </li>
-                                <li>
-                                    <a href="/docs/providers/aws/r/organizations_policy_attachment.html">aws_organizations_policy_attachment</a>
-                                </li>
-                            </ul>
-                        </li>
-                    </ul>
-                </li>
-                <li>
-                    <a href="#">Pinpoint</a>
-                    <ul class="nav">
-                        <li>
-                            <a href="#">Resources</a>
-                            <ul class="nav nav-auto-expand">
-                                <li>
-                                    <a href="/docs/providers/aws/r/pinpoint_app.html">aws_pinpoint_app</a>
-                                </li>
-                                <li>
-                                    <a href="/docs/providers/aws/r/pinpoint_adm_channel.html">aws_pinpoint_adm_channel</a>
-                                </li>
-                                <li>
-                                    <a href="/docs/providers/aws/r/pinpoint_apns_channel.html">aws_pinpoint_apns_channel</a>
-                                </li>
-                                <li>
-                                    <a href="/docs/providers/aws/r/pinpoint_apns_sandbox_channel.html">aws_pinpoint_apns_sandbox_channel</a>
-                                </li>
-                                <li>
-                                    <a href="/docs/providers/aws/r/pinpoint_apns_voip_channel.html">aws_pinpoint_apns_voip_channel</a>
-                                </li>
-                                <li>
-                                    <a href="/docs/providers/aws/r/pinpoint_apns_voip_sandbox_channel.html">aws_pinpoint_apns_voip_sandbox_channel</a>
-                                </li>
-                                <li>
-                                    <a href="/docs/providers/aws/r/pinpoint_baidu_channel.html">aws_pinpoint_baidu_channel</a>
-                                </li>
-                                <li>
-                                    <a href="/docs/providers/aws/r/pinpoint_email_channel.html">aws_pinpoint_email_channel</a>
-                                </li>
-                                <li>
-                                    <a href="/docs/providers/aws/r/pinpoint_event_stream.html">aws_pinpoint_event_stream</a>
-                                </li>
-                                <li>
-                                    <a href="/docs/providers/aws/r/pinpoint_gcm_channel.html">aws_pinpoint_gcm_channel</a>
-                                </li>
-                                <li>
-                                    <a href="/docs/providers/aws/r/pinpoint_sms_channel.html">aws_pinpoint_sms_channel</a>
-                                </li>
-                            </ul>
-                        </li>
-                    </ul>
-                </li>
-                <li>
-                    <a href="#">Pricing</a>
-                    <ul class="nav">
-                        <li>
-                            <a href="#">Data Sources</a>
-                            <ul class="nav nav-auto-expand">
-                                <li>
-                                    <a href="/docs/providers/aws/d/pricing_product.html">aws_pricing_product</a>
-                                </li>
-                            </ul>
-                        </li>
-                    </ul>
-                </li>
-                <li>
-                    <a href="#">QuickSight</a>
-                    <ul class="nav">
-                        <li>
-                            <a href="#">Resources</a>
-                            <ul class="nav nav-auto-expand">
-                                <li>
-                                    <a href="/docs/providers/aws/r/quicksight_group.html">aws_quicksight_group</a>
-                                </li>
-                            </ul>
-                        </li>
-                    </ul>
-                </li>
-                <li>
-                    <a href="#">RAM</a>
-                    <ul class="nav">
-                        <li>
-                            <a href="#">Data Sources</a>
-                            <ul class="nav nav-auto-expand">
-                                <li>
-                                    <a href="/docs/providers/aws/d/ram_resource_share.html">aws_ram_resource_share</a>
-                                </li>
-                            </ul>
-                        </li>
-                        <li>
-                            <a href="#">Resources</a>
-                            <ul class="nav nav-auto-expand">
-                                <li>
-                                    <a href="/docs/providers/aws/r/ram_principal_association.html">aws_ram_principal_association</a>
-                                </li>
-                                <li>
-                                    <a href="/docs/providers/aws/r/ram_resource_association.html">aws_ram_resource_association</a>
-                                </li>
-                                <li>
-                                    <a href="/docs/providers/aws/r/ram_resource_share.html">aws_ram_resource_share</a>
-                                </li>
-                            </ul>
-                        </li>
-                    </ul>
-                </li>
-                <li>
-                    <a href="#">RDS</a>
-                    <ul class="nav">
-                        <li>
-                            <a href="#">Data Sources</a>
-                            <ul class="nav nav-auto-expand">
-                                <li>
-                                    <a href="/docs/providers/aws/d/db_cluster_snapshot.html">aws_db_cluster_snapshot</a>
-                                </li>
-                                <li>
-                                    <a href="/docs/providers/aws/d/db_event_categories.html">aws_db_event_categories</a>
-                                </li>
-                                <li>
-                                    <a href="/docs/providers/aws/d/db_instance.html">aws_db_instance</a>
-                                </li>
-                                <li>
-                                    <a href="/docs/providers/aws/d/db_snapshot.html">aws_db_snapshot</a>
-                                </li>
-                                <li>
-                                    <a href="/docs/providers/aws/d/rds_cluster.html">aws_rds_cluster</a>
-                                </li>
-                            </ul>
-                        </li>
-                        <li>
-                            <a href="#">Resources</a>
-                            <ul class="nav nav-auto-expand">
-                                <li>
-                                    <a href="/docs/providers/aws/r/db_cluster_snapshot.html">aws_db_cluster_snapshot</a>
-                                </li>
-                                <li>
-                                    <a href="/docs/providers/aws/r/db_event_subscription.html">aws_db_event_subscription</a>
-                                </li>
-                                <li>
-                                    <a href="/docs/providers/aws/r/db_instance.html">aws_db_instance</a>
-                                </li>
-                                <li>
-                                    <a href="/docs/providers/aws/r/db_instance_role_association.html">aws_db_instance_role_association</a>
-                                </li>
-                                <li>
-                                    <a href="/docs/providers/aws/r/db_option_group.html">aws_db_option_group</a>
-                                </li>
-                                <li>
-                                    <a href="/docs/providers/aws/r/db_parameter_group.html">aws_db_parameter_group</a>
-                                </li>
-                                <li>
-                                    <a href="/docs/providers/aws/r/db_security_group.html">aws_db_security_group</a>
-                                </li>
-                                <li>
-                                    <a href="/docs/providers/aws/r/db_snapshot.html">aws_db_snapshot</a>
-                                </li>
-                                <li>
-                                    <a href="/docs/providers/aws/r/db_subnet_group.html">aws_db_subnet_group</a>
-                                </li>
-                                <li>
-                                    <a href="/docs/providers/aws/r/rds_cluster.html">aws_rds_cluster</a>
-                                </li>
-                                <li>
-                                    <a href="/docs/providers/aws/r/rds_cluster_endpoint.html">aws_rds_cluster_endpoint</a>
-                                </li>
-                                <li>
-                                    <a href="/docs/providers/aws/r/rds_cluster_instance.html">aws_rds_cluster_instance</a>
-                                </li>
-                                <li>
-                                    <a href="/docs/providers/aws/r/rds_cluster_parameter_group.html">aws_rds_cluster_parameter_group</a>
-                                </li>
-                                <li>
-                                    <a href="/docs/providers/aws/r/rds_global_cluster.html">aws_rds_global_cluster</a>
-                                </li>
-                            </ul>
-                        </li>
-                    </ul>
-                </li>
-                <li>
-                    <a href="#">Redshift</a>
-                    <ul class="nav">
-                        <li>
-                            <a href="#">Data Sources</a>
-                            <ul class="nav nav-auto-expand">
-                                <li>
-                                    <a href="/docs/providers/aws/d/redshift_cluster.html">aws_redshift_cluster</a>
-                                </li>
-                                <li>
-                                    <a href="/docs/providers/aws/d/redshift_service_account.html">aws_redshift_service_account</a>
-                                </li>
-                            </ul>
-                        </li>
-                        <li>
-                            <a href="#">Resources</a>
-                            <ul class="nav nav-auto-expand">
-                                <li>
-                                    <a href="/docs/providers/aws/r/redshift_cluster.html">aws_redshift_cluster</a>
-                                </li>
-                                <li>
-                                    <a href="/docs/providers/aws/r/redshift_event_subscription.html">aws_redshift_event_subscription</a>
-                                </li>
-                                <li>
-                                    <a href="/docs/providers/aws/r/redshift_parameter_group.html">aws_redshift_parameter_group</a>
-                                </li>
-                                <li>
-                                    <a href="/docs/providers/aws/r/redshift_security_group.html">aws_redshift_security_group</a>
-                                </li>
-                                <li>
-                                    <a href="/docs/providers/aws/r/redshift_snapshot_copy_grant.html">aws_redshift_snapshot_copy_grant</a>
-                                </li>
-                                <li>
-                                    <a href="/docs/providers/aws/r/redshift_subnet_group.html">aws_redshift_subnet_group</a>
-                                </li>
-                            </ul>
-                        </li>
-                    </ul>
-                </li>
-                <li>
-                    <a href="#">Resource Groups</a>
-                    <ul class="nav">
-                        <li>
-                            <a href="#">Resources</a>
-                            <ul class="nav nav-auto-expand">
-                                <li>
-                                    <a href="/docs/providers/aws/r/resourcegroups_group.html">aws_resourcegroups_group</a>
-                                </li>
-                            </ul>
-                        </li>
-                    </ul>
-                </li>
-                <li>
-                    <a href="#">Route53</a>
-                    <ul class="nav">
-                        <li>
-                            <a href="#">Data Sources</a>
-                            <ul class="nav nav-auto-expand">
-                                <li>
-                                    <a href="/docs/providers/aws/d/route53_delegation_set.html">aws_route53_delegation_set</a>
-                                </li>
-                                <li>
-                                    <a href="/docs/providers/aws/d/route53_zone.html">aws_route53_zone</a>
-                                </li>
-                            </ul>
-                        </li>
-                        <li>
-                            <a href="#">Resources</a>
-                            <ul class="nav nav-auto-expand">
-                                <li>
-                                    <a href="/docs/providers/aws/r/route53_delegation_set.html">aws_route53_delegation_set</a>
-                                </li>
-                                <li>
-                                    <a href="/docs/providers/aws/r/route53_health_check.html">aws_route53_health_check</a>
-                                </li>
-                                <li>
-                                    <a href="/docs/providers/aws/r/route53_query_log.html">aws_route53_query_log</a>
-                                </li>
-                                <li>
-                                    <a href="/docs/providers/aws/r/route53_record.html">aws_route53_record</a>
-                                </li>
-                                <li>
-                                    <a href="/docs/providers/aws/r/route53_zone.html">aws_route53_zone</a>
-                                </li>
-                                <li>
-                                    <a href="/docs/providers/aws/r/route53_zone_association.html">aws_route53_zone_association</a>
-                                </li>
-                            </ul>
-                        </li>
-                    </ul>
-                </li>
-                <li>
-                    <a href="#">Route53 Resolver</a>
-                    <ul class="nav">
-                        <li>
-                            <a href="#">Resources</a>
-                            <ul class="nav nav-auto-expand">
-                                <li>
-                                    <a href="/docs/providers/aws/r/route53_resolver_endpoint.html">aws_route53_resolver_endpoint</a>
-                                </li>
-                                <li>
-                                    <a href="/docs/providers/aws/r/route53_resolver_rule.html">aws_route53_resolver_rule</a>
-                                </li>
-                                <li>
-                                    <a href="/docs/providers/aws/r/route53_resolver_rule_association.html">aws_route53_resolver_rule_association</a>
-                                </li>
-                            </ul>
-                        </li>
-                    </ul>
-                </li>
-                <li>
-                    <a href="#">S3</a>
-                    <ul class="nav">
-                        <li>
-                            <a href="#">Data Sources</a>
-                            <ul class="nav nav-auto-expand">
-                                <li>
-                                    <a href="/docs/providers/aws/d/canonical_user_id.html">aws_canonical_user_id</a>
-                                </li>
-                                <li>
-                                    <a href="/docs/providers/aws/d/s3_bucket.html">aws_s3_bucket</a>
-                                </li>
-                                <li>
-                                    <a href="/docs/providers/aws/d/s3_bucket_object.html">aws_s3_bucket_object</a>
-                                </li>
-                            </ul>
-                        </li>
-                        <li>
-                            <a href="#">Resources</a>
-                            <ul class="nav nav-auto-expand">
-                                <li>
-                                    <a href="/docs/providers/aws/r/s3_account_public_access_block.html">aws_s3_account_public_access_block</a>
-                                </li>
-                                <li>
-                                    <a href="/docs/providers/aws/r/s3_bucket.html">aws_s3_bucket</a>
-                                </li>
-                                <li>
-                                    <a href="/docs/providers/aws/r/s3_bucket_inventory.html">aws_s3_bucket_inventory</a>
-                                </li>
-                                <li>
-                                    <a href="/docs/providers/aws/r/s3_bucket_metric.html">aws_s3_bucket_metric</a>
-                                </li>
-                                <li>
-                                    <a href="/docs/providers/aws/r/s3_bucket_notification.html">aws_s3_bucket_notification</a>
-                                </li>
-                                <li>
-                                    <a href="/docs/providers/aws/r/s3_bucket_object.html">aws_s3_bucket_object</a>
-                                </li>
-                                <li>
-                                    <a href="/docs/providers/aws/r/s3_bucket_policy.html">aws_s3_bucket_policy</a>
-                                </li>
-                                <li>
-                                    <a href="/docs/providers/aws/r/s3_bucket_public_access_block.html">aws_s3_bucket_public_access_block</a>
-                                </li>
-                            </ul>
-                        </li>
-                    </ul>
-                </li>
-                <li>
-                    <a href="#">Sagemaker</a>
-                    <ul class="nav">
-                        <li>
-                            <a href="#">Resources</a>
-                            <ul class="nav nav-auto-expand">
-                                <li>
-                                    <a href="/docs/providers/aws/r/sagemaker_endpoint.html">aws_sagemaker_endpoint</a>
-                                </li>
-                                <li>
-                                    <a href="/docs/providers/aws/r/sagemaker_endpoint_configuration.html">aws_sagemaker_endpoint_configuration</a>
-                                </li>
-                                <li>
-                                    <a href="/docs/providers/aws/r/sagemaker_model.html">aws_sagemaker_model</a>
-                                </li>
-                                <li>
-                                    <a href="/docs/providers/aws/r/sagemaker_notebook_instance.html">aws_sagemaker_notebook_instance</a>
-                                </li>
-                                <li>
-                                    <a href="/docs/providers/aws/r/sagemaker_notebook_instance_lifecycle_configuration.html">aws_sagemaker_notebook_instance_lifecycle_configuration</a>
-                                </li>
-                            </ul>
-                        </li>
-                    </ul>
-                </li>
-                <li>
-                    <a href="#">Secrets Manager</a>
-                    <ul class="nav">
-                        <li>
-                            <a href="#">Data Sources</a>
-                            <ul class="nav nav-auto-expand">
-                                <li>
-                                    <a href="/docs/providers/aws/d/secretsmanager_secret.html">aws_secretsmanager_secret</a>
-                                </li>
-                                <li>
-                                    <a href="/docs/providers/aws/d/secretsmanager_secret_version.html">aws_secretsmanager_secret_version</a>
-                                </li>
-                            </ul>
-                        </li>
-                        <li>
-                            <a href="#">Resources</a>
-                            <ul class="nav nav-auto-expand">
-                                <li>
-                                    <a href="/docs/providers/aws/r/secretsmanager_secret.html">aws_secretsmanager_secret</a>
-                                </li>
-                                <li>
-                                    <a href="/docs/providers/aws/r/secretsmanager_secret_version.html">aws_secretsmanager_secret_version</a>
-                                </li>
-                            </ul>
-                        </li>
-                    </ul>
-                </li>
-                <li>
-                    <a href="#">Security Hub</a>
-                    <ul class="nav">
-                        <li>
-                            <a href="#">Resources</a>
-                            <ul class="nav nav-auto-expand">
-                                <li>
-                                    <a href="/docs/providers/aws/r/securityhub_account.html">aws_securityhub_account</a>
-                                </li>
-                                <li>
-                                    <a href="/docs/providers/aws/r/securityhub_product_subscription.html">aws_securityhub_product_subscription</a>
-                                </li>
-                                <li>
-                                    <a href="/docs/providers/aws/r/securityhub_standards_subscription.html">aws_securityhub_standards_subscription</a>
-                                </li>
-                            </ul>
-                        </li>
-                    </ul>
-                </li>
-                <li>
-                    <a href="#">SES</a>
-                    <ul class="nav">
-                        <li>
-                            <a href="#">Resources</a>
-                            <ul class="nav nav-auto-expand">
-                                <li>
-                                    <a href="/docs/providers/aws/r/ses_active_receipt_rule_set.html">aws_ses_active_receipt_rule_set</a>
-                                </li>
-                                <li>
-                                    <a href="/docs/providers/aws/r/ses_domain_identity.html">aws_ses_domain_identity</a>
-                                </li>
-                                <li>
-                                    <a href="/docs/providers/aws/r/ses_domain_identity_verification.html">aws_ses_domain_identity_verification</a>
-                                </li>
-                                <li>
-                                    <a href="/docs/providers/aws/r/ses_domain_dkim.html">aws_ses_domain_dkim</a>
-                                </li>
-                                <li>
-                                    <a href="/docs/providers/aws/r/ses_domain_mail_from.html">aws_ses_domain_mail_from</a>
-                                </li>
-                                <li>
-                                    <a href="/docs/providers/aws/r/ses_email_identity.html">aws_ses_email_identity</a>
-                                </li>
-                                <li>
-                                    <a href="/docs/providers/aws/r/ses_receipt_filter.html">aws_ses_receipt_filter</a>
-                                </li>
-                                <li>
-                                    <a href="/docs/providers/aws/r/ses_receipt_rule.html">aws_ses_receipt_rule</a>
-                                </li>
-                                <li>
-                                    <a href="/docs/providers/aws/r/ses_receipt_rule_set.html">aws_ses_receipt_rule_set</a>
-                                </li>
-                                <li>
-                                    <a href="/docs/providers/aws/r/ses_configuration_set.html">aws_ses_configuration_set</a>
-                                </li>
-                                <li>
-                                    <a href="/docs/providers/aws/r/ses_event_destination.html">aws_ses_event_destination</a>
-                                </li>
-                                <li>
-                                    <a href="/docs/providers/aws/r/ses_identity_notification_topic.html">aws_ses_identity_notification_topic</a>
-                                </li>
-                                <li>
-                                    <a href="/docs/providers/aws/r/ses_identity_policy.html">aws_ses_identity_policy</a>
-                                </li>
-                                <li>
-                                    <a href="/docs/providers/aws/r/ses_template.html">aws_ses_template</a>
-                                </li>
-                            </ul>
-                        </li>
-                    </ul>
-                </li>
-                <li>
-                    <a href="#">Service Catalog</a>
-                    <ul class="nav">
-                        <li>
-                            <a href="#">Resources</a>
-                            <ul class="nav nav-auto-expand">
-                                <li>
-                                    <a href="/docs/providers/aws/r/servicecatalog_portfolio.html">aws_servicecatalog_portfolio</a>
-                                </li>
-                            </ul>
-                        </li>
-                    </ul>
-                </li>
-                <li>
-                    <a href="#">Service Discovery</a>
-                    <ul class="nav">
-                        <li>
-                            <a href="#">Resources</a>
-                            <ul class="nav nav-auto-expand">
-                                <li>
-                                    <a href="/docs/providers/aws/r/service_discovery_http_namespace.html">aws_service_discovery_http_namespace</a>
-                                </li>
-                                <li>
-                                    <a href="/docs/providers/aws/r/service_discovery_private_dns_namespace.html">aws_service_discovery_private_dns_namespace</a>
-                                </li>
-                                <li>
-                                    <a href="/docs/providers/aws/r/service_discovery_public_dns_namespace.html">aws_service_discovery_public_dns_namespace</a>
-                                </li>
-                                <li>
-                                    <a href="/docs/providers/aws/r/service_discovery_service.html">aws_service_discovery_service</a>
-                                </li>
-                            </ul>
-                        </li>
-                    </ul>
-                </li>
-                <li>
-                    <a href="#">Service Quotas</a>
-                    <ul class="nav">
-                        <li>
-                            <a href="#">Data Sources</a>
-                            <ul class="nav nav-auto-expand">
-                                <li>
-                                    <a href="/docs/providers/aws/d/servicequotas_service.html">aws_servicequotas_service</a>
-                                </li>
-                                <li>
-                                    <a href="/docs/providers/aws/d/servicequotas_service_quota.html">aws_servicequotas_service_quota</a>
-                                </li>
-                            </ul>
-                        </li>
-                        <li>
-                            <a href="#">Resources</a>
-                            <ul class="nav nav-auto-expand">
-                                <li>
-                                    <a href="/docs/providers/aws/r/servicequotas_service_quota.html">aws_servicequotas_service_quota</a>
-                                </li>
-                            </ul>
-                        </li>
-                    </ul>
-                </li>
-                <li>
-                    <a href="#">Shield</a>
-                    <ul class="nav">
-                        <li>
-                            <a href="#">Resources</a>
-                            <ul class="nav nav-auto-expand">
-                                <li>
-                                    <a href="/docs/providers/aws/r/shield_protection.html">aws_shield_protection</a>
-                                </li>
-                            </ul>
-                        </li>
-                    </ul>
-                </li>
-                <li>
-                    <a href="#">SimpleDB</a>
-                    <ul class="nav">
-                        <li>
-                            <a href="#">Resources</a>
-                            <ul class="nav nav-auto-expand">
-                                <li>
-                                    <a href="/docs/providers/aws/r/simpledb_domain.html">aws_simpledb_domain</a>
-                                </li>
-                            </ul>
-                        </li>
-                    </ul>
-                </li>
-                <li>
-                    <a href="#">SNS</a>
-                    <ul class="nav">
-                        <li>
-                            <a href="#">Data Sources</a>
-                            <ul class="nav nav-auto-expand">
-                                <li>
-                                    <a href="/docs/providers/aws/d/sns_topic.html">aws_sns_topic</a>
-                                </li>
-                            </ul>
-                        </li>
-                        <li>
-                            <a href="#">Resources</a>
-                            <ul class="nav nav-auto-expand">
-                                <li>
-                                    <a href="/docs/providers/aws/r/sns_platform_application.html">aws_sns_platform_application</a>
-                                </li>
-                                <li>
-                                    <a href="/docs/providers/aws/r/sns_sms_preferences.html">aws_sns_sms_preferences</a>
-                                </li>
-                                <li>
-                                    <a href="/docs/providers/aws/r/sns_topic.html">aws_sns_topic</a>
-                                </li>
-                                <li>
-                                    <a href="/docs/providers/aws/r/sns_topic_policy.html">aws_sns_topic_policy</a>
-                                </li>
-                                <li>
-                                    <a href="/docs/providers/aws/r/sns_topic_subscription.html">aws_sns_topic_subscription</a>
-                                </li>
-                            </ul>
-                        </li>
-                    </ul>
-                </li>
-                <li>
-                    <a href="#">SQS</a>
-                    <ul class="nav">
-                        <li>
-                            <a href="#">Data Sources</a>
-                            <ul class="nav nav-auto-expand">
-                                <li>
-                                    <a href="/docs/providers/aws/d/sqs_queue.html">aws_sqs_queue</a>
-                                </li>
-                            </ul>
-                        </li>
-                        <li>
-                            <a href="#">Resources</a>
-                            <ul class="nav nav-auto-expand">
-                                <li>
-                                    <a href="/docs/providers/aws/r/sqs_queue.html">aws_sqs_queue</a>
-                                </li>
-                                <li>
-                                    <a href="/docs/providers/aws/r/sqs_queue_policy.html">aws_sqs_queue_policy</a>
-                                </li>
-                            </ul>
-                        </li>
-                    </ul>
-                </li>
-                <li>
-                    <a href="#">SSM</a>
-                    <ul class="nav">
-                        <li>
-                            <a href="#">Data Sources</a>
-                            <ul class="nav nav-auto-expand">
-                                <li>
-                                    <a href="/docs/providers/aws/d/ssm_document.html">aws_ssm_document</a>
-                                </li>
-                                <li>
-                                    <a href="/docs/providers/aws/d/ssm_parameter.html">aws_ssm_parameter</a>
-                                </li>
-                            </ul>
-                        </li>
-                        <li>
-                            <a href="#">Resources</a>
-                            <ul class="nav nav-auto-expand">
-                                <li>
-                                    <a href="/docs/providers/aws/r/ssm_activation.html">aws_ssm_activation</a>
-                                </li>
-                                <li>
-                                    <a href="/docs/providers/aws/r/ssm_association.html">aws_ssm_association</a>
-                                </li>
-                                <li>
-                                    <a href="/docs/providers/aws/r/ssm_document.html">aws_ssm_document</a>
-                                </li>
-                                <li>
-                                    <a href="/docs/providers/aws/r/ssm_maintenance_window.html">aws_ssm_maintenance_window</a>
-                                </li>
-                                <li>
-                                    <a href="/docs/providers/aws/r/ssm_maintenance_window_target.html">aws_ssm_maintenance_window_target</a>
-                                </li>
-                                <li>
-                                    <a href="/docs/providers/aws/r/ssm_maintenance_window_task.html">aws_ssm_maintenance_window_task</a>
-                                </li>
-                                <li>
-                                    <a href="/docs/providers/aws/r/ssm_patch_baseline.html">aws_ssm_patch_baseline</a>
-                                </li>
-                                <li>
-                                    <a href="/docs/providers/aws/r/ssm_patch_group.html">aws_ssm_patch_group</a>
-                                </li>
-                                <li>
-                                    <a href="/docs/providers/aws/r/ssm_parameter.html">aws_ssm_parameter</a>
-                                </li>
-                                <li>
-                                    <a href="/docs/providers/aws/r/ssm_resource_data_sync.html">aws_ssm_resource_data_sync</a>
-                                </li>
-                            </ul>
-                        </li>
-                    </ul>
-                </li>
-                <li>
-                    <a href="#">Step Function (SFN)</a>
-                    <ul class="nav">
-                        <li>
-                            <a href="#">Resources</a>
-                            <ul class="nav nav-auto-expand">
-                                <li>
-                                    <a href="/docs/providers/aws/r/sfn_activity.html">aws_sfn_activity</a>
-                                </li>
-                                <li>
-                                    <a href="/docs/providers/aws/r/sfn_state_machine.html">aws_sfn_state_machine</a>
-                                </li>
-                            </ul>
-                        </li>
-                    </ul>
-                </li>
-                <li>
-                    <a href="#">Storage Gateway</a>
-                    <ul class="nav">
-                        <li>
-                            <a href="#">Data Sources</a>
-                            <ul class="nav nav-auto-expand">
-                                <li>
-                                    <a href="/docs/providers/aws/d/storagegateway_local_disk.html">aws_storagegateway_local_disk</a>
-                                </li>
-                            </ul>
-                        </li>
-                        <li>
-                            <a href="#">Resources</a>
-                            <ul class="nav nav-auto-expand">
-                                <li>
-                                    <a href="/docs/providers/aws/r/storagegateway_cache.html">aws_storagegateway_cache</a>
-                                </li>
-                                <li>
-                                    <a href="/docs/providers/aws/r/storagegateway_cached_iscsi_volume.html">aws_storagegateway_cached_iscsi_volume</a>
-                                </li>
-                                <li>
-                                    <a href="/docs/providers/aws/r/storagegateway_gateway.html">aws_storagegateway_gateway</a>
-                                </li>
-                                <li>
-                                    <a href="/docs/providers/aws/r/storagegateway_nfs_file_share.html">aws_storagegateway_nfs_file_share</a>
-                                </li>
-                                <li>
-                                    <a href="/docs/providers/aws/r/storagegateway_smb_file_share.html">aws_storagegateway_smb_file_share</a>
-                                </li>
-                                <li>
-                                    <a href="/docs/providers/aws/r/storagegateway_upload_buffer.html">aws_storagegateway_upload_buffer</a>
-                                </li>
-                                <li>
-                                    <a href="/docs/providers/aws/r/storagegateway_working_storage.html">aws_storagegateway_working_storage</a>
-                                </li>
-                            </ul>
-                        </li>
-                    </ul>
-                </li>
-                <li>
-                    <a href="#">SWF</a>
-                    <ul class="nav">
-                        <li>
-                            <a href="#">Resources</a>
-                            <ul class="nav nav-auto-expand">
-                                <li>
-                                    <a href="/docs/providers/aws/r/swf_domain.html">aws_swf_domain</a>
-                                </li>
-                            </ul>
                         </li>
                     </ul>
                 </li>
