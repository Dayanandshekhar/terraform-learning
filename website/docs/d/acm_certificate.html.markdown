--- conflicted
+++ resolved
@@ -28,19 +28,20 @@
   most_recent = true
 }
 
-<<<<<<< HEAD
+# Find a certificate with tags
 data "aws_acm_certificate" "example" {
   domain   = "tf.example.com"
   types = ["AMAZON_ISSUED"]
   tags {
     Name = "certificate-name"
   }  
-=======
+}
+
 # Find a RSA 4096 bit certificate
 data "aws_acm_certificate" "example" {
   domain    = "tf.example.com"
   key_types = ["RSA_4096"]
->>>>>>> cfcacea2
+
 }
 ```
 
