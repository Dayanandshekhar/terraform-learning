--- conflicted
+++ resolved
@@ -253,12 +253,7 @@
 }
 
 resource "aws_s3_bucket" "destination" {
-<<<<<<< HEAD
-  bucket   = "tf-test-bucket-destination-12345"
-=======
   bucket = "tf-test-bucket-destination-12345"
-  region = "eu-west-1"
->>>>>>> 22a4316e
 
   versioning {
     enabled = true
