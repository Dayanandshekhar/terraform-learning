--- conflicted
+++ resolved
@@ -28,11 +28,7 @@
   validation_method = "DNS"
 }
 
-<<<<<<< HEAD
-data "aws_route53_zone" "zone" {
-=======
 data "aws_route53_zone" "example" {
->>>>>>> 4ac9376d
   name         = "example.com"
   private_zone = false
 }
@@ -75,20 +71,12 @@
   validation_method         = "DNS"
 }
 
-<<<<<<< HEAD
-data "aws_route53_zone" "zone" {
-=======
 data "aws_route53_zone" "example_com" {
->>>>>>> 4ac9376d
   name         = "example.com"
   private_zone = false
 }
 
-<<<<<<< HEAD
-data "aws_route53_zone" "zone_alt" {
-=======
 data "aws_route53_zone" "example_org" {
->>>>>>> 4ac9376d
   name         = "example.org"
   private_zone = false
 }
