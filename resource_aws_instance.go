--- conflicted
+++ resolved
@@ -347,31 +347,18 @@
 
 	var groups []string
 	if v := d.Get("security_groups"); v != nil {
-<<<<<<< HEAD
-		if runOpts.SubnetId != "" {
-			log.Printf("[WARN] Deprecated. Attempting to use 'security_groups' within a VPC instance. Use 'vpc_security_group_ids' instead.")
-		}
-
-=======
 		// Security group names.
 		// For a nondefault VPC, you must use security group IDs instead.
 		// See http://docs.aws.amazon.com/AWSEC2/latest/APIReference/API_RunInstances.html
->>>>>>> 11fe5922
+		if hasSubnet {
+			log.Printf("[WARN] Deprecated. Attempting to use 'security_groups' within a VPC instance. Use 'vpc_security_group_ids' instead.")
+		}
 		for _, v := range v.(*schema.Set).List() {
 			str := v.(string)
 			groups = append(groups, str)
 		}
 	}
 
-<<<<<<< HEAD
-			var g ec2.SecurityGroup
-			// Deprecated, stop using the subnet ID here
-			if runOpts.SubnetId != "" {
-				g.Id = str
-			} else {
-				g.Name = str
-			}
-=======
 	if hasSubnet && associatePublicIPAddress {
 		// If we have a non-default VPC / Subnet specified, we can flag
 		// AssociatePublicIpAddress to get a Public IP assigned. By default these are not provided.
@@ -385,14 +372,15 @@
 			DeviceIndex:              aws.Integer(0),
 			SubnetID:                 aws.String(subnetID),
 		}
->>>>>>> 11fe5922
 
 		if v, ok := d.GetOk("private_ip"); ok {
 			ni.PrivateIPAddress = aws.String(v.(string))
 		}
 
-		if len(groups) > 0 {
-			ni.Groups = groups
+		if v := d.Get("vpc_security_group_ids"); v != nil {
+			for _, v := range v.(*schema.Set).List() {
+				ni.Groups = append(ni.Groups, v.(string))
+			}
 		}
 
 		runOpts.NetworkInterfaces = []ec2.InstanceNetworkInterfaceSpecification{ni}
@@ -410,28 +398,19 @@
 		} else {
 			runOpts.SecurityGroups = groups
 		}
+
+		if v := d.Get("vpc_security_group_ids"); v != nil {
+			for _, v := range v.(*schema.Set).List() {
+				runOpts.SecurityGroupIDs = append(runOpts.SecurityGroupIDs, v.(string))
+			}
+		}
 	}
 
 	if v, ok := d.GetOk("key_name"); ok {
 		runOpts.KeyName = aws.String(v.(string))
 	}
 
-<<<<<<< HEAD
-	if v := d.Get("vpc_security_group_ids"); v != nil {
-		for _, v := range v.(*schema.Set).List() {
-			str := v.(string)
-
-			var g ec2.SecurityGroup
-			g.Id = str
-
-			runOpts.SecurityGroups = append(runOpts.SecurityGroups, g)
-		}
-	}
-
-	blockDevices := make([]interface{}, 0)
-=======
 	blockDevices := make([]ec2.BlockDeviceMapping, 0)
->>>>>>> 11fe5922
 
 	if v, ok := d.GetOk("ebs_block_device"); ok {
 		vL := v.(*schema.Set).List()
@@ -624,12 +603,7 @@
 	// we use IDs if we're in a VPC. However, if we previously had an
 	// all-name list of security groups, we use names. Or, if we had any
 	// IDs, we use IDs.
-<<<<<<< HEAD
-	useID := instance.SubnetId != ""
-	// Deprecated: vpc security groups should be defined in vpc_security_group_ids
-=======
 	useID := instance.SubnetID != nil && *instance.SubnetID != ""
->>>>>>> 11fe5922
 	if v := d.Get("security_groups"); v != nil {
 		match := false
 		for _, v := range v.(*schema.Set).List() {
@@ -643,31 +617,23 @@
 	}
 
 	// Build up the security groups
-	sgs := make([]string, len(instance.SecurityGroups))
-<<<<<<< HEAD
-
+	sgs := make([]string, 0, len(instance.SecurityGroups))
 	if useID {
-		for i, sg := range instance.SecurityGroups {
-			sgs[i] = sg.Id
-		}
-		// Keep some backward compatibility. The user is warned on creation.
-		if d.Get("security_groups") != nil {
-			d.Set("security_groups", sgs)
-		} else {
-			d.Set("vpc_security_group_ids", sgs)
+		for _, sg := range instance.SecurityGroups {
+			sgs = append(sgs, *sg.GroupID)
+		}
+		log.Printf("[DEBUG] Setting Security Group IDs: %#v", sgs)
+		if err := d.Set("vpc_security_group_ids", sgs); err != nil {
+			return err
 		}
 	} else {
-		for i, sg := range instance.SecurityGroups {
-			sgs[i] = sg.Name
-=======
-	for i, sg := range instance.SecurityGroups {
-		if useID {
-			sgs[i] = *sg.GroupID
-		} else {
-			sgs[i] = *sg.GroupName
->>>>>>> 11fe5922
-		}
-		d.Set("security_groups", sgs)
+		for _, sg := range instance.SecurityGroups {
+			sgs = append(sgs, *sg.GroupName)
+		}
+		log.Printf("[DEBUG] Setting Security Group Names: %#v", sgs)
+		if err := d.Set("security_groups", sgs); err != nil {
+			return err
+		}
 	}
 
 	if err := readBlockDevices(d, instance, ec2conn); err != nil {
