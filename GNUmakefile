SWEEP?=us-east-1,us-west-2
TEST?=./...
SWEEP_DIR?=./aws
GOFMT_FILES?=$$(find . -name '*.go' |grep -v vendor)
PKG_NAME=aws
TEST_COUNT?=1
<<<<<<< HEAD
ACCTEST_TIMEOUT?=120m
=======
ACCTEST_PARALLELISM?=20
>>>>>>> d104477b

default: build

build: fmtcheck
	go install

gen:
	rm -f aws/internal/keyvaluetags/*_gen.go
	go generate ./...

sweep:
	@echo "WARNING: This will destroy infrastructure. Use only in development accounts."
	go test $(SWEEP_DIR) -v -sweep=$(SWEEP) $(SWEEPARGS) -timeout 60m

test: fmtcheck
	go test $(TEST) $(TESTARGS) -timeout=120s -parallel=4

testacc: fmtcheck
	@if [ "$(TESTARGS)" = "-run=TestAccXXX" ]; then \
		echo ""; \
		echo "Error: Skipping example acceptance testing pattern. Update TESTARGS to match the test naming in the relevant *_test.go file."; \
		echo ""; \
		echo "For example if updating aws/resource_aws_acm_certificate.go, use the test names in aws/resource_aws_acm_certificate_test.go starting with TestAcc and up to the underscore:"; \
		echo "make testacc TESTARGS='-run=TestAccAWSAcmCertificate_'"; \
		echo ""; \
		echo "See the contributing guide for more information: https://github.com/terraform-providers/terraform-provider-aws/blob/master/docs/contributing/running-and-writing-acceptance-tests.md"; \
		exit 1; \
	fi
<<<<<<< HEAD
	TF_ACC=1 go test ./$(PKG_NAME) -v -count $(TEST_COUNT) -parallel 20 $(TESTARGS) -timeout $(ACCTEST_TIMEOUT)
=======
	TF_ACC=1 go test ./$(PKG_NAME) -v -count $(TEST_COUNT) -parallel $(ACCTEST_PARALLELISM) $(TESTARGS) -timeout 120m
>>>>>>> d104477b

fmt:
	@echo "==> Fixing source code with gofmt..."
	gofmt -s -w ./$(PKG_NAME) ./awsproviderlint

# Currently required by tf-deploy compile
fmtcheck:
	@sh -c "'$(CURDIR)/scripts/gofmtcheck.sh'"

gencheck:
	@echo "==> Checking generated source code..."
	@$(MAKE) gen
	@git diff --compact-summary --exit-code || \
		(echo; echo "Unexpected difference in directories after code generation. Run 'make gen' command and commit."; exit 1)

depscheck:
	@echo "==> Checking source code with go mod tidy..."
	@go mod tidy
	@git diff --exit-code -- go.mod go.sum || \
		(echo; echo "Unexpected difference in go.mod/go.sum files. Run 'go mod tidy' command or revert any go.mod/go.sum changes and commit."; exit 1)
	@echo "==> Checking source code with go mod vendor..."
	@go mod vendor
	@git diff --compact-summary --exit-code -- vendor || \
		(echo; echo "Unexpected difference in vendor/ directory. Run 'go mod vendor' command or revert any go.mod/go.sum/vendor changes and commit."; exit 1)

docs-lint:
	@echo "==> Checking docs against linters..."
	@misspell -error -source=text docs/ || (echo; \
		echo "Unexpected misspelling found in docs files."; \
		echo "To automatically fix the misspelling, run 'make docs-lint-fix' and commit the changes."; \
		exit 1)
	@docker run -v $(PWD):/markdown 06kellyjac/markdownlint-cli docs/ || (echo; \
		echo "Unexpected issues found in docs Markdown files."; \
		echo "To apply any automatic fixes, run 'make docs-lint-fix' and commit the changes."; \
		exit 1)

docs-lint-fix:
	@echo "==> Applying automatic docs linter fixes..."
	@misspell -w -source=text docs/
	@docker run -v $(PWD):/markdown 06kellyjac/markdownlint-cli --fix docs/

docscheck:
	@tfproviderdocs check \
		-allowed-resource-subcategories-file website/allowed-subcategories.txt \
		-ignore-side-navigation-data-sources aws_alb,aws_alb_listener,aws_alb_target_group,aws_kms_secret \
		-require-resource-subcategory
	@misspell -error -source text CHANGELOG.md

lint: golangci-lint awsproviderlint

golangci-lint:
	@golangci-lint run ./$(PKG_NAME)/...

awsproviderlint:
	@awsproviderlint \
		-c 1 \
		-AT001 \
		-AT002 \
		-AT003 \
		-AT005 \
		-AT006 \
		-AT007 \
		-AT008 \
		-AWSAT001 \
		-AWSAT004 \
		-AWSR001 \
		-AWSR002 \
		-R002 \
		-R003 \
		-R004 \
		-R005 \
		-R006 \
		-R007 \
		-R008 \
		-R009 \
		-R011 \
		-R012 \
		-R013 \
		-R014 \
		-S001 \
		-S002 \
		-S003 \
		-S004 \
		-S005 \
		-S006 \
		-S007 \
		-S008 \
		-S009 \
		-S010 \
		-S011 \
		-S012 \
		-S013 \
		-S014 \
		-S015 \
		-S016 \
		-S017 \
		-S018 \
		-S019 \
		-S020 \
		-S021 \
		-S022 \
		-S023 \
		-S024 \
		-S025 \
		-S026 \
		-S027 \
		-S028 \
		-S029 \
		-S030 \
		-S031 \
		-S032 \
		-S033 \
		-S034 \
		-S035 \
		-S036 \
		-S037 \
		-V002 \
		-V003 \
		-V004 \
		-V005 \
		-V006 \
		-V007 \
		-V008 \
		./$(PKG_NAME)

tools:
	GO111MODULE=on go install ./awsproviderlint
	GO111MODULE=on go install github.com/bflad/tfproviderdocs
	GO111MODULE=on go install github.com/client9/misspell/cmd/misspell
	GO111MODULE=on go install github.com/golangci/golangci-lint/cmd/golangci-lint
	GO111MODULE=on go install github.com/katbyte/terrafmt

test-compile:
	@if [ "$(TEST)" = "./..." ]; then \
		echo "ERROR: Set TEST to a specific package. For example,"; \
		echo "  make test-compile TEST=./$(PKG_NAME)"; \
		exit 1; \
	fi
	go test -c $(TEST) $(TESTARGS)

website-link-check:
	@scripts/markdown-link-check.sh

website-lint:
	@echo "==> Checking website against linters..."
	@misspell -error -source=text website/ || (echo; \
		echo "Unexpected mispelling found in website files."; \
		echo "To automatically fix the misspelling, run 'make website-lint-fix' and commit the changes."; \
		exit 1)
	@docker run -v $(PWD):/markdown 06kellyjac/markdownlint-cli website/docs/ || (echo; \
		echo "Unexpected issues found in website Markdown files."; \
		echo "To apply any automatic fixes, run 'make website-lint-fix' and commit the changes."; \
		exit 1)
	@terrafmt diff ./website --check --pattern '*.markdown' --quiet || (echo; \
		echo "Unexpected differences in website HCL formatting."; \
		echo "To see the full differences, run: terrafmt diff ./website --pattern '*.markdown'"; \
		echo "To automatically fix the formatting, run 'make website-lint-fix' and commit the changes."; \
		exit 1)

website-lint-fix:
	@echo "==> Applying automatic website linter fixes..."
	@misspell -w -source=text website/
	@docker run -v $(PWD):/markdown 06kellyjac/markdownlint-cli --fix website/docs/
	@terrafmt fmt ./website --pattern '*.markdown'

.PHONY: awsproviderlint build gen golangci-lint sweep test testacc fmt fmtcheck lint tools test-compile website-link-check website-lint website-lint-fix depscheck docscheck<|MERGE_RESOLUTION|>--- conflicted
+++ resolved
@@ -4,11 +4,8 @@
 GOFMT_FILES?=$$(find . -name '*.go' |grep -v vendor)
 PKG_NAME=aws
 TEST_COUNT?=1
-<<<<<<< HEAD
 ACCTEST_TIMEOUT?=120m
-=======
 ACCTEST_PARALLELISM?=20
->>>>>>> d104477b
 
 default: build
 
@@ -37,11 +34,7 @@
 		echo "See the contributing guide for more information: https://github.com/terraform-providers/terraform-provider-aws/blob/master/docs/contributing/running-and-writing-acceptance-tests.md"; \
 		exit 1; \
 	fi
-<<<<<<< HEAD
-	TF_ACC=1 go test ./$(PKG_NAME) -v -count $(TEST_COUNT) -parallel 20 $(TESTARGS) -timeout $(ACCTEST_TIMEOUT)
-=======
-	TF_ACC=1 go test ./$(PKG_NAME) -v -count $(TEST_COUNT) -parallel $(ACCTEST_PARALLELISM) $(TESTARGS) -timeout 120m
->>>>>>> d104477b
+	TF_ACC=1 go test ./$(PKG_NAME) -v -count $(TEST_COUNT) -parallel $(ACCTEST_PARALLELISM) $(TESTARGS) -timeout $(ACCTEST_TIMEOUT)
 
 fmt:
 	@echo "==> Fixing source code with gofmt..."
