--- conflicted
+++ resolved
@@ -188,12 +188,9 @@
 	log.Printf("[DEBUG] Requesting spot bid opts: %s", spotOpts)
 
 	var resp *ec2.RequestSpotInstancesOutput
-<<<<<<< HEAD
+
 	err = resource.Retry(waitForReadyTimeOut, func() *resource.RetryError {
 		var err error
-=======
-	err = resource.Retry(1*time.Minute, func() *resource.RetryError {
->>>>>>> 050867db
 		resp, err = conn.RequestSpotInstances(spotOpts)
 		// IAM instance profiles can take ~10 seconds to propagate in AWS:
 		// http://docs.aws.amazon.com/AWSEC2/latest/UserGuide/iam-roles-for-amazon-ec2.html#launch-instance-with-role-console
