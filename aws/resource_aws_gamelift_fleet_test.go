package aws

import (
	"fmt"
	"log"
	"regexp"
	"testing"
	"time"

	"github.com/aws/aws-sdk-go/aws"
	"github.com/aws/aws-sdk-go/service/gamelift"
	"github.com/hashicorp/terraform/helper/acctest"
	"github.com/hashicorp/terraform/helper/resource"
	"github.com/hashicorp/terraform/terraform"
)

const testAccGameliftFleetPrefix = "tf_acc_fleet_"

func init() {
	resource.AddTestSweepers("aws_gamelift_fleet", &resource.Sweeper{
		Name: "aws_gamelift_fleet",
		Dependencies: []string{
			"aws_gamelift_build",
		},
		F: testSweepGameliftFleets,
	})
}

func testSweepGameliftFleets(region string) error {
	client, err := sharedClientForRegion(region)
	if err != nil {
		return fmt.Errorf("error getting client: %s", err)
	}
	conn := client.(*AWSClient).gameliftconn

	return testAccGameliftListFleets(conn, nil, region, func(fleetIds []*string) error {
		if len(fleetIds) == 0 {
			log.Print("[DEBUG] No Gamelift Fleets to sweep")
			return nil
		}

		out, err := conn.DescribeFleetAttributes(&gamelift.DescribeFleetAttributesInput{
			FleetIds: fleetIds,
		})
		if err != nil {
			return fmt.Errorf("Error describing Gamelift Fleet attributes: %s", err)
		}

		log.Printf("[INFO] Found %d Gamelift Fleets", len(out.FleetAttributes))

		for _, attr := range out.FleetAttributes {
			log.Printf("[INFO] Deleting Gamelift Fleet %q", *attr.FleetId)
			err := resource.Retry(60*time.Minute, func() *resource.RetryError {
				_, err := conn.DeleteFleet(&gamelift.DeleteFleetInput{
					FleetId: attr.FleetId,
				})
				if err != nil {
					msg := fmt.Sprintf("Cannot delete fleet %s that is in status of ", *attr.FleetId)
					if isAWSErr(err, gamelift.ErrCodeInvalidRequestException, msg) {
						return resource.RetryableError(err)
					}
					return resource.NonRetryableError(err)
				}
				return nil
			})
			if err != nil {
				return fmt.Errorf("Error deleting Gamelift Fleet (%s): %s",
					*attr.FleetId, err)
			}

			err = waitForGameliftFleetToBeDeleted(conn, *attr.FleetId, 5*time.Minute)
			if err != nil {
				return fmt.Errorf("Error waiting for Gamelift Fleet (%s) to be deleted: %s",
					*attr.FleetId, err)
			}
		}
		return nil
	})
}

func testAccGameliftListFleets(conn *gamelift.GameLift, nextToken *string, region string, f func([]*string) error) error {
	resp, err := conn.ListFleets(&gamelift.ListFleetsInput{
		NextToken: nextToken,
	})
	if err != nil {
		if testSweepSkipSweepError(err) {
			log.Printf("[WARN] Skipping Gamelift Fleet sweep for %s: %s", region, err)
			return nil
		}
		return fmt.Errorf("Error listing Gamelift Fleets: %s", err)
	}

	err = f(resp.FleetIds)
	if err != nil {
		return err
	}
	if nextToken != nil {
		return testAccGameliftListFleets(conn, nextToken, region, f)
	}
	return nil
}

func TestDiffGameliftPortSettings(t *testing.T) {
	testCases := []struct {
		Old           []interface{}
		New           []interface{}
		ExpectedAuths []*gamelift.IpPermission
		ExpectedRevs  []*gamelift.IpPermission
	}{
		{ // No change
			Old: []interface{}{
				map[string]interface{}{
					"from_port": 8443,
					"ip_range":  "192.168.0.0/24",
					"protocol":  "TCP",
					"to_port":   8443,
				},
			},
			New: []interface{}{
				map[string]interface{}{
					"from_port": 8443,
					"ip_range":  "192.168.0.0/24",
					"protocol":  "TCP",
					"to_port":   8443,
				},
			},
			ExpectedAuths: []*gamelift.IpPermission{},
			ExpectedRevs:  []*gamelift.IpPermission{},
		},
		{ // Addition
			Old: []interface{}{
				map[string]interface{}{
					"from_port": 8443,
					"ip_range":  "192.168.0.0/24",
					"protocol":  "TCP",
					"to_port":   8443,
				},
			},
			New: []interface{}{
				map[string]interface{}{
					"from_port": 8443,
					"ip_range":  "192.168.0.0/24",
					"protocol":  "TCP",
					"to_port":   8443,
				},
				map[string]interface{}{
					"from_port": 8888,
					"ip_range":  "192.168.0.0/24",
					"protocol":  "TCP",
					"to_port":   8888,
				},
			},
			ExpectedAuths: []*gamelift.IpPermission{
				{
					FromPort: aws.Int64(8888),
					IpRange:  aws.String("192.168.0.0/24"),
					Protocol: aws.String("TCP"),
					ToPort:   aws.Int64(8888),
				},
			},
			ExpectedRevs: []*gamelift.IpPermission{},
		},
		{ // Removal
			Old: []interface{}{
				map[string]interface{}{
					"from_port": 8443,
					"ip_range":  "192.168.0.0/24",
					"protocol":  "TCP",
					"to_port":   8443,
				},
			},
			New:           []interface{}{},
			ExpectedAuths: []*gamelift.IpPermission{},
			ExpectedRevs: []*gamelift.IpPermission{
				{
					FromPort: aws.Int64(8443),
					IpRange:  aws.String("192.168.0.0/24"),
					Protocol: aws.String("TCP"),
					ToPort:   aws.Int64(8443),
				},
			},
		},
		{ // Removal + Addition
			Old: []interface{}{
				map[string]interface{}{
					"from_port": 8443,
					"ip_range":  "192.168.0.0/24",
					"protocol":  "TCP",
					"to_port":   8443,
				},
			},
			New: []interface{}{
				map[string]interface{}{
					"from_port": 8443,
					"ip_range":  "192.168.0.0/24",
					"protocol":  "UDP",
					"to_port":   8443,
				},
			},
			ExpectedAuths: []*gamelift.IpPermission{
				{
					FromPort: aws.Int64(8443),
					IpRange:  aws.String("192.168.0.0/24"),
					Protocol: aws.String("UDP"),
					ToPort:   aws.Int64(8443),
				},
			},
			ExpectedRevs: []*gamelift.IpPermission{
				{
					FromPort: aws.Int64(8443),
					IpRange:  aws.String("192.168.0.0/24"),
					Protocol: aws.String("TCP"),
					ToPort:   aws.Int64(8443),
				},
			},
		},
	}

	for _, tc := range testCases {
		a, r := diffGameliftPortSettings(tc.Old, tc.New)

		authsString := fmt.Sprintf("%+v", a)
		expectedAuths := fmt.Sprintf("%+v", tc.ExpectedAuths)
		if authsString != expectedAuths {
			t.Fatalf("Expected authorizations: %+v\nGiven: %+v", tc.ExpectedAuths, a)
		}

		revString := fmt.Sprintf("%+v", r)
		expectedRevs := fmt.Sprintf("%+v", tc.ExpectedRevs)
		if revString != expectedRevs {
			t.Fatalf("Expected authorizations: %+v\nGiven: %+v", tc.ExpectedRevs, r)
		}
	}
}

func TestAccAWSGameliftFleet_basic(t *testing.T) {
	var conf gamelift.FleetAttributes

	rString := acctest.RandString(8)

	fleetName := fmt.Sprintf("%s%s", testAccGameliftFleetPrefix, rString)
	uFleetName := fmt.Sprintf("%supd_%s", testAccGameliftFleetPrefix, rString)
	buildName := fmt.Sprintf("%s%s", testAccGameliftBuildPrefix, rString)

	desc := fmt.Sprintf("Updated description %s", rString)

	region := testAccGetRegion()
	g, err := testAccAWSGameliftSampleGame(region)

	if isResourceNotFoundError(err) {
		t.Skip(err)
	}

	if err != nil {
		t.Fatal(err)
	}

	loc := g.Location
	bucketName := *loc.Bucket
	roleArn := *loc.RoleArn
	key := *loc.Key

	launchPath := g.LaunchPath
	params := g.Parameters(33435)

	resource.ParallelTest(t, resource.TestCase{
		PreCheck:     func() { testAccPreCheck(t); testAccPreCheckAWSGamelift(t) },
		Providers:    testAccProviders,
		CheckDestroy: testAccCheckAWSGameliftFleetDestroy,
		Steps: []resource.TestStep{
			{
				Config: testAccAWSGameliftFleetBasicConfig(fleetName, launchPath, params, buildName, bucketName, key, roleArn),
				Check: resource.ComposeTestCheckFunc(
					testAccCheckAWSGameliftFleetExists("aws_gamelift_fleet.test", &conf),
					resource.TestCheckResourceAttrSet("aws_gamelift_fleet.test", "build_id"),
					resource.TestMatchResourceAttr("aws_gamelift_fleet.test", "arn", regexp.MustCompile(`^arn:[^:]+:gamelift:[^:]+:[^:]+:.+$`)),
					resource.TestCheckResourceAttr("aws_gamelift_fleet.test", "ec2_instance_type", "c4.large"),
					resource.TestCheckResourceAttr("aws_gamelift_fleet.test", "log_paths.#", "0"),
					resource.TestCheckResourceAttr("aws_gamelift_fleet.test", "name", fleetName),
					resource.TestCheckResourceAttr("aws_gamelift_fleet.test", "metric_groups.#", "1"),
					resource.TestCheckResourceAttr("aws_gamelift_fleet.test", "metric_groups.0", "default"),
					resource.TestCheckResourceAttr("aws_gamelift_fleet.test", "new_game_session_protection_policy", "NoProtection"),
					resource.TestCheckResourceAttr("aws_gamelift_fleet.test", "resource_creation_limit_policy.#", "0"),
					resource.TestCheckResourceAttr("aws_gamelift_fleet.test", "runtime_configuration.#", "1"),
					resource.TestCheckResourceAttr("aws_gamelift_fleet.test", "runtime_configuration.0.server_process.#", "1"),
					resource.TestCheckResourceAttr("aws_gamelift_fleet.test", "runtime_configuration.0.server_process.0.concurrent_executions", "1"),
					resource.TestCheckResourceAttr("aws_gamelift_fleet.test", "runtime_configuration.0.server_process.0.launch_path", launchPath),
				),
			},
			{
				Config: testAccAWSGameliftFleetBasicUpdatedConfig(desc, uFleetName, launchPath, params, buildName, bucketName, key, roleArn),
				Check: resource.ComposeTestCheckFunc(
					testAccCheckAWSGameliftFleetExists("aws_gamelift_fleet.test", &conf),
					resource.TestCheckResourceAttrSet("aws_gamelift_fleet.test", "build_id"),
					resource.TestMatchResourceAttr("aws_gamelift_fleet.test", "arn", regexp.MustCompile(`^arn:[^:]+:gamelift:[^:]+:[^:]+:.+$`)),
					resource.TestCheckResourceAttr("aws_gamelift_fleet.test", "ec2_instance_type", "c4.large"),
					resource.TestCheckResourceAttr("aws_gamelift_fleet.test", "log_paths.#", "0"),
					resource.TestCheckResourceAttr("aws_gamelift_fleet.test", "name", uFleetName),
					resource.TestCheckResourceAttr("aws_gamelift_fleet.test", "description", desc),
					resource.TestCheckResourceAttr("aws_gamelift_fleet.test", "metric_groups.#", "1"),
					resource.TestCheckResourceAttr("aws_gamelift_fleet.test", "metric_groups.0", "UpdatedGroup"),
					resource.TestCheckResourceAttr("aws_gamelift_fleet.test", "new_game_session_protection_policy", "FullProtection"),
					resource.TestCheckResourceAttr("aws_gamelift_fleet.test", "resource_creation_limit_policy.#", "1"),
					resource.TestCheckResourceAttr("aws_gamelift_fleet.test", "resource_creation_limit_policy.0.new_game_sessions_per_creator", "2"),
					resource.TestCheckResourceAttr("aws_gamelift_fleet.test", "resource_creation_limit_policy.0.policy_period_in_minutes", "15"),
					resource.TestCheckResourceAttr("aws_gamelift_fleet.test", "runtime_configuration.#", "1"),
					resource.TestCheckResourceAttr("aws_gamelift_fleet.test", "runtime_configuration.0.server_process.#", "1"),
					resource.TestCheckResourceAttr("aws_gamelift_fleet.test", "runtime_configuration.0.server_process.0.concurrent_executions", "1"),
					resource.TestCheckResourceAttr("aws_gamelift_fleet.test", "runtime_configuration.0.server_process.0.launch_path", launchPath),
				),
			},
		},
	})
}

func TestAccAWSGameliftFleet_allFields(t *testing.T) {
	var conf gamelift.FleetAttributes

	rString := acctest.RandString(8)

	fleetName := fmt.Sprintf("%s%s", testAccGameliftFleetPrefix, rString)
	buildName := fmt.Sprintf("%s%s", testAccGameliftBuildPrefix, rString)

	desc := fmt.Sprintf("Terraform Acceptance Test %s", rString)

	region := testAccGetRegion()
	g, err := testAccAWSGameliftSampleGame(region)

	if isResourceNotFoundError(err) {
		t.Skip(err)
	}

	if err != nil {
		t.Fatal(err)
	}

	loc := g.Location
	bucketName := *loc.Bucket
	roleArn := *loc.RoleArn
	key := *loc.Key

	launchPath := g.LaunchPath
	params := []string{
		g.Parameters(33435),
		g.Parameters(33436),
	}

	resource.ParallelTest(t, resource.TestCase{
		PreCheck:     func() { testAccPreCheck(t); testAccPreCheckAWSGamelift(t) },
		Providers:    testAccProviders,
		CheckDestroy: testAccCheckAWSGameliftFleetDestroy,
		Steps: []resource.TestStep{
			{
				Config: testAccAWSGameliftFleetAllFieldsConfig(fleetName, desc, launchPath, params[0], buildName, bucketName, key, roleArn),
				Check: resource.ComposeTestCheckFunc(
					testAccCheckAWSGameliftFleetExists("aws_gamelift_fleet.test", &conf),
					resource.TestCheckResourceAttrSet("aws_gamelift_fleet.test", "build_id"),
					resource.TestMatchResourceAttr("aws_gamelift_fleet.test", "arn", regexp.MustCompile(`^arn:[^:]+:gamelift:[^:]+:[^:]+:.+$`)),
					resource.TestCheckResourceAttr("aws_gamelift_fleet.test", "ec2_instance_type", "c4.large"),
					resource.TestCheckResourceAttr("aws_gamelift_fleet.test", "fleet_type", "ON_DEMAND"),
					resource.TestCheckResourceAttr("aws_gamelift_fleet.test", "name", fleetName),
					resource.TestCheckResourceAttr("aws_gamelift_fleet.test", "description", desc),
					resource.TestCheckResourceAttr("aws_gamelift_fleet.test", "ec2_inbound_permission.#", "3"),
					resource.TestCheckResourceAttr("aws_gamelift_fleet.test", "ec2_inbound_permission.0.from_port", "8080"),
					resource.TestCheckResourceAttr("aws_gamelift_fleet.test", "ec2_inbound_permission.0.ip_range", "8.8.8.8/32"),
					resource.TestCheckResourceAttr("aws_gamelift_fleet.test", "ec2_inbound_permission.0.protocol", "TCP"),
					resource.TestCheckResourceAttr("aws_gamelift_fleet.test", "ec2_inbound_permission.0.to_port", "8080"),
					resource.TestCheckResourceAttr("aws_gamelift_fleet.test", "ec2_inbound_permission.1.from_port", "8443"),
					resource.TestCheckResourceAttr("aws_gamelift_fleet.test", "ec2_inbound_permission.1.ip_range", "8.8.0.0/16"),
					resource.TestCheckResourceAttr("aws_gamelift_fleet.test", "ec2_inbound_permission.1.protocol", "TCP"),
					resource.TestCheckResourceAttr("aws_gamelift_fleet.test", "ec2_inbound_permission.1.to_port", "8443"),
					resource.TestCheckResourceAttr("aws_gamelift_fleet.test", "ec2_inbound_permission.2.from_port", "60000"),
					resource.TestCheckResourceAttr("aws_gamelift_fleet.test", "ec2_inbound_permission.2.ip_range", "8.8.8.8/32"),
					resource.TestCheckResourceAttr("aws_gamelift_fleet.test", "ec2_inbound_permission.2.protocol", "UDP"),
					resource.TestCheckResourceAttr("aws_gamelift_fleet.test", "ec2_inbound_permission.2.to_port", "60000"),
					resource.TestCheckResourceAttr("aws_gamelift_fleet.test", "log_paths.#", "0"),
					resource.TestCheckResourceAttr("aws_gamelift_fleet.test", "metric_groups.#", "1"),
					resource.TestCheckResourceAttr("aws_gamelift_fleet.test", "metric_groups.0", "TerraformAccTest"),
					resource.TestCheckResourceAttr("aws_gamelift_fleet.test", "new_game_session_protection_policy", "FullProtection"),
					resource.TestCheckResourceAttr("aws_gamelift_fleet.test", "operating_system", "WINDOWS_2012"),
					resource.TestCheckResourceAttr("aws_gamelift_fleet.test", "resource_creation_limit_policy.#", "1"),
					resource.TestCheckResourceAttr("aws_gamelift_fleet.test", "resource_creation_limit_policy.0.new_game_sessions_per_creator", "4"),
					resource.TestCheckResourceAttr("aws_gamelift_fleet.test", "resource_creation_limit_policy.0.policy_period_in_minutes", "25"),
					resource.TestCheckResourceAttr("aws_gamelift_fleet.test", "runtime_configuration.#", "1"),
					resource.TestCheckResourceAttr("aws_gamelift_fleet.test", "runtime_configuration.0.game_session_activation_timeout_seconds", "35"),
					resource.TestCheckResourceAttr("aws_gamelift_fleet.test", "runtime_configuration.0.max_concurrent_game_session_activations", "99"),
					resource.TestCheckResourceAttr("aws_gamelift_fleet.test", "runtime_configuration.0.server_process.#", "1"),
					resource.TestCheckResourceAttr("aws_gamelift_fleet.test", "runtime_configuration.0.server_process.0.concurrent_executions", "1"),
					resource.TestCheckResourceAttr("aws_gamelift_fleet.test", "runtime_configuration.0.server_process.0.launch_path", launchPath),
					resource.TestCheckResourceAttr("aws_gamelift_fleet.test", "runtime_configuration.0.server_process.0.parameters", params[0]),
				),
			},
			{
				Config: testAccAWSGameliftFleetAllFieldsUpdatedConfig(fleetName, desc, launchPath, params[1], buildName, bucketName, key, roleArn),
				Check: resource.ComposeTestCheckFunc(
					testAccCheckAWSGameliftFleetExists("aws_gamelift_fleet.test", &conf),
					resource.TestCheckResourceAttrSet("aws_gamelift_fleet.test", "build_id"),
					resource.TestMatchResourceAttr("aws_gamelift_fleet.test", "arn", regexp.MustCompile(`^arn:[^:]+:gamelift:[^:]+:[^:]+:.+$`)),
					resource.TestCheckResourceAttr("aws_gamelift_fleet.test", "ec2_instance_type", "c4.large"),
					resource.TestCheckResourceAttr("aws_gamelift_fleet.test", "fleet_type", "ON_DEMAND"),
					resource.TestCheckResourceAttr("aws_gamelift_fleet.test", "name", fleetName),
					resource.TestCheckResourceAttr("aws_gamelift_fleet.test", "description", desc),
					resource.TestCheckResourceAttr("aws_gamelift_fleet.test", "ec2_inbound_permission.#", "3"),
					resource.TestCheckResourceAttr("aws_gamelift_fleet.test", "ec2_inbound_permission.0.from_port", "8888"),
					resource.TestCheckResourceAttr("aws_gamelift_fleet.test", "ec2_inbound_permission.0.ip_range", "8.8.8.8/32"),
					resource.TestCheckResourceAttr("aws_gamelift_fleet.test", "ec2_inbound_permission.0.protocol", "TCP"),
					resource.TestCheckResourceAttr("aws_gamelift_fleet.test", "ec2_inbound_permission.0.to_port", "8888"),
					resource.TestCheckResourceAttr("aws_gamelift_fleet.test", "ec2_inbound_permission.1.from_port", "8443"),
					resource.TestCheckResourceAttr("aws_gamelift_fleet.test", "ec2_inbound_permission.1.ip_range", "8.4.0.0/16"),
					resource.TestCheckResourceAttr("aws_gamelift_fleet.test", "ec2_inbound_permission.1.protocol", "TCP"),
					resource.TestCheckResourceAttr("aws_gamelift_fleet.test", "ec2_inbound_permission.1.to_port", "8443"),
					resource.TestCheckResourceAttr("aws_gamelift_fleet.test", "ec2_inbound_permission.2.from_port", "60000"),
					resource.TestCheckResourceAttr("aws_gamelift_fleet.test", "ec2_inbound_permission.2.ip_range", "8.8.8.8/32"),
					resource.TestCheckResourceAttr("aws_gamelift_fleet.test", "ec2_inbound_permission.2.protocol", "UDP"),
					resource.TestCheckResourceAttr("aws_gamelift_fleet.test", "ec2_inbound_permission.2.to_port", "60000"),
					resource.TestCheckResourceAttr("aws_gamelift_fleet.test", "log_paths.#", "0"),
					resource.TestCheckResourceAttr("aws_gamelift_fleet.test", "metric_groups.#", "1"),
					resource.TestCheckResourceAttr("aws_gamelift_fleet.test", "metric_groups.0", "TerraformAccTest"),
					resource.TestCheckResourceAttr("aws_gamelift_fleet.test", "new_game_session_protection_policy", "FullProtection"),
					resource.TestCheckResourceAttr("aws_gamelift_fleet.test", "operating_system", "WINDOWS_2012"),
					resource.TestCheckResourceAttr("aws_gamelift_fleet.test", "resource_creation_limit_policy.#", "1"),
					resource.TestCheckResourceAttr("aws_gamelift_fleet.test", "resource_creation_limit_policy.0.new_game_sessions_per_creator", "4"),
					resource.TestCheckResourceAttr("aws_gamelift_fleet.test", "resource_creation_limit_policy.0.policy_period_in_minutes", "25"),
					resource.TestCheckResourceAttr("aws_gamelift_fleet.test", "runtime_configuration.#", "1"),
					resource.TestCheckResourceAttr("aws_gamelift_fleet.test", "runtime_configuration.0.game_session_activation_timeout_seconds", "35"),
					resource.TestCheckResourceAttr("aws_gamelift_fleet.test", "runtime_configuration.0.max_concurrent_game_session_activations", "98"),
					resource.TestCheckResourceAttr("aws_gamelift_fleet.test", "runtime_configuration.0.server_process.#", "1"),
					resource.TestCheckResourceAttr("aws_gamelift_fleet.test", "runtime_configuration.0.server_process.0.concurrent_executions", "1"),
					resource.TestCheckResourceAttr("aws_gamelift_fleet.test", "runtime_configuration.0.server_process.0.launch_path", launchPath),
					resource.TestCheckResourceAttr("aws_gamelift_fleet.test", "runtime_configuration.0.server_process.0.parameters", params[1]),
				),
			},
		},
	})
}

func testAccCheckAWSGameliftFleetExists(n string, res *gamelift.FleetAttributes) resource.TestCheckFunc {
	return func(s *terraform.State) error {
		rs, ok := s.RootModule().Resources[n]
		if !ok {
			return fmt.Errorf("Not found: %s", n)
		}

		if rs.Primary.ID == "" {
			return fmt.Errorf("No Gamelift Fleet ID is set")
		}

		conn := testAccProvider.Meta().(*AWSClient).gameliftconn

		out, err := conn.DescribeFleetAttributes(&gamelift.DescribeFleetAttributesInput{
			FleetIds: aws.StringSlice([]string{rs.Primary.ID}),
		})
		if err != nil {
			return err
		}
		attributes := out.FleetAttributes
		if len(attributes) < 1 {
			return fmt.Errorf("Gamelift Fleet %q not found", rs.Primary.ID)
		}
		if len(attributes) != 1 {
			return fmt.Errorf("Expected exactly 1 Gamelift Fleet, found %d under %q",
				len(attributes), rs.Primary.ID)
		}
		fleet := attributes[0]

		if *fleet.FleetId != rs.Primary.ID {
			return fmt.Errorf("Gamelift Fleet not found")
		}

		*res = *fleet

		return nil
	}
}

func testAccCheckAWSGameliftFleetDestroy(s *terraform.State) error {
	conn := testAccProvider.Meta().(*AWSClient).gameliftconn

	for _, rs := range s.RootModule().Resources {
		if rs.Type != "aws_gamelift_fleet" {
			continue
		}

		out, err := conn.DescribeFleetAttributes(&gamelift.DescribeFleetAttributesInput{
			FleetIds: aws.StringSlice([]string{rs.Primary.ID}),
		})
		if err != nil {
			return err
		}

		attributes := out.FleetAttributes

		if len(attributes) > 0 {
			return fmt.Errorf("Gamelift Fleet still exists")
		}

		return nil
	}

	return nil
}

func testAccAWSGameliftFleetBasicConfig(fleetName, launchPath, params, buildName, bucketName, key, roleArn string) string {
	return fmt.Sprintf(`
resource "aws_gamelift_fleet" "test" {
  build_id          = "${aws_gamelift_build.test.id}"
  ec2_instance_type = "c4.large"
  name              = "%s"

  runtime_configuration {
    server_process {
      concurrent_executions = 1
      launch_path           = %q
      parameters            = "%s"
    }
  }
}

%s

`, fleetName, launchPath, params, testAccAWSGameliftFleetBasicTemplate(buildName, bucketName, key, roleArn))
}

func testAccAWSGameliftFleetBasicUpdatedConfig(desc, fleetName, launchPath, params, buildName, bucketName, key, roleArn string) string {
	return fmt.Sprintf(`
resource "aws_gamelift_fleet" "test" {
  build_id                           = "${aws_gamelift_build.test.id}"
  ec2_instance_type                  = "c4.large"
  description                        = "%s"
  name                               = "%s"
  metric_groups                      = ["UpdatedGroup"]
  new_game_session_protection_policy = "FullProtection"

  resource_creation_limit_policy {
    new_game_sessions_per_creator = 2
    policy_period_in_minutes      = 15
  }

  runtime_configuration {
    server_process {
      concurrent_executions = 1
      launch_path           = %q
      parameters            = "%s"
    }
  }
}

%s

`, desc, fleetName, launchPath, params, testAccAWSGameliftFleetBasicTemplate(buildName, bucketName, key, roleArn))
}

func testAccAWSGameliftFleetAllFieldsConfig(fleetName, desc, launchPath string, params string, buildName, bucketName, key, roleArn string) string {
	return fmt.Sprintf(`
resource "aws_gamelift_fleet" "test" {
  build_id          = "${aws_gamelift_build.test.id}"
  ec2_instance_type = "c4.large"
<<<<<<< HEAD
  fleet_type = "ON_DEMAND"
  name = "%s"
  description = "%s"
=======
  name              = "%s"
  description       = "%s"
>>>>>>> ef11036c

  ec2_inbound_permission {
    from_port = 8080
    ip_range  = "8.8.8.8/32"
    protocol  = "TCP"
    to_port   = 8080
  }

  ec2_inbound_permission {
    from_port = 8443
    ip_range  = "8.8.0.0/16"
    protocol  = "TCP"
    to_port   = 8443
  }

  ec2_inbound_permission {
    from_port = 60000
    ip_range  = "8.8.8.8/32"
    protocol  = "UDP"
    to_port   = 60000
  }

  metric_groups                      = ["TerraformAccTest"]
  new_game_session_protection_policy = "FullProtection"

  resource_creation_limit_policy {
    new_game_sessions_per_creator = 4
    policy_period_in_minutes      = 25
  }

  runtime_configuration {
    game_session_activation_timeout_seconds = 35
    max_concurrent_game_session_activations = 99

    server_process {
      concurrent_executions = 1
      launch_path           = %q
      parameters            = "%s"
    }
  }
}

%s

`, fleetName, desc, launchPath, params,
		testAccAWSGameliftFleetBasicTemplate(buildName, bucketName, key, roleArn))
}

func testAccAWSGameliftFleetAllFieldsUpdatedConfig(fleetName, desc, launchPath string, params string, buildName, bucketName, key, roleArn string) string {
	return fmt.Sprintf(`
resource "aws_gamelift_fleet" "test" {
  build_id          = "${aws_gamelift_build.test.id}"
  ec2_instance_type = "c4.large"
<<<<<<< HEAD
  fleet_type = "ON_DEMAND"
  name = "%s"
  description = "%s"
=======
  name              = "%s"
  description       = "%s"
>>>>>>> ef11036c

  ec2_inbound_permission {
    from_port = 8888
    ip_range  = "8.8.8.8/32"
    protocol  = "TCP"
    to_port   = 8888
  }

  ec2_inbound_permission {
    from_port = 8443
    ip_range  = "8.4.0.0/16"
    protocol  = "TCP"
    to_port   = 8443
  }

  ec2_inbound_permission {
    from_port = 60000
    ip_range  = "8.8.8.8/32"
    protocol  = "UDP"
    to_port   = 60000
  }

  metric_groups                      = ["TerraformAccTest"]
  new_game_session_protection_policy = "FullProtection"

  resource_creation_limit_policy {
    new_game_sessions_per_creator = 4
    policy_period_in_minutes      = 25
  }

  runtime_configuration {
    game_session_activation_timeout_seconds = 35
    max_concurrent_game_session_activations = 98

    server_process {
      concurrent_executions = 1
      launch_path           = %q
      parameters            = "%s"
    }
  }
}

%s

`, fleetName, desc, launchPath, params,
		testAccAWSGameliftFleetBasicTemplate(buildName, bucketName, key, roleArn))
}

func testAccAWSGameliftFleetBasicTemplate(buildName, bucketName, key, roleArn string) string {
	return fmt.Sprintf(`
resource "aws_gamelift_build" "test" {
  name             = "%s"
  operating_system = "WINDOWS_2012"

  storage_location {
    bucket   = "%s"
    key      = "%s"
    role_arn = "%s"
  }
}
`, buildName, bucketName, key, roleArn)
}<|MERGE_RESOLUTION|>--- conflicted
+++ resolved
@@ -555,14 +555,9 @@
 resource "aws_gamelift_fleet" "test" {
   build_id          = "${aws_gamelift_build.test.id}"
   ec2_instance_type = "c4.large"
-<<<<<<< HEAD
   fleet_type = "ON_DEMAND"
   name = "%s"
   description = "%s"
-=======
-  name              = "%s"
-  description       = "%s"
->>>>>>> ef11036c
 
   ec2_inbound_permission {
     from_port = 8080
@@ -616,14 +611,9 @@
 resource "aws_gamelift_fleet" "test" {
   build_id          = "${aws_gamelift_build.test.id}"
   ec2_instance_type = "c4.large"
-<<<<<<< HEAD
   fleet_type = "ON_DEMAND"
   name = "%s"
   description = "%s"
-=======
-  name              = "%s"
-  description       = "%s"
->>>>>>> ef11036c
 
   ec2_inbound_permission {
     from_port = 8888
