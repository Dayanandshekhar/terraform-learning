--- conflicted
+++ resolved
@@ -560,8 +560,6 @@
 		}
 	}
 
-<<<<<<< HEAD
-=======
 	if v, ok := d.GetOk("schema"); ok {
 		configs := v.(*schema.Set).List()
 		params.Schema = expandCognitoUserPoolSchema(configs)
@@ -569,7 +567,6 @@
 
 	// For backwards compatibility, include this outside of MFA configuration
 	// since its configuration is allowed by the API even without SMS MFA.
->>>>>>> 2f23a596
 	if v, ok := d.GetOk("sms_authentication_message"); ok {
 		params.SmsAuthenticationMessage = aws.String(v.(string))
 	}
@@ -768,9 +765,6 @@
 		}
 	}
 
-<<<<<<< HEAD
-	if err := d.Set("sms_configuration", flattenCognitoUserPoolSmsConfiguration(resp.UserPool.SmsConfiguration)); err != nil {
-=======
 	var configuredSchema []interface{}
 	if v, ok := d.GetOk("schema"); ok {
 		configuredSchema = v.(*schema.Set).List()
@@ -780,7 +774,6 @@
 	}
 
 	if err := d.Set("sms_configuration", flattenCognitoSmsConfiguration(resp.UserPool.SmsConfiguration)); err != nil {
->>>>>>> 2f23a596
 		return fmt.Errorf("Failed setting sms_configuration: %s", err)
 	}
 
