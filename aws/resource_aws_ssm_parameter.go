package aws

import (
	"fmt"
	"log"
	"strings"

	"github.com/aws/aws-sdk-go/aws"
	"github.com/aws/aws-sdk-go/aws/arn"
	"github.com/aws/aws-sdk-go/service/ssm"
	"github.com/hashicorp/terraform/helper/customdiff"
	"github.com/hashicorp/terraform/helper/schema"
	"github.com/hashicorp/terraform/helper/validation"
)

func resourceAwsSsmParameter() *schema.Resource {
	return &schema.Resource{
		Create: resourceAwsSsmParameterPut,
		Read:   resourceAwsSsmParameterRead,
		Update: resourceAwsSsmParameterPut,
		Delete: resourceAwsSsmParameterDelete,
		Exists: resourceAwsSmmParameterExists,
		Importer: &schema.ResourceImporter{
			State: schema.ImportStatePassthrough,
		},

		Schema: map[string]*schema.Schema{
			"name": {
				Type:     schema.TypeString,
				Required: true,
				ForceNew: true,
			},
			"description": {
				Type:     schema.TypeString,
				Optional: true,
			},
			"tier": {
				Type:     schema.TypeString,
				Optional: true,
				Default:  ssm.ParameterTierStandard,
				ValidateFunc: validation.StringInSlice([]string{
					ssm.ParameterTierStandard,
					ssm.ParameterTierAdvanced,
				}, false),
			},
			"type": {
				Type:     schema.TypeString,
				Required: true,
				ValidateFunc: validation.StringInSlice([]string{
					ssm.ParameterTypeString,
					ssm.ParameterTypeStringList,
					ssm.ParameterTypeSecureString,
				}, false),
			},
			"value": {
				Type:      schema.TypeString,
				Required:  true,
				Sensitive: true,
			},
			"arn": {
				Type:     schema.TypeString,
				Optional: true,
				Computed: true,
			},
			"key_id": {
				Type:     schema.TypeString,
				Optional: true,
				Computed: true,
			},
			"overwrite": {
				Type:             schema.TypeBool,
				Optional:         true,
				DiffSuppressFunc: func(k, old, new string, d *schema.ResourceData) bool { return true },
				Deprecated:       "The `overwrite` attribute is no longer used. Existing resources are now always overwritten.",
			},
			"allowed_pattern": {
				Type:     schema.TypeString,
				Optional: true,
			},
			"version": {
				Type:     schema.TypeInt,
				Computed: true,
			},
			"tags": tagsSchema(),
		},

		CustomizeDiff: customdiff.All(
			// Prevent the following error during tier update from Advanced to Standard:
			// ValidationException: This parameter uses the advanced-parameter tier. You can't downgrade a parameter from the advanced-parameter tier to the standard-parameter tier. If necessary, you can delete the advanced parameter and recreate it as a standard parameter.
			customdiff.ForceNewIfChange("tier", func(old, new, meta interface{}) bool {
				return old.(string) == ssm.ParameterTierAdvanced && new.(string) == ssm.ParameterTierStandard
			}),
		),
	}
}

func resourceAwsSmmParameterExists(d *schema.ResourceData, meta interface{}) (bool, error) {
	ssmconn := meta.(*AWSClient).ssmconn
	_, err := ssmconn.GetParameter(&ssm.GetParameterInput{
		Name:           aws.String(d.Id()),
		WithDecryption: aws.Bool(false),
	})
	if err != nil {
		if isAWSErr(err, ssm.ErrCodeParameterNotFound, "") {
			return false, nil
		}
		return false, err
	}

	return true, nil
}

func resourceAwsSsmParameterRead(d *schema.ResourceData, meta interface{}) error {
	ssmconn := meta.(*AWSClient).ssmconn

	log.Printf("[DEBUG] Reading SSM Parameter: %s", d.Id())

	resp, err := ssmconn.GetParameter(&ssm.GetParameterInput{
		Name:           aws.String(d.Id()),
		WithDecryption: aws.Bool(true),
	})
	if err != nil {
		return fmt.Errorf("error getting SSM parameter: %s", err)
	}

	param := resp.Parameter
	d.Set("name", param.Name)
	d.Set("type", param.Type)
	d.Set("value", param.Value)
	d.Set("version", param.Version)

	describeParamsInput := &ssm.DescribeParametersInput{
		ParameterFilters: []*ssm.ParameterStringFilter{
			{
				Key:    aws.String("Name"),
				Option: aws.String("Equals"),
				Values: []*string{aws.String(d.Get("name").(string))},
			},
		},
	}
	describeResp, err := ssmconn.DescribeParameters(describeParamsInput)
	if err != nil {
		return fmt.Errorf("error describing SSM parameter: %s", err)
	}

	if describeResp == nil || len(describeResp.Parameters) == 0 || describeResp.Parameters[0] == nil {
		log.Printf("[WARN] SSM Parameter %q not found, removing from state", d.Id())
		d.SetId("")
		return nil
	}

	detail := describeResp.Parameters[0]
	d.Set("key_id", detail.KeyId)
	d.Set("description", detail.Description)
	d.Set("tier", ssm.ParameterTierStandard)
	if detail.Tier != nil {
		d.Set("tier", detail.Tier)
	}
	d.Set("allowed_pattern", detail.AllowedPattern)

	if tagList, err := ssmconn.ListTagsForResource(&ssm.ListTagsForResourceInput{
		ResourceId:   aws.String(d.Get("name").(string)),
		ResourceType: aws.String("Parameter"),
	}); err != nil {
		return fmt.Errorf("Failed to get SSM parameter tags for %s: %s", d.Get("name"), err)
	} else {
		d.Set("tags", tagsToMapSSM(tagList.TagList))
	}

	arn := arn.ARN{
		Partition: meta.(*AWSClient).partition,
		Region:    meta.(*AWSClient).region,
		Service:   "ssm",
		AccountID: meta.(*AWSClient).accountid,
		Resource:  fmt.Sprintf("parameter/%s", strings.TrimPrefix(d.Id(), "/")),
	}
	d.Set("arn", arn.String())

	return nil
}

func resourceAwsSsmParameterDelete(d *schema.ResourceData, meta interface{}) error {
	ssmconn := meta.(*AWSClient).ssmconn

	log.Printf("[INFO] Deleting SSM Parameter: %s", d.Id())

	_, err := ssmconn.DeleteParameter(&ssm.DeleteParameterInput{
		Name: aws.String(d.Get("name").(string)),
	})
	if err != nil {
		return fmt.Errorf("error deleting SSM Parameter (%s): %s", d.Id(), err)
	}

	return nil
}

func resourceAwsSsmParameterPut(d *schema.ResourceData, meta interface{}) error {
	ssmconn := meta.(*AWSClient).ssmconn

	log.Printf("[INFO] Creating SSM Parameter: %s", d.Get("name").(string))

	paramInput := &ssm.PutParameterInput{
		Name:           aws.String(d.Get("name").(string)),
		Type:           aws.String(d.Get("type").(string)),
		Tier:           aws.String(d.Get("tier").(string)),
		Value:          aws.String(d.Get("value").(string)),
		Overwrite:      aws.Bool(!d.IsNewResource()),
		AllowedPattern: aws.String(d.Get("allowed_pattern").(string)),
	}

	if d.HasChange("description") {
		_, n := d.GetChange("description")
		paramInput.Description = aws.String(n.(string))
	}

	if keyID, ok := d.GetOk("key_id"); ok {
		log.Printf("[DEBUG] Setting key_id for SSM Parameter %v: %s", d.Get("name"), keyID)
		paramInput.SetKeyId(keyID.(string))
	}

	log.Printf("[DEBUG] Waiting for SSM Parameter %v to be updated", d.Get("name"))
<<<<<<< HEAD
	if _, err := ssmconn.PutParameter(paramInput); err != nil {
		if isAWSErr(err, ssm.ErrCodeParameterAlreadyExists, "") {
			return fmt.Errorf("The parameter already exists")
		}
=======
	_, err := ssmconn.PutParameter(paramInput)

	if isAWSErr(err, "ValidationException", "Tier is not supported") {
		paramInput.Tier = nil
		_, err = ssmconn.PutParameter(paramInput)
	}

	if err != nil {
>>>>>>> 1fd5fe4c
		return fmt.Errorf("error creating SSM parameter: %s", err)
	}

	if err := setTagsSSM(ssmconn, d, d.Get("name").(string), "Parameter"); err != nil {
		return fmt.Errorf("error creating SSM parameter tags: %s", err)
	}

	d.SetId(d.Get("name").(string))

	return resourceAwsSsmParameterRead(d, meta)
}<|MERGE_RESOLUTION|>--- conflicted
+++ resolved
@@ -219,12 +219,6 @@
 	}
 
 	log.Printf("[DEBUG] Waiting for SSM Parameter %v to be updated", d.Get("name"))
-<<<<<<< HEAD
-	if _, err := ssmconn.PutParameter(paramInput); err != nil {
-		if isAWSErr(err, ssm.ErrCodeParameterAlreadyExists, "") {
-			return fmt.Errorf("The parameter already exists")
-		}
-=======
 	_, err := ssmconn.PutParameter(paramInput)
 
 	if isAWSErr(err, "ValidationException", "Tier is not supported") {
@@ -232,8 +226,11 @@
 		_, err = ssmconn.PutParameter(paramInput)
 	}
 
-	if err != nil {
->>>>>>> 1fd5fe4c
+	if isAWSErr(err, ssm.ErrCodeParameterAlreadyExists, "") {
+		return fmt.Errorf("The parameter already exists")
+	}
+
+	if err != nil {
 		return fmt.Errorf("error creating SSM parameter: %s", err)
 	}
 
