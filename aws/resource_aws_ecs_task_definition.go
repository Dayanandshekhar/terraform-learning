package aws

import (
	"bytes"
	"fmt"
	"log"
	"strings"

	"github.com/aws/aws-sdk-go/aws"
	"github.com/aws/aws-sdk-go/aws/arn"
	"github.com/aws/aws-sdk-go/service/ecs"
	"github.com/hashicorp/terraform-plugin-sdk/helper/hashcode"
	"github.com/hashicorp/terraform-plugin-sdk/helper/schema"
	"github.com/hashicorp/terraform-plugin-sdk/helper/structure"
	"github.com/hashicorp/terraform-plugin-sdk/helper/validation"
	"github.com/terraform-providers/terraform-provider-aws/aws/internal/keyvaluetags"
)

func resourceAwsEcsTaskDefinition() *schema.Resource {
	return &schema.Resource{
		Create: resourceAwsEcsTaskDefinitionCreate,
		Read:   resourceAwsEcsTaskDefinitionRead,
		Update: resourceAwsEcsTaskDefinitionUpdate,
		Delete: resourceAwsEcsTaskDefinitionDelete,
		Importer: &schema.ResourceImporter{
			State: func(d *schema.ResourceData, meta interface{}) ([]*schema.ResourceData, error) {
				d.Set("arn", d.Id())

				idErr := fmt.Errorf("Expected ID in format of arn:PARTITION:ecs:REGION:ACCOUNTID:task-definition/FAMILY:REVISION and provided: %s", d.Id())
				resARN, err := arn.Parse(d.Id())
				if err != nil {
					return nil, idErr
				}
				familyRevision := strings.TrimPrefix(resARN.Resource, "task-definition/")
				familyRevisionParts := strings.Split(familyRevision, ":")
				if len(familyRevisionParts) != 2 {
					return nil, idErr
				}
				d.SetId(familyRevisionParts[0])

				return []*schema.ResourceData{d}, nil
			},
		},

		SchemaVersion: 1,
		MigrateState:  resourceAwsEcsTaskDefinitionMigrateState,

		Schema: map[string]*schema.Schema{
			"arn": {
				Type:     schema.TypeString,
				Computed: true,
			},

			"cpu": {
				Type:     schema.TypeString,
				Optional: true,
				ForceNew: true,
			},

			"family": {
				Type:     schema.TypeString,
				Required: true,
				ForceNew: true,
			},

			"revision": {
				Type:     schema.TypeInt,
				Computed: true,
			},

			"container_definitions": {
				Type:     schema.TypeString,
				Required: true,
				ForceNew: true,
				StateFunc: func(v interface{}) string {
					json, _ := structure.NormalizeJsonString(v)
					return json
				},
				DiffSuppressFunc: func(k, old, new string, d *schema.ResourceData) bool {
					networkMode, ok := d.GetOk("network_mode")
					isAWSVPC := ok && networkMode.(string) == ecs.NetworkModeAwsvpc
					equal, _ := EcsContainerDefinitionsAreEquivalent(old, new, isAWSVPC)
					return equal
				},
				ValidateFunc: validateAwsEcsTaskDefinitionContainerDefinitions,
			},

			"task_role_arn": {
				Type:         schema.TypeString,
				Optional:     true,
				ForceNew:     true,
				ValidateFunc: validateArn,
			},

			"execution_role_arn": {
				Type:         schema.TypeString,
				Optional:     true,
				ForceNew:     true,
				ValidateFunc: validateArn,
			},

			"memory": {
				Type:     schema.TypeString,
				Optional: true,
				ForceNew: true,
			},

			"network_mode": {
				Type:     schema.TypeString,
				Optional: true,
				Computed: true,
				ForceNew: true,
				ValidateFunc: validation.StringInSlice([]string{
					ecs.NetworkModeBridge,
					ecs.NetworkModeHost,
					ecs.NetworkModeAwsvpc,
					ecs.NetworkModeNone,
				}, false),
			},

			"volume": {
				Type:     schema.TypeSet,
				Optional: true,
				ForceNew: true,
				Elem: &schema.Resource{
					Schema: map[string]*schema.Schema{
						"name": {
							Type:     schema.TypeString,
							Required: true,
							ForceNew: true,
						},

						"host_path": {
							Type:     schema.TypeString,
							Optional: true,
							ForceNew: true,
						},

						"docker_volume_configuration": {
							Type:     schema.TypeList,
							Optional: true,
							ForceNew: true,
							MaxItems: 1,
							Elem: &schema.Resource{
								Schema: map[string]*schema.Schema{
									"scope": {
										Type:     schema.TypeString,
										Optional: true,
										Computed: true,
										ForceNew: true,
										ValidateFunc: validation.StringInSlice([]string{
											ecs.ScopeShared,
											ecs.ScopeTask,
										}, false),
									},
									"autoprovision": {
										Type:     schema.TypeBool,
										Optional: true,
										ForceNew: true,
										Default:  false,
									},
									"driver": {
										Type:     schema.TypeString,
										ForceNew: true,
										Optional: true,
									},
									"driver_opts": {
										Type:     schema.TypeMap,
										Elem:     &schema.Schema{Type: schema.TypeString},
										ForceNew: true,
										Optional: true,
									},
									"labels": {
										Type:     schema.TypeMap,
										Elem:     &schema.Schema{Type: schema.TypeString},
										ForceNew: true,
										Optional: true,
									},
								},
							},
						},
						"efs_volume_configuration": {
							Type:     schema.TypeList,
							Optional: true,
							ForceNew: true,
							MaxItems: 1,
							Elem: &schema.Resource{
								Schema: map[string]*schema.Schema{
									"file_system_id": {
										Type:     schema.TypeString,
										ForceNew: true,
										Required: true,
									},
									"root_directory": {
										Type:     schema.TypeString,
										ForceNew: true,
										Optional: true,
									},
								},
							},
						},
					},
				},
				Set: resourceAwsEcsTaskDefinitionVolumeHash,
			},

			"placement_constraints": {
				Type:     schema.TypeSet,
				Optional: true,
				ForceNew: true,
				MaxItems: 10,
				Elem: &schema.Resource{
					Schema: map[string]*schema.Schema{
						"type": {
							Type:     schema.TypeString,
							ForceNew: true,
							Required: true,
							ValidateFunc: validation.StringInSlice([]string{
								ecs.TaskDefinitionPlacementConstraintTypeMemberOf,
							}, false),
						},
						"expression": {
							Type:     schema.TypeString,
							ForceNew: true,
							Optional: true,
						},
					},
				},
			},

			"requires_compatibilities": {
				Type:     schema.TypeSet,
				Optional: true,
				ForceNew: true,
				Elem:     &schema.Schema{Type: schema.TypeString},
			},

			"ipc_mode": {
				Type:     schema.TypeString,
				Optional: true,
				ForceNew: true,
				ValidateFunc: validation.StringInSlice([]string{
					ecs.IpcModeHost,
					ecs.IpcModeNone,
					ecs.IpcModeTask,
				}, false),
			},

			"pid_mode": {
				Type:     schema.TypeString,
				Optional: true,
				ForceNew: true,
				ValidateFunc: validation.StringInSlice([]string{
					ecs.PidModeHost,
					ecs.PidModeTask,
				}, false),
			},

			"proxy_configuration": {
				Type:     schema.TypeList,
				MaxItems: 1,
				Optional: true,
				ForceNew: true,
				Elem: &schema.Resource{
					Schema: map[string]*schema.Schema{
						"container_name": {
							Type:     schema.TypeString,
							Required: true,
							ForceNew: true,
						},
						"properties": {
							Type:     schema.TypeMap,
							Elem:     &schema.Schema{Type: schema.TypeString},
							Optional: true,
							ForceNew: true,
						},
						"type": {
							Type:     schema.TypeString,
							Default:  ecs.ProxyConfigurationTypeAppmesh,
							Optional: true,
							ForceNew: true,
							ValidateFunc: validation.StringInSlice([]string{
								ecs.ProxyConfigurationTypeAppmesh,
							}, false),
						},
					},
				},
			},

			"tags": tagsSchema(),
<<<<<<< HEAD

			"keep_old_task_definitions": {
				Type:     schema.TypeBool,
				Optional: true,
				Computed: true,
=======
			"inference_accelerator": {
				Type:     schema.TypeSet,
				Optional: true,
				ForceNew: true,
				Elem: &schema.Resource{
					Schema: map[string]*schema.Schema{
						"device_name": {
							Type:     schema.TypeString,
							Required: true,
							ForceNew: true,
						},
						"device_type": {
							Type:     schema.TypeString,
							Required: true,
							ForceNew: true,
						},
					},
				},
>>>>>>> 8c46f5f9
			},
		},
	}
}

func validateAwsEcsTaskDefinitionContainerDefinitions(v interface{}, k string) (ws []string, errors []error) {
	value := v.(string)
	_, err := expandEcsContainerDefinitions(value)
	if err != nil {
		errors = append(errors, fmt.Errorf("ECS Task Definition container_definitions is invalid: %s", err))
	}
	return
}

func resourceAwsEcsTaskDefinitionCreate(d *schema.ResourceData, meta interface{}) error {
	conn := meta.(*AWSClient).ecsconn

	rawDefinitions := d.Get("container_definitions").(string)
	definitions, err := expandEcsContainerDefinitions(rawDefinitions)
	if err != nil {
		return err
	}

	input := ecs.RegisterTaskDefinitionInput{
		ContainerDefinitions: definitions,
		Family:               aws.String(d.Get("family").(string)),
	}

	// ClientException: Tags can not be empty.
	if v, ok := d.GetOk("tags"); ok {
		input.Tags = keyvaluetags.New(v.(map[string]interface{})).IgnoreAws().EcsTags()
	}

	if v, ok := d.GetOk("task_role_arn"); ok {
		input.TaskRoleArn = aws.String(v.(string))
	}

	if v, ok := d.GetOk("execution_role_arn"); ok {
		input.ExecutionRoleArn = aws.String(v.(string))
	}

	if v, ok := d.GetOk("cpu"); ok {
		input.Cpu = aws.String(v.(string))
	}

	if v, ok := d.GetOk("memory"); ok {
		input.Memory = aws.String(v.(string))
	}

	if v, ok := d.GetOk("network_mode"); ok {
		input.NetworkMode = aws.String(v.(string))
	}

	if v, ok := d.GetOk("ipc_mode"); ok {
		input.IpcMode = aws.String(v.(string))
	}

	if v, ok := d.GetOk("pid_mode"); ok {
		input.PidMode = aws.String(v.(string))
	}

	if v, ok := d.GetOk("volume"); ok {
		volumes, err := expandEcsVolumes(v.(*schema.Set).List())
		if err != nil {
			return err
		}
		input.Volumes = volumes
	}

	if v, ok := d.GetOk("inference_accelerator"); ok {
		iAcc, err := expandEcsInferenceAccelerators(v.(*schema.Set).List())
		if err != nil {
			return err
		}
		input.InferenceAccelerators = iAcc
	}

	constraints := d.Get("placement_constraints").(*schema.Set).List()
	if len(constraints) > 0 {
		var pc []*ecs.TaskDefinitionPlacementConstraint
		for _, raw := range constraints {
			p := raw.(map[string]interface{})
			t := p["type"].(string)
			e := p["expression"].(string)
			if err := validateAwsEcsPlacementConstraint(t, e); err != nil {
				return err
			}
			pc = append(pc, &ecs.TaskDefinitionPlacementConstraint{
				Type:       aws.String(t),
				Expression: aws.String(e),
			})
		}
		input.PlacementConstraints = pc
	}

	if v, ok := d.GetOk("requires_compatibilities"); ok && v.(*schema.Set).Len() > 0 {
		input.RequiresCompatibilities = expandStringList(v.(*schema.Set).List())
	}

	proxyConfigs := d.Get("proxy_configuration").([]interface{})
	if len(proxyConfigs) > 0 {
		proxyConfig := proxyConfigs[0]
		configMap := proxyConfig.(map[string]interface{})

		containerName := configMap["container_name"].(string)
		proxyType := configMap["type"].(string)

		rawProperties := configMap["properties"].(map[string]interface{})

		properties := make([]*ecs.KeyValuePair, len(rawProperties))
		i := 0
		for name, value := range rawProperties {
			properties[i] = &ecs.KeyValuePair{
				Name:  aws.String(name),
				Value: aws.String(value.(string)),
			}
			i++
		}

		var ecsProxyConfig ecs.ProxyConfiguration
		ecsProxyConfig.ContainerName = aws.String(containerName)
		ecsProxyConfig.Type = aws.String(proxyType)
		ecsProxyConfig.Properties = properties

		input.ProxyConfiguration = &ecsProxyConfig
	}

	log.Printf("[DEBUG] Registering ECS task definition: %s", input)
	out, err := conn.RegisterTaskDefinition(&input)
	if err != nil {
		return err
	}

	taskDefinition := *out.TaskDefinition

	log.Printf("[DEBUG] ECS task definition registered: %q (rev. %d)",
		aws.StringValue(taskDefinition.TaskDefinitionArn), aws.Int64Value(taskDefinition.Revision))

	d.SetId(aws.StringValue(taskDefinition.Family))
	d.Set("arn", taskDefinition.TaskDefinitionArn)

	return resourceAwsEcsTaskDefinitionRead(d, meta)
}

func resourceAwsEcsTaskDefinitionRead(d *schema.ResourceData, meta interface{}) error {
	conn := meta.(*AWSClient).ecsconn

	log.Printf("[DEBUG] Reading task definition %s", d.Id())
	out, err := conn.DescribeTaskDefinition(&ecs.DescribeTaskDefinitionInput{
		TaskDefinition: aws.String(d.Get("arn").(string)),
		Include:        []*string{aws.String(ecs.TaskDefinitionFieldTags)},
	})
	if err != nil {
		return err
	}
	log.Printf("[DEBUG] Received task definition %s, status:%s\n %s", aws.StringValue(out.TaskDefinition.Family),
		aws.StringValue(out.TaskDefinition.Status), out)

	taskDefinition := out.TaskDefinition

	if aws.StringValue(taskDefinition.Status) == ecs.TaskDefinitionStatusInactive {
		log.Printf("[DEBUG] Removing ECS task definition %s because it's INACTIVE", aws.StringValue(out.TaskDefinition.Family))
		d.SetId("")
		return nil
	}

	d.SetId(aws.StringValue(taskDefinition.Family))
	d.Set("arn", taskDefinition.TaskDefinitionArn)
	d.Set("family", taskDefinition.Family)
	d.Set("revision", taskDefinition.Revision)

	defs, err := flattenEcsContainerDefinitions(taskDefinition.ContainerDefinitions)
	if err != nil {
		return err
	}
	err = d.Set("container_definitions", defs)
	if err != nil {
		return err
	}

	d.Set("task_role_arn", taskDefinition.TaskRoleArn)
	d.Set("execution_role_arn", taskDefinition.ExecutionRoleArn)
	d.Set("cpu", taskDefinition.Cpu)
	d.Set("memory", taskDefinition.Memory)
	d.Set("network_mode", taskDefinition.NetworkMode)
	d.Set("ipc_mode", taskDefinition.IpcMode)
	d.Set("pid_mode", taskDefinition.PidMode)

	if err := d.Set("tags", keyvaluetags.EcsKeyValueTags(out.Tags).IgnoreAws().Map()); err != nil {
		return fmt.Errorf("error setting tags: %s", err)
	}

	if err := d.Set("volume", flattenEcsVolumes(taskDefinition.Volumes)); err != nil {
		return fmt.Errorf("error setting volume: %s", err)
	}

	if err := d.Set("inference_accelerator", flattenEcsInferenceAccelerators(taskDefinition.InferenceAccelerators)); err != nil {
		return fmt.Errorf("error setting inference accelerators: %s", err)
	}

	if err := d.Set("placement_constraints", flattenPlacementConstraints(taskDefinition.PlacementConstraints)); err != nil {
		log.Printf("[ERR] Error setting placement_constraints for (%s): %s", d.Id(), err)
	}

	if err := d.Set("requires_compatibilities", flattenStringList(taskDefinition.RequiresCompatibilities)); err != nil {
		return fmt.Errorf("error setting requires_compatibilities: %s", err)
	}

	if err := d.Set("proxy_configuration", flattenProxyConfiguration(taskDefinition.ProxyConfiguration)); err != nil {
		return fmt.Errorf("error setting proxy_configuration: %s", err)
	}

	return nil
}

func flattenPlacementConstraints(pcs []*ecs.TaskDefinitionPlacementConstraint) []map[string]interface{} {
	if len(pcs) == 0 {
		return nil
	}
	results := make([]map[string]interface{}, 0)
	for _, pc := range pcs {
		c := make(map[string]interface{})
		c["type"] = *pc.Type
		c["expression"] = *pc.Expression
		results = append(results, c)
	}
	return results
}

func flattenProxyConfiguration(pc *ecs.ProxyConfiguration) []map[string]interface{} {
	if pc == nil {
		return nil
	}

	meshProperties := make(map[string]string)
	if pc.Properties != nil {
		for _, prop := range pc.Properties {
			meshProperties[aws.StringValue(prop.Name)] = aws.StringValue(prop.Value)
		}
	}

	config := make(map[string]interface{})
	config["container_name"] = aws.StringValue(pc.ContainerName)
	config["type"] = aws.StringValue(pc.Type)
	config["properties"] = meshProperties

	return []map[string]interface{}{
		config,
	}
}

func resourceAwsEcsTaskDefinitionUpdate(d *schema.ResourceData, meta interface{}) error {
	conn := meta.(*AWSClient).ecsconn

	if d.HasChange("tags") {
		o, n := d.GetChange("tags")

		if err := keyvaluetags.EcsUpdateTags(conn, d.Get("arn").(string), o, n); err != nil {
			return fmt.Errorf("error updating ECS Task Definition (%s) tags: %s", d.Id(), err)
		}
	}

	return nil
}

func resourceAwsEcsTaskDefinitionDelete(d *schema.ResourceData, meta interface{}) error {
	if v, ok := d.GetOk("keep_old_task_definitions"); ok && v.(bool) {
		return nil
	}

	conn := meta.(*AWSClient).ecsconn

	_, err := conn.DeregisterTaskDefinition(&ecs.DeregisterTaskDefinitionInput{
		TaskDefinition: aws.String(d.Get("arn").(string)),
	})
	if err != nil {
		return err
	}

	log.Printf("[DEBUG] Task definition %q deregistered.", d.Get("arn").(string))

	return nil
}

func resourceAwsEcsTaskDefinitionVolumeHash(v interface{}) int {
	var buf bytes.Buffer
	m := v.(map[string]interface{})
	buf.WriteString(fmt.Sprintf("%s-", m["name"].(string)))
	buf.WriteString(fmt.Sprintf("%s-", m["host_path"].(string)))
	return hashcode.String(buf.String())
}

func flattenEcsInferenceAccelerators(list []*ecs.InferenceAccelerator) []map[string]interface{} {
	result := make([]map[string]interface{}, 0, len(list))
	for _, iAcc := range list {
		l := map[string]interface{}{
			"device_name": *iAcc.DeviceName,
			"device_type": *iAcc.DeviceType,
		}

		result = append(result, l)
	}
	return result
}

func expandEcsInferenceAccelerators(configured []interface{}) ([]*ecs.InferenceAccelerator, error) {
	iAccs := make([]*ecs.InferenceAccelerator, 0, len(configured))
	for _, lRaw := range configured {
		data := lRaw.(map[string]interface{})
		l := &ecs.InferenceAccelerator{
			DeviceName: aws.String(data["device_name"].(string)),
			DeviceType: aws.String(data["device_type"].(string)),
		}
		iAccs = append(iAccs, l)
	}

	return iAccs, nil
}<|MERGE_RESOLUTION|>--- conflicted
+++ resolved
@@ -288,13 +288,13 @@
 			},
 
 			"tags": tagsSchema(),
-<<<<<<< HEAD
 
 			"keep_old_task_definitions": {
 				Type:     schema.TypeBool,
 				Optional: true,
 				Computed: true,
-=======
+			},
+
 			"inference_accelerator": {
 				Type:     schema.TypeSet,
 				Optional: true,
@@ -313,7 +313,6 @@
 						},
 					},
 				},
->>>>>>> 8c46f5f9
 			},
 		},
 	}
