--- conflicted
+++ resolved
@@ -725,7 +725,6 @@
 // validateCIDRNetworkAddress ensures that the string value is a valid CIDR that
 // represents a network address - it adds an error otherwise
 func validateCIDRNetworkAddress(v interface{}, k string) (ws []string, errors []error) {
-<<<<<<< HEAD
 	value := v.(string)
 	// _, ipnet, err := net.ParseCIDR(value)
 	_, _, err := net.ParseCIDR(value)
@@ -743,23 +742,6 @@
 	// 	errors = append(errors, fmt.Errorf(
 	// 		"%q must contain a valid network CIDR, got %q", k, value))
 	// }
-=======
-	if err := validateCIDRBlock(v.(string)); err != nil {
-		errors = append(errors, err)
-		return
-	}
-
-	return
-}
-
-// validateIpv4CIDRNetworkAddress ensures that the string value is a valid IPv4 CIDR that
-// represents a network address - it adds an error otherwise
-func validateIpv4CIDRNetworkAddress(v interface{}, k string) (ws []string, errors []error) {
-	if err := validateIpv4CIDRBlock(v.(string)); err != nil {
-		errors = append(errors, err)
-		return
-	}
->>>>>>> 2f23a596
 
 	return
 }
