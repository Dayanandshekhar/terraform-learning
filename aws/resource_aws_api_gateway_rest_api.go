package aws

import (
	"fmt"
	"log"
	"strconv"
	"time"

	"github.com/aws/aws-sdk-go/aws"
	"github.com/aws/aws-sdk-go/aws/arn"
	"github.com/aws/aws-sdk-go/service/apigateway"
	"github.com/hashicorp/terraform-plugin-sdk/v2/helper/schema"
	"github.com/hashicorp/terraform-plugin-sdk/v2/helper/structure"
	"github.com/hashicorp/terraform-plugin-sdk/v2/helper/validation"
	"github.com/terraform-providers/terraform-provider-aws/aws/internal/keyvaluetags"
)

func resourceAwsApiGatewayRestApi() *schema.Resource {
	return &schema.Resource{
		Create: resourceAwsApiGatewayRestApiCreate,
		Read:   resourceAwsApiGatewayRestApiRead,
		Update: resourceAwsApiGatewayRestApiUpdate,
		Delete: resourceAwsApiGatewayRestApiDelete,
		Importer: &schema.ResourceImporter{
			State: schema.ImportStatePassthrough,
		},

		Schema: map[string]*schema.Schema{
			"name": {
				Type:     schema.TypeString,
				Required: true,
			},

			"description": {
				Type:     schema.TypeString,
				Optional: true,
			},

			"api_key_source": {
				Type:     schema.TypeString,
				Optional: true,
				ValidateFunc: validation.StringInSlice([]string{
					apigateway.ApiKeySourceTypeAuthorizer,
					apigateway.ApiKeySourceTypeHeader,
				}, true),
				Default: apigateway.ApiKeySourceTypeHeader,
			},

			"policy": {
				Type:             schema.TypeString,
				Optional:         true,
				Computed:         true,
				ValidateFunc:     validation.StringIsJSON,
				DiffSuppressFunc: suppressEquivalentAwsPolicyDiffs,
			},

			"binary_media_types": {
				Type:     schema.TypeList,
				Optional: true,
				Elem:     &schema.Schema{Type: schema.TypeString},
			},

			"body": {
				Type:     schema.TypeString,
				Optional: true,
			},

<<<<<<< HEAD
			"disable_execute_api_endpoint": {
				Type:     schema.TypeBool,
				Optional: true,
				Default:  false,
=======
			"parameters": {
				Type:     schema.TypeMap,
				Optional: true,
				Elem:     &schema.Schema{Type: schema.TypeString},
>>>>>>> 9b338a54
			},

			"minimum_compression_size": {
				Type:         schema.TypeInt,
				Optional:     true,
				Default:      -1,
				ValidateFunc: validation.IntBetween(-1, 10485760),
			},

			"root_resource_id": {
				Type:     schema.TypeString,
				Computed: true,
			},

			"created_date": {
				Type:     schema.TypeString,
				Computed: true,
			},
			"execution_arn": {
				Type:     schema.TypeString,
				Computed: true,
			},

			"endpoint_configuration": {
				Type:     schema.TypeList,
				Optional: true,
				Computed: true,
				MinItems: 1,
				MaxItems: 1,
				Elem: &schema.Resource{
					Schema: map[string]*schema.Schema{
						"types": {
							Type:     schema.TypeList,
							Required: true,
							MinItems: 1,
							MaxItems: 1,
							Elem: &schema.Schema{
								Type: schema.TypeString,
								ValidateFunc: validation.StringInSlice([]string{
									apigateway.EndpointTypeEdge,
									apigateway.EndpointTypeRegional,
									apigateway.EndpointTypePrivate,
								}, false),
							},
						},
						"vpc_endpoint_ids": {
							Type:     schema.TypeSet,
							Optional: true,
							MinItems: 1,
							Elem: &schema.Schema{
								Type: schema.TypeString,
							},
						},
					},
				},
			},
			"arn": {
				Type:     schema.TypeString,
				Computed: true,
			},
			"tags": tagsSchema(),
		},
	}
}

func resourceAwsApiGatewayRestApiCreate(d *schema.ResourceData, meta interface{}) error {
	conn := meta.(*AWSClient).apigatewayconn
	log.Printf("[DEBUG] Creating API Gateway")

	var description *string
	if d.Get("description").(string) != "" {
		description = aws.String(d.Get("description").(string))
	}

	params := &apigateway.CreateRestApiInput{
		Name:        aws.String(d.Get("name").(string)),
		Description: description,
	}

	if v, ok := d.GetOk("endpoint_configuration"); ok {
		params.EndpointConfiguration = expandApiGatewayEndpointConfiguration(v.([]interface{}))
	}

	if v, ok := d.GetOk("api_key_source"); ok {
		params.ApiKeySource = aws.String(v.(string))
	}

	if v, ok := d.GetOk("disable_execute_api_endpoint"); ok {
		params.DisableExecuteApiEndpoint = aws.Bool(v.(bool))
	}

	if v, ok := d.GetOk("policy"); ok {
		params.Policy = aws.String(v.(string))
	}

	if v, ok := d.GetOk("tags"); ok {
		params.Tags = keyvaluetags.New(v.(map[string]interface{})).IgnoreAws().ApigatewayTags()
	}

	binaryMediaTypes, binaryMediaTypesOk := d.GetOk("binary_media_types")
	if binaryMediaTypesOk {
		params.BinaryMediaTypes = expandStringList(binaryMediaTypes.([]interface{}))
	}

	minimumCompressionSize := d.Get("minimum_compression_size").(int)
	if minimumCompressionSize > -1 {
		params.MinimumCompressionSize = aws.Int64(int64(minimumCompressionSize))
	}

	gateway, err := conn.CreateRestApi(params)
	if err != nil {
		return fmt.Errorf("Error creating API Gateway: %s", err)
	}

	d.SetId(aws.StringValue(gateway.Id))

	if body, ok := d.GetOk("body"); ok {
		log.Printf("[DEBUG] Initializing API Gateway from OpenAPI spec %s", d.Id())

		input := &apigateway.PutRestApiInput{
			RestApiId: gateway.Id,
			Mode:      aws.String(apigateway.PutModeOverwrite),
			Body:      []byte(body.(string)),
		}

		if v, ok := d.GetOk("parameters"); ok && len(v.(map[string]interface{})) > 0 {
			input.Parameters = stringMapToPointers(v.(map[string]interface{}))
		}

		_, err := conn.PutRestApi(input)

		if err != nil {
			return fmt.Errorf("error creating API Gateway specification: %s", err)
		}
	}

	return resourceAwsApiGatewayRestApiRead(d, meta)
}

func resourceAwsApiGatewayRestApiRead(d *schema.ResourceData, meta interface{}) error {
	conn := meta.(*AWSClient).apigatewayconn
	ignoreTagsConfig := meta.(*AWSClient).IgnoreTagsConfig

	log.Printf("[DEBUG] Reading API Gateway %s", d.Id())

	api, err := conn.GetRestApi(&apigateway.GetRestApiInput{
		RestApiId: aws.String(d.Id()),
	})
	if isAWSErr(err, apigateway.ErrCodeNotFoundException, "") {
		log.Printf("[WARN] API Gateway (%s) not found, removing from state", d.Id())
		d.SetId("")
		return nil
	}
	if err != nil {
		return fmt.Errorf("error reading API Gateway REST API (%s): %s", d.Id(), err)
	}

	getResourcesInput := &apigateway.GetResourcesInput{
		RestApiId: aws.String(d.Id()),
	}
	err = conn.GetResourcesPages(getResourcesInput, func(page *apigateway.GetResourcesOutput, lastPage bool) bool {
		for _, item := range page.Items {
			if aws.StringValue(item.Path) == "/" {
				d.Set("root_resource_id", item.Id)
				return false
			}
		}
		return !lastPage
	})
	if err != nil {
		return fmt.Errorf("error reading API Gateway REST API (%s) resources: %s", d.Id(), err)
	}

	d.Set("name", api.Name)
	d.Set("description", api.Description)
	d.Set("api_key_source", api.ApiKeySource)
	d.Set("disable_execute_api_endpoint", api.DisableExecuteApiEndpoint)

	// The API returns policy as an escaped JSON string
	// {\\\"Version\\\":\\\"2012-10-17\\\",...}
	// The string must be normalized before unquoting as it may contain escaped
	// forward slashes in CIDR blocks, which will break strconv.Unquote

	// I'm not sure why it needs to be wrapped with double quotes first, but it does
	normalized_policy, err := structure.NormalizeJsonString(`"` + aws.StringValue(api.Policy) + `"`)
	if err != nil {
		fmt.Printf("error normalizing policy JSON: %s\n", err)
	}
	policy, err := strconv.Unquote(normalized_policy)
	if err != nil {
		return fmt.Errorf("error unescaping policy: %s", err)
	}
	d.Set("policy", policy)

	d.Set("binary_media_types", api.BinaryMediaTypes)

	execution_arn := arn.ARN{
		Partition: meta.(*AWSClient).partition,
		Service:   "execute-api",
		Region:    meta.(*AWSClient).region,
		AccountID: meta.(*AWSClient).accountid,
		Resource:  d.Id(),
	}.String()
	d.Set("execution_arn", execution_arn)

	if api.MinimumCompressionSize == nil {
		d.Set("minimum_compression_size", -1)
	} else {
		d.Set("minimum_compression_size", api.MinimumCompressionSize)
	}
	if err := d.Set("created_date", api.CreatedDate.Format(time.RFC3339)); err != nil {
		log.Printf("[DEBUG] Error setting created_date: %s", err)
	}

	if err := d.Set("endpoint_configuration", flattenApiGatewayEndpointConfiguration(api.EndpointConfiguration)); err != nil {
		return fmt.Errorf("error setting endpoint_configuration: %s", err)
	}

	if err := d.Set("tags", keyvaluetags.ApigatewayKeyValueTags(api.Tags).IgnoreAws().IgnoreConfig(ignoreTagsConfig).Map()); err != nil {
		return fmt.Errorf("error setting tags: %s", err)
	}

	rest_api_arn := arn.ARN{
		Partition: meta.(*AWSClient).partition,
		Service:   "apigateway",
		Region:    meta.(*AWSClient).region,
		Resource:  fmt.Sprintf("/restapis/%s", d.Id()),
	}.String()
	d.Set("arn", rest_api_arn)

	return nil
}

func resourceAwsApiGatewayRestApiUpdateOperations(d *schema.ResourceData) []*apigateway.PatchOperation {
	operations := make([]*apigateway.PatchOperation, 0)

	if d.HasChange("name") {
		operations = append(operations, &apigateway.PatchOperation{
			Op:    aws.String(apigateway.OpReplace),
			Path:  aws.String("/name"),
			Value: aws.String(d.Get("name").(string)),
		})
	}

	if d.HasChange("description") {
		operations = append(operations, &apigateway.PatchOperation{
			Op:    aws.String(apigateway.OpReplace),
			Path:  aws.String("/description"),
			Value: aws.String(d.Get("description").(string)),
		})
	}

	if d.HasChange("api_key_source") {
		operations = append(operations, &apigateway.PatchOperation{
			Op:    aws.String(apigateway.OpReplace),
			Path:  aws.String("/apiKeySource"),
			Value: aws.String(d.Get("api_key_source").(string)),
		})
	}

	if d.HasChange("disable_execute_api_endpoint") {
		value := strconv.FormatBool(d.Get("disable_execute_api_endpoint").(bool))
		operations = append(operations, &apigateway.PatchOperation{
			Op:    aws.String(apigateway.OpReplace),
			Path:  aws.String("/disableExecuteApiEndpoint"),
			Value: aws.String(value),
		})
	}

	if d.HasChange("policy") {
		operations = append(operations, &apigateway.PatchOperation{
			Op:    aws.String(apigateway.OpReplace),
			Path:  aws.String("/policy"),
			Value: aws.String(d.Get("policy").(string)),
		})
	}

	if d.HasChange("minimum_compression_size") {
		minimumCompressionSize := d.Get("minimum_compression_size").(int)
		var value string
		if minimumCompressionSize > -1 {
			value = strconv.Itoa(minimumCompressionSize)
		}
		operations = append(operations, &apigateway.PatchOperation{
			Op:    aws.String(apigateway.OpReplace),
			Path:  aws.String("/minimumCompressionSize"),
			Value: aws.String(value),
		})
	}

	if d.HasChange("binary_media_types") {
		o, n := d.GetChange("binary_media_types")
		prefix := "binaryMediaTypes"

		old := o.([]interface{})
		new := n.([]interface{})

		// Remove every binary media types. Simpler to remove and add new ones,
		// since there are no replacings.
		for _, v := range old {
			operations = append(operations, &apigateway.PatchOperation{
				Op:   aws.String(apigateway.OpRemove),
				Path: aws.String(fmt.Sprintf("/%s/%s", prefix, escapeJsonPointer(v.(string)))),
			})
		}

		// Handle additions
		if len(new) > 0 {
			for _, v := range new {
				operations = append(operations, &apigateway.PatchOperation{
					Op:   aws.String(apigateway.OpAdd),
					Path: aws.String(fmt.Sprintf("/%s/%s", prefix, escapeJsonPointer(v.(string)))),
				})
			}
		}
	}

	if d.HasChange("endpoint_configuration.0.types") {
		// The REST API must have an endpoint type.
		// If attempting to remove the configuration, do nothing.
		if v, ok := d.GetOk("endpoint_configuration"); ok && len(v.([]interface{})) > 0 {
			m := v.([]interface{})[0].(map[string]interface{})

			operations = append(operations, &apigateway.PatchOperation{
				Op:    aws.String(apigateway.OpReplace),
				Path:  aws.String("/endpointConfiguration/types/0"),
				Value: aws.String(m["types"].([]interface{})[0].(string)),
			})
		}
	}

	if d.HasChange("endpoint_configuration.0.vpc_endpoint_ids") {
		o, n := d.GetChange("endpoint_configuration.0.vpc_endpoint_ids")
		prefix := "/endpointConfiguration/vpcEndpointIds"

		old := o.(*schema.Set).List()
		new := n.(*schema.Set).List()

		for _, v := range old {
			operations = append(operations, &apigateway.PatchOperation{
				Op:    aws.String(apigateway.OpRemove),
				Path:  aws.String(prefix),
				Value: aws.String(v.(string)),
			})
		}

		for _, v := range new {
			operations = append(operations, &apigateway.PatchOperation{
				Op:    aws.String(apigateway.OpAdd),
				Path:  aws.String(prefix),
				Value: aws.String(v.(string)),
			})
		}
	}

	return operations
}

func resourceAwsApiGatewayRestApiUpdate(d *schema.ResourceData, meta interface{}) error {
	conn := meta.(*AWSClient).apigatewayconn
	log.Printf("[DEBUG] Updating API Gateway %s", d.Id())

	if d.HasChange("tags") {
		o, n := d.GetChange("tags")
		if err := keyvaluetags.ApigatewayUpdateTags(conn, d.Get("arn").(string), o, n); err != nil {
			return fmt.Errorf("error updating tags: %s", err)
		}
	}

	if d.HasChanges("body", "parameters") {
		if body, ok := d.GetOk("body"); ok {
			log.Printf("[DEBUG] Updating API Gateway from OpenAPI spec: %s", d.Id())

			input := &apigateway.PutRestApiInput{
				RestApiId: aws.String(d.Id()),
				Mode:      aws.String(apigateway.PutModeOverwrite),
				Body:      []byte(body.(string)),
			}

			if v, ok := d.GetOk("parameters"); ok && len(v.(map[string]interface{})) > 0 {
				input.Parameters = stringMapToPointers(v.(map[string]interface{}))
			}

			_, err := conn.PutRestApi(input)

			if err != nil {
				return fmt.Errorf("error updating API Gateway specification: %s", err)
			}
		}
	}

	_, err := conn.UpdateRestApi(&apigateway.UpdateRestApiInput{
		RestApiId:       aws.String(d.Id()),
		PatchOperations: resourceAwsApiGatewayRestApiUpdateOperations(d),
	})

	if err != nil {
		return err
	}
	log.Printf("[DEBUG] Updated API Gateway %s", d.Id())

	return resourceAwsApiGatewayRestApiRead(d, meta)
}

func resourceAwsApiGatewayRestApiDelete(d *schema.ResourceData, meta interface{}) error {
	conn := meta.(*AWSClient).apigatewayconn

	input := &apigateway.DeleteRestApiInput{
		RestApiId: aws.String(d.Id()),
	}

	log.Printf("[DEBUG] Deleting API Gateway: %s", input)
	_, err := conn.DeleteRestApi(input)

	if isAWSErr(err, apigateway.ErrCodeNotFoundException, "") {
		return nil
	}

	if err != nil {
		return fmt.Errorf("error deleting API Gateway (%s): %s", d.Id(), err)
	}

	return nil
}

func expandApiGatewayEndpointConfiguration(l []interface{}) *apigateway.EndpointConfiguration {
	if len(l) == 0 {
		return nil
	}

	m := l[0].(map[string]interface{})

	endpointConfiguration := &apigateway.EndpointConfiguration{
		Types: expandStringList(m["types"].([]interface{})),
	}

	if endpointIds, ok := m["vpc_endpoint_ids"]; ok {
		endpointConfiguration.VpcEndpointIds = expandStringSet(endpointIds.(*schema.Set))
	}

	return endpointConfiguration
}

func flattenApiGatewayEndpointConfiguration(endpointConfiguration *apigateway.EndpointConfiguration) []interface{} {
	if endpointConfiguration == nil {
		return []interface{}{}
	}

	m := map[string]interface{}{
		"types": flattenStringList(endpointConfiguration.Types),
	}

	if len(endpointConfiguration.VpcEndpointIds) > 0 {
		m["vpc_endpoint_ids"] = aws.StringValueSlice(endpointConfiguration.VpcEndpointIds)
	}

	return []interface{}{m}
}<|MERGE_RESOLUTION|>--- conflicted
+++ resolved
@@ -65,17 +65,16 @@
 				Optional: true,
 			},
 
-<<<<<<< HEAD
 			"disable_execute_api_endpoint": {
 				Type:     schema.TypeBool,
 				Optional: true,
 				Default:  false,
-=======
+			},
+
 			"parameters": {
 				Type:     schema.TypeMap,
 				Optional: true,
 				Elem:     &schema.Schema{Type: schema.TypeString},
->>>>>>> 9b338a54
 			},
 
 			"minimum_compression_size": {
