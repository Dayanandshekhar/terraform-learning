--- conflicted
+++ resolved
@@ -305,7 +305,6 @@
 
 	d.SetId(aws.StringValue(output.CertificateAuthorityArn))
 
-<<<<<<< HEAD
 	if v, ok := d.GetOk("tags"); ok {
 		input := &acmpca.TagCertificateAuthorityInput{
 			CertificateAuthorityArn: aws.String(d.Id()),
@@ -319,8 +318,6 @@
 		}
 	}
 
-=======
->>>>>>> 2cd7beee
 	stateConf := &resource.StateChangeConf{
 		Pending: []string{
 			"",
@@ -479,7 +476,6 @@
 	}
 
 	if d.HasChange("tags") {
-<<<<<<< HEAD
 		oraw, nraw := d.GetChange("tags")
 		o := oraw.(map[string]interface{})
 		n := nraw.(map[string]interface{})
@@ -504,12 +500,6 @@
 			if err != nil {
 				return fmt.Errorf("error updating ACMPCA Certificate Authority %q tags: %s", d.Id(), err)
 			}
-=======
-		o, n := d.GetChange("tags")
-
-		if err := keyvaluetags.AcmpcaUpdateTags(conn, d.Id(), o, n); err != nil {
-			return fmt.Errorf("error updating ACMPCA Certificate Authority (%s) tags: %s", d.Id(), err)
->>>>>>> 2cd7beee
 		}
 	}
 
