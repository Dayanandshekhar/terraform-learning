package aws

import (
	"fmt"
	"log"

	"github.com/aws/aws-sdk-go/aws"
	"github.com/aws/aws-sdk-go/service/ssm"
	"github.com/hashicorp/terraform-plugin-sdk/helper/schema"
)

func resourceAwsSsmMaintenanceWindow() *schema.Resource {
	return &schema.Resource{
		Create: resourceAwsSsmMaintenanceWindowCreate,
		Read:   resourceAwsSsmMaintenanceWindowRead,
		Update: resourceAwsSsmMaintenanceWindowUpdate,
		Delete: resourceAwsSsmMaintenanceWindowDelete,
		Importer: &schema.ResourceImporter{
			State: schema.ImportStatePassthrough,
		},

		Schema: map[string]*schema.Schema{
			"name": {
				Type:     schema.TypeString,
				Required: true,
			},

			"schedule": {
				Type:     schema.TypeString,
				Required: true,
			},

			"duration": {
				Type:     schema.TypeInt,
				Required: true,
			},

			"cutoff": {
				Type:     schema.TypeInt,
				Required: true,
			},

			"allow_unassociated_targets": {
				Type:     schema.TypeBool,
				Optional: true,
				Default:  false,
			},

			"enabled": {
				Type:     schema.TypeBool,
				Optional: true,
				Default:  true,
			},

			"end_date": {
				Type:     schema.TypeString,
				Optional: true,
			},

			"schedule_timezone": {
				Type:     schema.TypeString,
				Optional: true,
			},

			"start_date": {
				Type:     schema.TypeString,
				Optional: true,
			},

			"tags": tagsSchema(),
		},
	}
}

func resourceAwsSsmMaintenanceWindowCreate(d *schema.ResourceData, meta interface{}) error {
	ssmconn := meta.(*AWSClient).ssmconn

	params := &ssm.CreateMaintenanceWindowInput{
<<<<<<< HEAD
		Name:                     aws.String(d.Get("name").(string)),
		Schedule:                 aws.String(d.Get("schedule").(string)),
		Duration:                 aws.Int64(int64(d.Get("duration").(int))),
		Cutoff:                   aws.Int64(int64(d.Get("cutoff").(int))),
=======
>>>>>>> 2cd7beee
		AllowUnassociatedTargets: aws.Bool(d.Get("allow_unassociated_targets").(bool)),
		Cutoff:                   aws.Int64(int64(d.Get("cutoff").(int))),
		Duration:                 aws.Int64(int64(d.Get("duration").(int))),
		Name:                     aws.String(d.Get("name").(string)),
		Schedule:                 aws.String(d.Get("schedule").(string)),
	}

	if v, ok := d.GetOk("tags"); ok {
		params.Tags = tagsFromMapSSM(v.(map[string]interface{}))
	}

	if v, ok := d.GetOk("end_date"); ok {
		params.EndDate = aws.String(v.(string))
	}

	if v, ok := d.GetOk("schedule_timezone"); ok {
		params.ScheduleTimezone = aws.String(v.(string))
	}

	if v, ok := d.GetOk("start_date"); ok {
		params.StartDate = aws.String(v.(string))
	}

	resp, err := ssmconn.CreateMaintenanceWindow(params)
	if err != nil {
		return fmt.Errorf("error creating SSM Maintenance Window: %s", err)
	}

	d.SetId(*resp.WindowId)

	if !d.Get("enabled").(bool) {
		input := &ssm.UpdateMaintenanceWindowInput{
			Enabled:  aws.Bool(false),
			WindowId: aws.String(d.Id()),
		}

		_, err := ssmconn.UpdateMaintenanceWindow(input)
		if err != nil {
			return fmt.Errorf("error disabling SSM Maintenance Window (%s): %s", d.Id(), err)
		}
	}

	return resourceAwsSsmMaintenanceWindowRead(d, meta)
}

func resourceAwsSsmMaintenanceWindowUpdate(d *schema.ResourceData, meta interface{}) error {
	ssmconn := meta.(*AWSClient).ssmconn

	// Replace must be set otherwise its not possible to remove optional attributes, e.g.
	// ValidationException: 1 validation error detected: Value '' at 'startDate' failed to satisfy constraint: Member must have length greater than or equal to 1
	params := &ssm.UpdateMaintenanceWindowInput{
		AllowUnassociatedTargets: aws.Bool(d.Get("allow_unassociated_targets").(bool)),
		Cutoff:                   aws.Int64(int64(d.Get("cutoff").(int))),
		Duration:                 aws.Int64(int64(d.Get("duration").(int))),
		Enabled:                  aws.Bool(d.Get("enabled").(bool)),
		Name:                     aws.String(d.Get("name").(string)),
		Replace:                  aws.Bool(true),
		Schedule:                 aws.String(d.Get("schedule").(string)),
		WindowId:                 aws.String(d.Id()),
	}

	if v, ok := d.GetOk("end_date"); ok {
		params.EndDate = aws.String(v.(string))
	}

	if v, ok := d.GetOk("schedule_timezone"); ok {
		params.ScheduleTimezone = aws.String(v.(string))
	}

	if v, ok := d.GetOk("start_date"); ok {
		params.StartDate = aws.String(v.(string))
	}

	_, err := ssmconn.UpdateMaintenanceWindow(params)
	if err != nil {
		if isAWSErr(err, ssm.ErrCodeDoesNotExistException, "") {
			log.Printf("[WARN] Maintenance Window %s not found, removing from state", d.Id())
			d.SetId("")
			return nil
		}
		return fmt.Errorf("error updating SSM Maintenance Window (%s): %s", d.Id(), err)
	}

	if d.HasChange("tags") {
		if err := setTagsSSM(ssmconn, d, d.Id(), ssm.ResourceTypeForTaggingMaintenanceWindow); err != nil {
			return fmt.Errorf("error setting tags for SSM Maintenance Window (%s): %s", d.Id(), err)
		}
	}

	return resourceAwsSsmMaintenanceWindowRead(d, meta)
}

func resourceAwsSsmMaintenanceWindowRead(d *schema.ResourceData, meta interface{}) error {
	ssmconn := meta.(*AWSClient).ssmconn

	params := &ssm.GetMaintenanceWindowInput{
		WindowId: aws.String(d.Id()),
	}

	resp, err := ssmconn.GetMaintenanceWindow(params)
	if err != nil {
		if isAWSErr(err, ssm.ErrCodeDoesNotExistException, "") {
			log.Printf("[WARN] Maintenance Window %s not found, removing from state", d.Id())
			d.SetId("")
			return nil
		}
		return fmt.Errorf("error reading SSM Maintenance Window (%s): %s", d.Id(), err)
	}

	d.Set("allow_unassociated_targets", resp.AllowUnassociatedTargets)
	d.Set("cutoff", resp.Cutoff)
	d.Set("duration", resp.Duration)
	d.Set("enabled", resp.Enabled)
	d.Set("end_date", resp.EndDate)
	d.Set("name", resp.Name)
	d.Set("schedule_timezone", resp.ScheduleTimezone)
	d.Set("schedule", resp.Schedule)
	d.Set("start_date", resp.StartDate)

	if err := saveTagsSSM(ssmconn, d, d.Id(), ssm.ResourceTypeForTaggingMaintenanceWindow); err != nil {
		return fmt.Errorf("error saving tags for SSM Maintenance Window (%s): %s", d.Id(), err)
	}

	return nil
}

func resourceAwsSsmMaintenanceWindowDelete(d *schema.ResourceData, meta interface{}) error {
	ssmconn := meta.(*AWSClient).ssmconn

	log.Printf("[INFO] Deleting SSM Maintenance Window: %s", d.Id())

	params := &ssm.DeleteMaintenanceWindowInput{
		WindowId: aws.String(d.Id()),
	}

	_, err := ssmconn.DeleteMaintenanceWindow(params)
	if err != nil {
		return fmt.Errorf("error deleting SSM Maintenance Window (%s): %s", d.Id(), err)
	}

	return nil
}<|MERGE_RESOLUTION|>--- conflicted
+++ resolved
@@ -76,13 +76,6 @@
 	ssmconn := meta.(*AWSClient).ssmconn
 
 	params := &ssm.CreateMaintenanceWindowInput{
-<<<<<<< HEAD
-		Name:                     aws.String(d.Get("name").(string)),
-		Schedule:                 aws.String(d.Get("schedule").(string)),
-		Duration:                 aws.Int64(int64(d.Get("duration").(int))),
-		Cutoff:                   aws.Int64(int64(d.Get("cutoff").(int))),
-=======
->>>>>>> 2cd7beee
 		AllowUnassociatedTargets: aws.Bool(d.Get("allow_unassociated_targets").(bool)),
 		Cutoff:                   aws.Int64(int64(d.Get("cutoff").(int))),
 		Duration:                 aws.Int64(int64(d.Get("duration").(int))),
