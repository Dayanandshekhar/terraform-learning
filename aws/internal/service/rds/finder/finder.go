package finder

import (
	"context"

	"github.com/aws/aws-sdk-go/aws"
	"github.com/aws/aws-sdk-go/service/rds"
	"github.com/hashicorp/aws-sdk-go-base/tfawserr"
	"github.com/hashicorp/terraform-plugin-sdk/v2/helper/resource"
	tfrds "github.com/terraform-providers/terraform-provider-aws/aws/internal/service/rds"
	"github.com/terraform-providers/terraform-provider-aws/aws/internal/tfresource"
)

// DBProxyTarget returns matching DBProxyTarget.
func DBProxyTarget(conn *rds.RDS, dbProxyName, targetGroupName, targetType, rdsResourceId string) (*rds.DBProxyTarget, error) {
	input := &rds.DescribeDBProxyTargetsInput{
		DBProxyName:     aws.String(dbProxyName),
		TargetGroupName: aws.String(targetGroupName),
	}
	var dbProxyTarget *rds.DBProxyTarget

	err := conn.DescribeDBProxyTargetsPages(input, func(page *rds.DescribeDBProxyTargetsOutput, lastPage bool) bool {
		if page == nil {
			return !lastPage
		}

		for _, target := range page.Targets {
			if aws.StringValue(target.Type) == targetType && aws.StringValue(target.RdsResourceId) == rdsResourceId {
				dbProxyTarget = target
				return false
			}
		}

		return !lastPage
	})

	return dbProxyTarget, err
}

// DBProxyEndpoint returns matching DBProxyEndpoint.
func DBProxyEndpoint(conn *rds.RDS, id string) (*rds.DBProxyEndpoint, error) {
	dbProxyName, dbProxyEndpointName, err := tfrds.ResourceAwsDbProxyEndpointParseID(id)
	if err != nil {
		return nil, err
	}

	input := &rds.DescribeDBProxyEndpointsInput{
		DBProxyName:         aws.String(dbProxyName),
		DBProxyEndpointName: aws.String(dbProxyEndpointName),
	}
	var dbProxyEndpoint *rds.DBProxyEndpoint

	err = conn.DescribeDBProxyEndpointsPages(input, func(page *rds.DescribeDBProxyEndpointsOutput, lastPage bool) bool {
		if page == nil {
			return !lastPage
		}

		for _, endpoint := range page.DBProxyEndpoints {
			if aws.StringValue(endpoint.DBProxyEndpointName) == dbProxyEndpointName &&
				aws.StringValue(endpoint.DBProxyName) == dbProxyName {
				dbProxyEndpoint = endpoint
				return false
			}
		}

		return !lastPage
	})

	return dbProxyEndpoint, err
}

func DBClusterRoleByDBClusterIDAndRoleARN(conn *rds.RDS, dbClusterID, roleARN string) (*rds.DBClusterRole, error) {
	dbCluster, err := DBClusterByID(conn, dbClusterID)

	if err != nil {
		return nil, err
	}

	for _, associatedRole := range dbCluster.AssociatedRoles {
		if aws.StringValue(associatedRole.RoleArn) == roleARN {
			if status := aws.StringValue(associatedRole.Status); status == tfrds.DBClusterRoleStatusDeleted {
				return nil, &resource.NotFoundError{
					Message: status,
				}
			}

			return associatedRole, nil
		}
	}

	return nil, &resource.NotFoundError{}
}

func DBClusterByID(conn *rds.RDS, id string) (*rds.DBCluster, error) {
	input := &rds.DescribeDBClustersInput{
		DBClusterIdentifier: aws.String(id),
	}

	output, err := conn.DescribeDBClusters(input)

	if tfawserr.ErrCodeEquals(err, rds.ErrCodeDBClusterNotFoundFault) {
		return nil, &resource.NotFoundError{
			LastError:   err,
			LastRequest: input,
		}
	}

	if output == nil || len(output.DBClusters) == 0 || output.DBClusters[0] == nil {
		return nil, tfresource.NewEmptyResultError(input)
	}

	dbCluster := output.DBClusters[0]

	// Eventual consistency check.
	if aws.StringValue(dbCluster.DBClusterIdentifier) != id {
		return nil, &resource.NotFoundError{
			LastRequest: input,
		}
	}

	return dbCluster, nil
}

<<<<<<< HEAD
// DBInstanceAutomatedBackup returns matching DBInstanceAutomatedBackup
func DBInstanceAutomatedBackup(ctx context.Context, conn *rds.RDS, dbInstanceAutomatedBackupsArn string) (*rds.DBInstanceAutomatedBackup, error) {
	input := &rds.DescribeDBInstanceAutomatedBackupsInput{
		DBInstanceAutomatedBackupsArn: aws.String(dbInstanceAutomatedBackupsArn),
	}

	var dbInstanceAutomatedBackup *rds.DBInstanceAutomatedBackup

	err := conn.DescribeDBInstanceAutomatedBackupsPagesWithContext(ctx, input, func(page *rds.DescribeDBInstanceAutomatedBackupsOutput, lastPage bool) bool {
		if page == nil {
			return !lastPage
		}

		for _, backup := range page.DBInstanceAutomatedBackups {
			if aws.StringValue(backup.DBInstanceAutomatedBackupsArn) == dbInstanceAutomatedBackupsArn {
				dbInstanceAutomatedBackup = backup
				return false
			}
		}

		return !lastPage
	})

	return dbInstanceAutomatedBackup, err
=======
func DBInstanceByID(conn *rds.RDS, id string) (*rds.DBInstance, error) {
	input := &rds.DescribeDBInstancesInput{
		DBInstanceIdentifier: aws.String(id),
	}

	output, err := conn.DescribeDBInstances(input)

	if tfawserr.ErrCodeEquals(err, rds.ErrCodeDBInstanceNotFoundFault) {
		return nil, &resource.NotFoundError{
			LastError:   err,
			LastRequest: input,
		}
	}

	if output == nil || len(output.DBInstances) == 0 || output.DBInstances[0] == nil {
		return nil, tfresource.NewEmptyResultError(input)
	}

	dbInstance := output.DBInstances[0]

	// Eventual consistency check.
	if aws.StringValue(dbInstance.DBInstanceIdentifier) != id {
		return nil, &resource.NotFoundError{
			LastRequest: input,
		}
	}

	return dbInstance, nil
}

func DBProxyByName(conn *rds.RDS, name string) (*rds.DBProxy, error) {
	input := &rds.DescribeDBProxiesInput{
		DBProxyName: aws.String(name),
	}

	output, err := conn.DescribeDBProxies(input)

	if tfawserr.ErrCodeEquals(err, rds.ErrCodeDBProxyNotFoundFault) {
		return nil, &resource.NotFoundError{
			LastError:   err,
			LastRequest: input,
		}
	}

	if output == nil || len(output.DBProxies) == 0 || output.DBProxies[0] == nil {
		return nil, tfresource.NewEmptyResultError(input)
	}

	return output.DBProxies[0], nil
}

func EventSubscriptionByID(conn *rds.RDS, id string) (*rds.EventSubscription, error) {
	input := &rds.DescribeEventSubscriptionsInput{
		SubscriptionName: aws.String(id),
	}

	output, err := conn.DescribeEventSubscriptions(input)

	if tfawserr.ErrCodeEquals(err, rds.ErrCodeSubscriptionNotFoundFault) {
		return nil, &resource.NotFoundError{
			LastError:   err,
			LastRequest: input,
		}
	}

	if output == nil || len(output.EventSubscriptionsList) == 0 || output.EventSubscriptionsList[0] == nil {
		return nil, tfresource.NewEmptyResultError(input)
	}

	return output.EventSubscriptionsList[0], nil
>>>>>>> 57fbca50
}<|MERGE_RESOLUTION|>--- conflicted
+++ resolved
@@ -121,7 +121,78 @@
 	return dbCluster, nil
 }
 
-<<<<<<< HEAD
+func DBInstanceByID(conn *rds.RDS, id string) (*rds.DBInstance, error) {
+	input := &rds.DescribeDBInstancesInput{
+		DBInstanceIdentifier: aws.String(id),
+	}
+
+	output, err := conn.DescribeDBInstances(input)
+
+	if tfawserr.ErrCodeEquals(err, rds.ErrCodeDBInstanceNotFoundFault) {
+		return nil, &resource.NotFoundError{
+			LastError:   err,
+			LastRequest: input,
+		}
+	}
+
+	if output == nil || len(output.DBInstances) == 0 || output.DBInstances[0] == nil {
+		return nil, tfresource.NewEmptyResultError(input)
+	}
+
+	dbInstance := output.DBInstances[0]
+
+	// Eventual consistency check.
+	if aws.StringValue(dbInstance.DBInstanceIdentifier) != id {
+		return nil, &resource.NotFoundError{
+			LastRequest: input,
+		}
+	}
+
+	return dbInstance, nil
+}
+
+func DBProxyByName(conn *rds.RDS, name string) (*rds.DBProxy, error) {
+	input := &rds.DescribeDBProxiesInput{
+		DBProxyName: aws.String(name),
+	}
+
+	output, err := conn.DescribeDBProxies(input)
+
+	if tfawserr.ErrCodeEquals(err, rds.ErrCodeDBProxyNotFoundFault) {
+		return nil, &resource.NotFoundError{
+			LastError:   err,
+			LastRequest: input,
+		}
+	}
+
+	if output == nil || len(output.DBProxies) == 0 || output.DBProxies[0] == nil {
+		return nil, tfresource.NewEmptyResultError(input)
+	}
+
+	return output.DBProxies[0], nil
+}
+
+func EventSubscriptionByID(conn *rds.RDS, id string) (*rds.EventSubscription, error) {
+	input := &rds.DescribeEventSubscriptionsInput{
+		SubscriptionName: aws.String(id),
+	}
+
+	output, err := conn.DescribeEventSubscriptions(input)
+
+	if tfawserr.ErrCodeEquals(err, rds.ErrCodeSubscriptionNotFoundFault) {
+		return nil, &resource.NotFoundError{
+			LastError:   err,
+			LastRequest: input,
+		}
+	}
+
+	if output == nil || len(output.EventSubscriptionsList) == 0 || output.EventSubscriptionsList[0] == nil {
+		return nil, tfresource.NewEmptyResultError(input)
+	}
+
+	return output.EventSubscriptionsList[0], nil
+}
+
 // DBInstanceAutomatedBackup returns matching DBInstanceAutomatedBackup
 func DBInstanceAutomatedBackup(ctx context.Context, conn *rds.RDS, dbInstanceAutomatedBackupsArn string) (*rds.DBInstanceAutomatedBackup, error) {
 	input := &rds.DescribeDBInstanceAutomatedBackupsInput{
@@ -146,76 +217,4 @@
 	})
 
 	return dbInstanceAutomatedBackup, err
-=======
-func DBInstanceByID(conn *rds.RDS, id string) (*rds.DBInstance, error) {
-	input := &rds.DescribeDBInstancesInput{
-		DBInstanceIdentifier: aws.String(id),
-	}
-
-	output, err := conn.DescribeDBInstances(input)
-
-	if tfawserr.ErrCodeEquals(err, rds.ErrCodeDBInstanceNotFoundFault) {
-		return nil, &resource.NotFoundError{
-			LastError:   err,
-			LastRequest: input,
-		}
-	}
-
-	if output == nil || len(output.DBInstances) == 0 || output.DBInstances[0] == nil {
-		return nil, tfresource.NewEmptyResultError(input)
-	}
-
-	dbInstance := output.DBInstances[0]
-
-	// Eventual consistency check.
-	if aws.StringValue(dbInstance.DBInstanceIdentifier) != id {
-		return nil, &resource.NotFoundError{
-			LastRequest: input,
-		}
-	}
-
-	return dbInstance, nil
-}
-
-func DBProxyByName(conn *rds.RDS, name string) (*rds.DBProxy, error) {
-	input := &rds.DescribeDBProxiesInput{
-		DBProxyName: aws.String(name),
-	}
-
-	output, err := conn.DescribeDBProxies(input)
-
-	if tfawserr.ErrCodeEquals(err, rds.ErrCodeDBProxyNotFoundFault) {
-		return nil, &resource.NotFoundError{
-			LastError:   err,
-			LastRequest: input,
-		}
-	}
-
-	if output == nil || len(output.DBProxies) == 0 || output.DBProxies[0] == nil {
-		return nil, tfresource.NewEmptyResultError(input)
-	}
-
-	return output.DBProxies[0], nil
-}
-
-func EventSubscriptionByID(conn *rds.RDS, id string) (*rds.EventSubscription, error) {
-	input := &rds.DescribeEventSubscriptionsInput{
-		SubscriptionName: aws.String(id),
-	}
-
-	output, err := conn.DescribeEventSubscriptions(input)
-
-	if tfawserr.ErrCodeEquals(err, rds.ErrCodeSubscriptionNotFoundFault) {
-		return nil, &resource.NotFoundError{
-			LastError:   err,
-			LastRequest: input,
-		}
-	}
-
-	if output == nil || len(output.EventSubscriptionsList) == 0 || output.EventSubscriptionsList[0] == nil {
-		return nil, tfresource.NewEmptyResultError(input)
-	}
-
-	return output.EventSubscriptionsList[0], nil
->>>>>>> 57fbca50
 }