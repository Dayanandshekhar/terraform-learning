--- conflicted
+++ resolved
@@ -484,7 +484,6 @@
 `, randInt)
 }
 
-<<<<<<< HEAD
 func testAccAWSDataSourceS3ObjectConfig_forcedContentType_readableBody(randInt int) (string, string) {
 	resources := fmt.Sprintf(`
 resource "aws_s3_bucket" "object_bucket" {
@@ -508,12 +507,8 @@
 	return resources, both
 }
 
-func testAccAWSDataSourceS3ObjectConfig_kmsEncrypted(randInt int) (string, string) {
-	resources := fmt.Sprintf(`
-=======
 func testAccAWSDataSourceS3ObjectConfig_kmsEncrypted(randInt int) string {
 	return fmt.Sprintf(`
->>>>>>> 3853d337
 resource "aws_s3_bucket" "object_bucket" {
   bucket = "tf-object-test-bucket-%[1]d"
 }
@@ -553,26 +548,15 @@
   content             = <<CONTENT
 {"msg": "Hi there!"}
 CONTENT
-<<<<<<< HEAD
-	content_type = "application/unknown"
-	cache_control = "no-cache"
-	content_disposition = "attachment"
-	content_encoding = "identity"
-	content_language = "en-GB"
-	remove_all_on_delete = true
-	tags = {
-		Key1 = "Value 1"
-	}
-=======
   content_type        = "application/unknown"
   cache_control       = "no-cache"
   content_disposition = "attachment"
   content_encoding    = "identity"
   content_language    = "en-GB"
+  remove_all_on_delete = true
   tags = {
     Key1 = "Value 1"
   }
->>>>>>> 3853d337
 }
 
 data "aws_s3_bucket_object" "obj" {
