--- conflicted
+++ resolved
@@ -2074,7 +2074,7 @@
 `, rInt)
 }
 
-<<<<<<< HEAD
+
 func testAccCheckAWSDBPerformanceInsights(n int) string {
 	return fmt.Sprintf(`
 resource "aws_kms_key" "foo" {
@@ -2114,7 +2114,7 @@
 	performance_insights_kms_key_id = "${aws_kms_key.foo.arn}"
 	performance_insights_retention_period = 7
 }`, n)
-=======
+
 func testAccAWSDBInstanceConfig_SnapshotIdentifier(rName string) string {
 	return fmt.Sprintf(`
 resource "aws_db_instance" "source" {
@@ -2245,5 +2245,4 @@
   }
 }
 `, rName, rName, rName)
->>>>>>> 02e782c3
 }