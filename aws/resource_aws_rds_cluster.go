package aws

import (
	"errors"
	"fmt"
	"log"
	"regexp"
	"strings"
	"time"

	"github.com/aws/aws-sdk-go/aws"
	"github.com/aws/aws-sdk-go/service/rds"
	"github.com/hashicorp/terraform-plugin-sdk/helper/resource"
	"github.com/hashicorp/terraform-plugin-sdk/helper/schema"
	"github.com/hashicorp/terraform-plugin-sdk/helper/validation"
	"github.com/terraform-providers/terraform-provider-aws/aws/internal/keyvaluetags"
)

func resourceAwsRDSCluster() *schema.Resource {
	return &schema.Resource{
		Create: resourceAwsRDSClusterCreate,
		Read:   resourceAwsRDSClusterRead,
		Update: resourceAwsRDSClusterUpdate,
		Delete: resourceAwsRDSClusterDelete,
		Importer: &schema.ResourceImporter{
			State: resourceAwsRdsClusterImport,
		},

		Timeouts: &schema.ResourceTimeout{
			Create: schema.DefaultTimeout(120 * time.Minute),
			Update: schema.DefaultTimeout(120 * time.Minute),
			Delete: schema.DefaultTimeout(120 * time.Minute),
		},

		Schema: map[string]*schema.Schema{
			"arn": {
				Type:     schema.TypeString,
				Computed: true,
			},

			"availability_zones": {
				Type:     schema.TypeSet,
				Elem:     &schema.Schema{Type: schema.TypeString},
				Optional: true,
				ForceNew: true,
				Computed: true,
				Set:      schema.HashString,
			},

			"backtrack_window": {
				Type:         schema.TypeInt,
				Optional:     true,
				ValidateFunc: validation.IntBetween(0, 259200),
			},

			"cluster_identifier": {
				Type:          schema.TypeString,
				Optional:      true,
				Computed:      true,
				ForceNew:      true,
				ConflictsWith: []string{"cluster_identifier_prefix"},
				ValidateFunc:  validateRdsIdentifier,
			},
			"cluster_identifier_prefix": {
				Type:          schema.TypeString,
				Optional:      true,
				Computed:      true,
				ForceNew:      true,
				ConflictsWith: []string{"cluster_identifier"},
				ValidateFunc:  validateRdsIdentifierPrefix,
			},

			"cluster_members": {
				Type:     schema.TypeSet,
				Elem:     &schema.Schema{Type: schema.TypeString},
				Optional: true,
				Computed: true,
				Set:      schema.HashString,
			},

			"copy_tags_to_snapshot": {
				Type:     schema.TypeBool,
				Optional: true,
				Default:  false,
			},

			"database_name": {
				Type:     schema.TypeString,
				Optional: true,
				Computed: true,
				ForceNew: true,
			},

			"db_subnet_group_name": {
				Type:     schema.TypeString,
				Optional: true,
				ForceNew: true,
				Computed: true,
			},

			"db_cluster_parameter_group_name": {
				Type:     schema.TypeString,
				Optional: true,
				Computed: true,
			},

			"deletion_protection": {
				Type:     schema.TypeBool,
				Optional: true,
			},

			"endpoint": {
				Type:     schema.TypeString,
				Computed: true,
			},

			"global_cluster_identifier": {
				Type:     schema.TypeString,
				Optional: true,
			},

			"reader_endpoint": {
				Type:     schema.TypeString,
				Computed: true,
			},

			"hosted_zone_id": {
				Type:     schema.TypeString,
				Computed: true,
			},

			"engine": {
				Type:         schema.TypeString,
				Optional:     true,
				Default:      "aurora",
				ForceNew:     true,
				ValidateFunc: validateRdsEngine(),
			},

			"engine_mode": {
				Type:     schema.TypeString,
				Optional: true,
				ForceNew: true,
				Default:  "provisioned",
				ValidateFunc: validation.StringInSlice([]string{
<<<<<<< HEAD
					"global",        // (eric-luminal) backported
					"parallelquery", // (eric-luminal) backported
=======
					"global",
					"multimaster",
					"parallelquery",
>>>>>>> 2cd7beee
					"provisioned",
					"serverless",
				}, false),
			},

			"engine_version": {
				Type:     schema.TypeString,
				Optional: true,
				Computed: true,
			},

			"scaling_configuration": {
				Type:     schema.TypeList,
				Optional: true,
				MaxItems: 1,
				DiffSuppressFunc: func(k, old, new string, d *schema.ResourceData) bool {
					if old == "1" && new == "0" {
						return true
					}
					return false
				},
				Elem: &schema.Resource{
					Schema: map[string]*schema.Schema{
						"auto_pause": {
							Type:     schema.TypeBool,
							Optional: true,
							Default:  true,
						},
						"max_capacity": {
							Type:     schema.TypeInt,
							Optional: true,
							Default:  16,
						},
						"min_capacity": {
							Type:     schema.TypeInt,
							Optional: true,
							Default:  2,
						},
						"seconds_until_auto_pause": {
							Type:         schema.TypeInt,
							Optional:     true,
							Default:      300,
							ValidateFunc: validation.IntBetween(300, 86400),
						},
						"timeout_action": {
							Type:     schema.TypeString,
							Optional: true,
							Default:  "RollbackCapacityChange",
							ValidateFunc: validation.StringInSlice([]string{
								"ForceApplyCapacityChange",
								"RollbackCapacityChange",
							}, false),
						},
					},
				},
			},

			"storage_encrypted": {
				Type:     schema.TypeBool,
				Optional: true,
				ForceNew: true,
				DiffSuppressFunc: func(k, old, new string, d *schema.ResourceData) bool {
					// Allow configuration to be unset when using engine_mode serverless, as its required to be true
					// InvalidParameterCombination: Aurora Serverless DB clusters are always encrypted at rest. Encryption can't be disabled.
					if d.Get("engine_mode").(string) != "serverless" {
						return false
					}
					if new != "false" {
						return false
					}
					return true
				},
			},

			"s3_import": {
				Type:     schema.TypeList,
				Optional: true,
				MaxItems: 1,
				ConflictsWith: []string{
					"snapshot_identifier",
				},
				Elem: &schema.Resource{
					Schema: map[string]*schema.Schema{
						"bucket_name": {
							Type:     schema.TypeString,
							Required: true,
							ForceNew: true,
						},
						"bucket_prefix": {
							Type:     schema.TypeString,
							Optional: true,
							ForceNew: true,
						},
						"ingestion_role": {
							Type:     schema.TypeString,
							Required: true,
							ForceNew: true,
						},
						"source_engine": {
							Type:     schema.TypeString,
							Required: true,
							ForceNew: true,
						},
						"source_engine_version": {
							Type:     schema.TypeString,
							Required: true,
							ForceNew: true,
						},
					},
				},
			},

			"final_snapshot_identifier": {
				Type:     schema.TypeString,
				Optional: true,
				ValidateFunc: func(v interface{}, k string) (ws []string, es []error) {
					value := v.(string)
					if !regexp.MustCompile(`^[0-9A-Za-z-]+$`).MatchString(value) {
						es = append(es, fmt.Errorf(
							"only alphanumeric characters and hyphens allowed in %q", k))
					}
					if regexp.MustCompile(`--`).MatchString(value) {
						es = append(es, fmt.Errorf("%q cannot contain two consecutive hyphens", k))
					}
					if regexp.MustCompile(`-$`).MatchString(value) {
						es = append(es, fmt.Errorf("%q cannot end in a hyphen", k))
					}
					return
				},
			},

			"skip_final_snapshot": {
				Type:     schema.TypeBool,
				Optional: true,
				Default:  false,
			},

			"master_username": {
				Type:     schema.TypeString,
				Computed: true,
				Optional: true,
				ForceNew: true,
			},

			"master_password": {
				Type:      schema.TypeString,
				Optional:  true,
				Sensitive: true,
			},

			"snapshot_identifier": {
				Type:     schema.TypeString,
				Optional: true,
				Elem:     &schema.Schema{Type: schema.TypeString},
			},

			"port": {
				Type:     schema.TypeInt,
				Optional: true,
				Computed: true,
				ForceNew: true,
			},

			// apply_immediately is used to determine when the update modifications
			// take place.
			// See http://docs.aws.amazon.com/AmazonRDS/latest/UserGuide/Overview.DBInstance.Modifying.html
			"apply_immediately": {
				Type:     schema.TypeBool,
				Optional: true,
				Computed: true,
			},

			"vpc_security_group_ids": {
				Type:     schema.TypeSet,
				Optional: true,
				Computed: true,
				Elem:     &schema.Schema{Type: schema.TypeString},
				Set:      schema.HashString,
			},

			"preferred_backup_window": {
				Type:         schema.TypeString,
				Optional:     true,
				Computed:     true,
				ValidateFunc: validateOnceADayWindowFormat,
			},

			"preferred_maintenance_window": {
				Type:     schema.TypeString,
				Optional: true,
				Computed: true,
				StateFunc: func(val interface{}) string {
					if val == nil {
						return ""
					}
					return strings.ToLower(val.(string))
				},
				ValidateFunc: validateOnceAWeekWindowFormat,
			},

			"backup_retention_period": {
				Type:         schema.TypeInt,
				Optional:     true,
				Default:      1,
				ValidateFunc: validation.IntAtMost(35),
			},

			"kms_key_id": {
				Type:         schema.TypeString,
				Optional:     true,
				Computed:     true,
				ForceNew:     true,
				ValidateFunc: validateArn,
			},

			"replication_source_identifier": {
				Type:     schema.TypeString,
				Optional: true,
			},

			"iam_roles": {
				Type:     schema.TypeSet,
				Optional: true,
				Elem:     &schema.Schema{Type: schema.TypeString},
				Set:      schema.HashString,
			},

			"iam_database_authentication_enabled": {
				Type:     schema.TypeBool,
				Optional: true,
			},

			"cluster_resource_id": {
				Type:     schema.TypeString,
				Computed: true,
			},

			"source_region": {
				Type:     schema.TypeString,
				Optional: true,
				ForceNew: true,
			},

			"enabled_cloudwatch_logs_exports": {
				Type:     schema.TypeList,
				Optional: true,
				Elem: &schema.Schema{
					Type: schema.TypeString,
					ValidateFunc: validation.StringInSlice([]string{
						"audit",
						"error",
						"general",
						"slowquery",
						"postgresql",
					}, false),
				},
			},

			"tags": tagsSchema(),
		},
	}
}

func resourceAwsRdsClusterImport(
	d *schema.ResourceData, meta interface{}) ([]*schema.ResourceData, error) {
	// Neither skip_final_snapshot nor final_snapshot_identifier can be fetched
	// from any API call, so we need to default skip_final_snapshot to true so
	// that final_snapshot_identifier is not required
	d.Set("skip_final_snapshot", true)
	return []*schema.ResourceData{d}, nil
}

func resourceAwsRDSClusterCreate(d *schema.ResourceData, meta interface{}) error {
	conn := meta.(*AWSClient).rdsconn
	tags := keyvaluetags.New(d.Get("tags").(map[string]interface{})).IgnoreAws().RdsTags()

	// Some API calls (e.g. RestoreDBClusterFromSnapshot do not support all
	// parameters to correctly apply all settings in one pass. For missing
	// parameters or unsupported configurations, we may need to call
	// ModifyDBInstance afterwards to prevent Terraform operators from API
	// errors or needing to double apply.
	var requiresModifyDbCluster bool
	modifyDbClusterInput := &rds.ModifyDBClusterInput{
		ApplyImmediately: aws.Bool(true),
	}

	var identifier string
	if v, ok := d.GetOk("cluster_identifier"); ok {
		identifier = v.(string)
	} else if v, ok := d.GetOk("cluster_identifier_prefix"); ok {
		identifier = resource.PrefixedUniqueId(v.(string))
	} else {
		identifier = resource.PrefixedUniqueId("tf-")
	}

	if _, ok := d.GetOk("snapshot_identifier"); ok {
		opts := rds.RestoreDBClusterFromSnapshotInput{
			CopyTagsToSnapshot:   aws.Bool(d.Get("copy_tags_to_snapshot").(bool)),
			DBClusterIdentifier:  aws.String(identifier),
			DeletionProtection:   aws.Bool(d.Get("deletion_protection").(bool)),
			Engine:               aws.String(d.Get("engine").(string)),
			EngineMode:           aws.String(d.Get("engine_mode").(string)),
			ScalingConfiguration: expandRdsScalingConfiguration(d.Get("scaling_configuration").([]interface{})),
			SnapshotIdentifier:   aws.String(d.Get("snapshot_identifier").(string)),
			Tags:                 tags,
		}

		if attr := d.Get("availability_zones").(*schema.Set); attr.Len() > 0 {
			opts.AvailabilityZones = expandStringList(attr.List())
		}

		// Need to check value > 0 due to:
		// InvalidParameterValue: Backtrack is not enabled for the aurora-postgresql engine.
		if v, ok := d.GetOk("backtrack_window"); ok && v.(int) > 0 {
			opts.BacktrackWindow = aws.Int64(int64(v.(int)))
		}

		if attr, ok := d.GetOk("backup_retention_period"); ok {
			modifyDbClusterInput.BackupRetentionPeriod = aws.Int64(int64(attr.(int)))
			requiresModifyDbCluster = true
		}

		if attr, ok := d.GetOk("database_name"); ok {
			opts.DatabaseName = aws.String(attr.(string))
		}

		if attr, ok := d.GetOk("db_cluster_parameter_group_name"); ok {
			opts.DBClusterParameterGroupName = aws.String(attr.(string))
		}

		if attr, ok := d.GetOk("db_subnet_group_name"); ok {
			opts.DBSubnetGroupName = aws.String(attr.(string))
		}

		if attr, ok := d.GetOk("enabled_cloudwatch_logs_exports"); ok && len(attr.([]interface{})) > 0 {
			opts.EnableCloudwatchLogsExports = expandStringList(attr.([]interface{}))
		}

		if attr, ok := d.GetOk("engine_version"); ok {
			opts.EngineVersion = aws.String(attr.(string))
		}

		if attr, ok := d.GetOk("kms_key_id"); ok {
			opts.KmsKeyId = aws.String(attr.(string))
		}

		if attr, ok := d.GetOk("master_password"); ok {
			modifyDbClusterInput.MasterUserPassword = aws.String(attr.(string))
			requiresModifyDbCluster = true
		}

		if attr, ok := d.GetOk("option_group_name"); ok {
			opts.OptionGroupName = aws.String(attr.(string))
		}

		if attr, ok := d.GetOk("port"); ok {
			opts.Port = aws.Int64(int64(attr.(int)))
		}

		if attr, ok := d.GetOk("preferred_backup_window"); ok {
			modifyDbClusterInput.PreferredBackupWindow = aws.String(attr.(string))
			requiresModifyDbCluster = true
		}

		if attr, ok := d.GetOk("preferred_maintenance_window"); ok {
			modifyDbClusterInput.PreferredMaintenanceWindow = aws.String(attr.(string))
			requiresModifyDbCluster = true
		}

		if attr := d.Get("vpc_security_group_ids").(*schema.Set); attr.Len() > 0 {
			opts.VpcSecurityGroupIds = expandStringList(attr.List())
		}

		log.Printf("[DEBUG] RDS Cluster restore from snapshot configuration: %s", opts)
		err := resource.Retry(1*time.Minute, func() *resource.RetryError {
			_, err := conn.RestoreDBClusterFromSnapshot(&opts)
			if err != nil {
				if isAWSErr(err, "InvalidParameterValue", "IAM role ARN value is invalid or does not include the required permissions") {
					return resource.RetryableError(err)
				}
				return resource.NonRetryableError(err)
			}
			return nil
		})
		if isResourceTimeoutError(err) {
			_, err = conn.RestoreDBClusterFromSnapshot(&opts)
		}
		if err != nil {
			return fmt.Errorf("Error creating RDS Cluster: %s", err)
		}
	} else if _, ok := d.GetOk("replication_source_identifier"); ok {
		createOpts := &rds.CreateDBClusterInput{
			CopyTagsToSnapshot:          aws.Bool(d.Get("copy_tags_to_snapshot").(bool)),
			DBClusterIdentifier:         aws.String(identifier),
			DeletionProtection:          aws.Bool(d.Get("deletion_protection").(bool)),
			Engine:                      aws.String(d.Get("engine").(string)),
			EngineMode:                  aws.String(d.Get("engine_mode").(string)),
			ReplicationSourceIdentifier: aws.String(d.Get("replication_source_identifier").(string)),
			ScalingConfiguration:        expandRdsScalingConfiguration(d.Get("scaling_configuration").([]interface{})),
			Tags:                        tags,
		}

		// Need to check value > 0 due to:
		// InvalidParameterValue: Backtrack is not enabled for the aurora-postgresql engine.
		if v, ok := d.GetOk("backtrack_window"); ok && v.(int) > 0 {
			createOpts.BacktrackWindow = aws.Int64(int64(v.(int)))
		}

		if attr, ok := d.GetOk("port"); ok {
			createOpts.Port = aws.Int64(int64(attr.(int)))
		}

		if attr, ok := d.GetOk("db_subnet_group_name"); ok {
			createOpts.DBSubnetGroupName = aws.String(attr.(string))
		}

		if attr, ok := d.GetOk("db_cluster_parameter_group_name"); ok {
			createOpts.DBClusterParameterGroupName = aws.String(attr.(string))
		}

		if attr, ok := d.GetOk("engine_version"); ok {
			createOpts.EngineVersion = aws.String(attr.(string))
		}

		if attr := d.Get("vpc_security_group_ids").(*schema.Set); attr.Len() > 0 {
			createOpts.VpcSecurityGroupIds = expandStringList(attr.List())
		}

		if attr := d.Get("availability_zones").(*schema.Set); attr.Len() > 0 {
			createOpts.AvailabilityZones = expandStringList(attr.List())
		}

		if v, ok := d.GetOk("backup_retention_period"); ok {
			createOpts.BackupRetentionPeriod = aws.Int64(int64(v.(int)))
		}

		if v, ok := d.GetOk("preferred_backup_window"); ok {
			createOpts.PreferredBackupWindow = aws.String(v.(string))
		}

		if v, ok := d.GetOk("preferred_maintenance_window"); ok {
			createOpts.PreferredMaintenanceWindow = aws.String(v.(string))
		}

		if attr, ok := d.GetOk("kms_key_id"); ok {
			createOpts.KmsKeyId = aws.String(attr.(string))
		}

		if attr, ok := d.GetOk("source_region"); ok {
			createOpts.SourceRegion = aws.String(attr.(string))
		}

		if attr, ok := d.GetOkExists("storage_encrypted"); ok {
			createOpts.StorageEncrypted = aws.Bool(attr.(bool))
		}

		if attr, ok := d.GetOk("enabled_cloudwatch_logs_exports"); ok && len(attr.([]interface{})) > 0 {
			createOpts.EnableCloudwatchLogsExports = expandStringList(attr.([]interface{}))
		}

		log.Printf("[DEBUG] Create RDS Cluster as read replica: %s", createOpts)
		var resp *rds.CreateDBClusterOutput
		err := resource.Retry(1*time.Minute, func() *resource.RetryError {
			var err error
			resp, err = conn.CreateDBCluster(createOpts)
			if err != nil {
				if isAWSErr(err, "InvalidParameterValue", "IAM role ARN value is invalid or does not include the required permissions") {
					return resource.RetryableError(err)
				}
				return resource.NonRetryableError(err)
			}
			return nil
		})
		if isResourceTimeoutError(err) {
			resp, err = conn.CreateDBCluster(createOpts)
		}
		if err != nil {
			return fmt.Errorf("error creating RDS cluster: %s", err)
		}

		log.Printf("[DEBUG]: RDS Cluster create response: %s", resp)

	} else if v, ok := d.GetOk("s3_import"); ok {
		if _, ok := d.GetOk("master_password"); !ok {
			return fmt.Errorf(`provider.aws: aws_db_instance: %s: "master_password": required field is not set`, d.Get("name").(string))
		}
		if _, ok := d.GetOk("master_username"); !ok {
			return fmt.Errorf(`provider.aws: aws_db_instance: %s: "master_username": required field is not set`, d.Get("name").(string))
		}
		s3_bucket := v.([]interface{})[0].(map[string]interface{})
		createOpts := &rds.RestoreDBClusterFromS3Input{
			CopyTagsToSnapshot:  aws.Bool(d.Get("copy_tags_to_snapshot").(bool)),
			DBClusterIdentifier: aws.String(identifier),
			DeletionProtection:  aws.Bool(d.Get("deletion_protection").(bool)),
			Engine:              aws.String(d.Get("engine").(string)),
			MasterUsername:      aws.String(d.Get("master_username").(string)),
			MasterUserPassword:  aws.String(d.Get("master_password").(string)),
			S3BucketName:        aws.String(s3_bucket["bucket_name"].(string)),
			S3IngestionRoleArn:  aws.String(s3_bucket["ingestion_role"].(string)),
			S3Prefix:            aws.String(s3_bucket["bucket_prefix"].(string)),
			SourceEngine:        aws.String(s3_bucket["source_engine"].(string)),
			SourceEngineVersion: aws.String(s3_bucket["source_engine_version"].(string)),
			Tags:                tags,
		}

		// Need to check value > 0 due to:
		// InvalidParameterValue: Backtrack is not enabled for the aurora-postgresql engine.
		if v, ok := d.GetOk("backtrack_window"); ok && v.(int) > 0 {
			createOpts.BacktrackWindow = aws.Int64(int64(v.(int)))
		}

		if v := d.Get("database_name"); v.(string) != "" {
			createOpts.DatabaseName = aws.String(v.(string))
		}

		if attr, ok := d.GetOk("port"); ok {
			createOpts.Port = aws.Int64(int64(attr.(int)))
		}

		if attr, ok := d.GetOk("db_subnet_group_name"); ok {
			createOpts.DBSubnetGroupName = aws.String(attr.(string))
		}

		if attr, ok := d.GetOk("db_cluster_parameter_group_name"); ok {
			createOpts.DBClusterParameterGroupName = aws.String(attr.(string))
		}

		if attr, ok := d.GetOk("engine_version"); ok {
			createOpts.EngineVersion = aws.String(attr.(string))
		}

		if attr := d.Get("vpc_security_group_ids").(*schema.Set); attr.Len() > 0 {
			createOpts.VpcSecurityGroupIds = expandStringList(attr.List())
		}

		if attr := d.Get("availability_zones").(*schema.Set); attr.Len() > 0 {
			createOpts.AvailabilityZones = expandStringList(attr.List())
		}

		if v, ok := d.GetOk("backup_retention_period"); ok {
			createOpts.BackupRetentionPeriod = aws.Int64(int64(v.(int)))
		}

		if v, ok := d.GetOk("preferred_backup_window"); ok {
			createOpts.PreferredBackupWindow = aws.String(v.(string))
		}

		if v, ok := d.GetOk("preferred_maintenance_window"); ok {
			createOpts.PreferredMaintenanceWindow = aws.String(v.(string))
		}

		if attr, ok := d.GetOk("kms_key_id"); ok {
			createOpts.KmsKeyId = aws.String(attr.(string))
		}

		if attr, ok := d.GetOk("iam_database_authentication_enabled"); ok {
			createOpts.EnableIAMDatabaseAuthentication = aws.Bool(attr.(bool))
		}

		if attr, ok := d.GetOk("enabled_cloudwatch_logs_exports"); ok && len(attr.([]interface{})) > 0 {
			createOpts.EnableCloudwatchLogsExports = expandStringList(attr.([]interface{}))
		}

		if attr, ok := d.GetOkExists("storage_encrypted"); ok {
			createOpts.StorageEncrypted = aws.Bool(attr.(bool))
		}

		log.Printf("[DEBUG] RDS Cluster restore options: %s", createOpts)
		// Retry for IAM/S3 eventual consistency
		var resp *rds.RestoreDBClusterFromS3Output
		err := resource.Retry(5*time.Minute, func() *resource.RetryError {
			var err error
			resp, err = conn.RestoreDBClusterFromS3(createOpts)
			if err != nil {
				// InvalidParameterValue: Files from the specified Amazon S3 bucket cannot be downloaded.
				// Make sure that you have created an AWS Identity and Access Management (IAM) role that lets Amazon RDS access Amazon S3 for you.
				if isAWSErr(err, "InvalidParameterValue", "Files from the specified Amazon S3 bucket cannot be downloaded") {
					return resource.RetryableError(err)
				}
				if isAWSErr(err, "InvalidParameterValue", "S3_SNAPSHOT_INGESTION") {
					return resource.RetryableError(err)
				}
				if isAWSErr(err, "InvalidParameterValue", "S3 bucket cannot be found") {
					return resource.RetryableError(err)
				}
				return resource.NonRetryableError(err)
			}
			log.Printf("[DEBUG]: RDS Cluster create response: %s", resp)
			return nil
		})
		if isResourceTimeoutError(err) {
			resp, err = conn.RestoreDBClusterFromS3(createOpts)
		}

		if err != nil {
			log.Printf("[ERROR] Error creating RDS Cluster: %s", err)
			return err
		}

	} else {

		if _, ok := d.GetOk("global_cluster_identifier"); !ok {
			if _, ok := d.GetOk("master_password"); !ok {
				return fmt.Errorf(`provider.aws: aws_db_instance: %s: "master_password": required field is not set`, d.Get("database_name").(string))
			}

			if _, ok := d.GetOk("master_username"); !ok {
				return fmt.Errorf(`provider.aws: aws_db_instance: %s: "master_username": required field is not set`, d.Get("database_name").(string))
			}
		}

		createOpts := &rds.CreateDBClusterInput{
			CopyTagsToSnapshot:   aws.Bool(d.Get("copy_tags_to_snapshot").(bool)),
			DBClusterIdentifier:  aws.String(identifier),
			DeletionProtection:   aws.Bool(d.Get("deletion_protection").(bool)),
			Engine:               aws.String(d.Get("engine").(string)),
			EngineMode:           aws.String(d.Get("engine_mode").(string)),
			ScalingConfiguration: expandRdsScalingConfiguration(d.Get("scaling_configuration").([]interface{})),
			Tags:                 tags,
		}

		if v, ok := d.GetOk("master_password"); ok && v.(string) != "" {
			createOpts.MasterUserPassword = aws.String(v.(string))
		}

		if v, ok := d.GetOk("master_username"); ok && v.(string) != "" {
			createOpts.MasterUsername = aws.String(v.(string))
		}

		// Need to check value > 0 due to:
		// InvalidParameterValue: Backtrack is not enabled for the aurora-postgresql engine.
		if v, ok := d.GetOk("backtrack_window"); ok && v.(int) > 0 {
			createOpts.BacktrackWindow = aws.Int64(int64(v.(int)))
		}

		if v := d.Get("database_name"); v.(string) != "" {
			createOpts.DatabaseName = aws.String(v.(string))
		}

		if attr, ok := d.GetOk("port"); ok {
			createOpts.Port = aws.Int64(int64(attr.(int)))
		}

		if attr, ok := d.GetOk("db_subnet_group_name"); ok {
			createOpts.DBSubnetGroupName = aws.String(attr.(string))
		}

		if attr, ok := d.GetOk("db_cluster_parameter_group_name"); ok {
			createOpts.DBClusterParameterGroupName = aws.String(attr.(string))
		}

		if attr, ok := d.GetOk("engine_version"); ok {
			createOpts.EngineVersion = aws.String(attr.(string))
		}

		if attr, ok := d.GetOk("global_cluster_identifier"); ok {
			createOpts.GlobalClusterIdentifier = aws.String(attr.(string))
		}

		if attr := d.Get("vpc_security_group_ids").(*schema.Set); attr.Len() > 0 {
			createOpts.VpcSecurityGroupIds = expandStringList(attr.List())
		}

		if attr := d.Get("availability_zones").(*schema.Set); attr.Len() > 0 {
			createOpts.AvailabilityZones = expandStringList(attr.List())
		}

		if v, ok := d.GetOk("backup_retention_period"); ok {
			createOpts.BackupRetentionPeriod = aws.Int64(int64(v.(int)))
		}

		if v, ok := d.GetOk("preferred_backup_window"); ok {
			createOpts.PreferredBackupWindow = aws.String(v.(string))
		}

		if v, ok := d.GetOk("preferred_maintenance_window"); ok {
			createOpts.PreferredMaintenanceWindow = aws.String(v.(string))
		}

		if attr, ok := d.GetOk("kms_key_id"); ok {
			createOpts.KmsKeyId = aws.String(attr.(string))
		}

		if attr, ok := d.GetOk("source_region"); ok {
			createOpts.SourceRegion = aws.String(attr.(string))
		}

		if attr, ok := d.GetOk("iam_database_authentication_enabled"); ok {
			createOpts.EnableIAMDatabaseAuthentication = aws.Bool(attr.(bool))
		}

		if attr, ok := d.GetOk("enabled_cloudwatch_logs_exports"); ok && len(attr.([]interface{})) > 0 {
			createOpts.EnableCloudwatchLogsExports = expandStringList(attr.([]interface{}))
		}

		if attr, ok := d.GetOk("scaling_configuration"); ok && len(attr.([]interface{})) > 0 {
			createOpts.ScalingConfiguration = expandRdsScalingConfiguration(attr.([]interface{}))
		}

		if attr, ok := d.GetOkExists("storage_encrypted"); ok {
			createOpts.StorageEncrypted = aws.Bool(attr.(bool))
		}

		log.Printf("[DEBUG] RDS Cluster create options: %s", createOpts)
		var resp *rds.CreateDBClusterOutput
		err := resource.Retry(1*time.Minute, func() *resource.RetryError {
			var err error
			resp, err = conn.CreateDBCluster(createOpts)
			if err != nil {
				if isAWSErr(err, "InvalidParameterValue", "IAM role ARN value is invalid or does not include the required permissions") {
					return resource.RetryableError(err)
				}
				return resource.NonRetryableError(err)
			}
			return nil
		})
		if isResourceTimeoutError(err) {
			resp, err = conn.CreateDBCluster(createOpts)
		}
		if err != nil {
			return fmt.Errorf("error creating RDS cluster: %s", err)
		}

		log.Printf("[DEBUG]: RDS Cluster create response: %s", resp)
	}

	d.SetId(identifier)

	log.Printf("[INFO] RDS Cluster ID: %s", d.Id())

	log.Println(
		"[INFO] Waiting for RDS Cluster to be available")

	stateConf := &resource.StateChangeConf{
		Pending:    resourceAwsRdsClusterCreatePendingStates,
		Target:     []string{"available"},
		Refresh:    resourceAwsRDSClusterStateRefreshFunc(conn, d.Id()),
		Timeout:    d.Timeout(schema.TimeoutCreate),
		MinTimeout: 10 * time.Second,
		Delay:      30 * time.Second,
	}

	// Wait, catching any errors
	_, err := stateConf.WaitForState()
	if err != nil {
		return fmt.Errorf("Error waiting for RDS Cluster state to be \"available\": %s", err)
	}

	if v, ok := d.GetOk("iam_roles"); ok {
		for _, role := range v.(*schema.Set).List() {
			err := setIamRoleToRdsCluster(d.Id(), role.(string), conn)
			if err != nil {
				return err
			}
		}
	}

	if requiresModifyDbCluster {
		modifyDbClusterInput.DBClusterIdentifier = aws.String(d.Id())

		log.Printf("[INFO] RDS Cluster (%s) configuration requires ModifyDBCluster: %s", d.Id(), modifyDbClusterInput)
		_, err := conn.ModifyDBCluster(modifyDbClusterInput)
		if err != nil {
			return fmt.Errorf("error modifying RDS Cluster (%s): %s", d.Id(), err)
		}

		log.Printf("[INFO] Waiting for RDS Cluster (%s) to be available", d.Id())
		err = waitForRDSClusterUpdate(conn, d.Id(), d.Timeout(schema.TimeoutCreate))
		if err != nil {
			return fmt.Errorf("error waiting for RDS Cluster (%s) to be available: %s", d.Id(), err)
		}
	}

	return resourceAwsRDSClusterRead(d, meta)
}

func resourceAwsRDSClusterRead(d *schema.ResourceData, meta interface{}) error {
	conn := meta.(*AWSClient).rdsconn

	input := &rds.DescribeDBClustersInput{
		DBClusterIdentifier: aws.String(d.Id()),
	}

	log.Printf("[DEBUG] Describing RDS Cluster: %s", input)
	resp, err := conn.DescribeDBClusters(input)

	if isAWSErr(err, rds.ErrCodeDBClusterNotFoundFault, "") {
		log.Printf("[WARN] RDS Cluster (%s) not found, removing from state", d.Id())
		d.SetId("")
		return nil
	}

	if err != nil {
		return fmt.Errorf("error describing RDS Cluster (%s): %s", d.Id(), err)
	}

	if resp == nil {
		return fmt.Errorf("Error retrieving RDS cluster: empty response for: %s", input)
	}

	var dbc *rds.DBCluster
	for _, c := range resp.DBClusters {
		if aws.StringValue(c.DBClusterIdentifier) == d.Id() {
			dbc = c
			break
		}
	}

	if dbc == nil {
		log.Printf("[WARN] RDS Cluster (%s) not found, removing from state", d.Id())
		d.SetId("")
		return nil
	}

	if err := d.Set("availability_zones", aws.StringValueSlice(dbc.AvailabilityZones)); err != nil {
		return fmt.Errorf("error setting availability_zones: %s", err)
	}

	d.Set("arn", dbc.DBClusterArn)
	d.Set("backtrack_window", int(aws.Int64Value(dbc.BacktrackWindow)))
	d.Set("backup_retention_period", dbc.BackupRetentionPeriod)
	d.Set("cluster_identifier", dbc.DBClusterIdentifier)
	d.Set("copy_tags_to_snapshot", dbc.CopyTagsToSnapshot)

	var cm []string
	for _, m := range dbc.DBClusterMembers {
		cm = append(cm, aws.StringValue(m.DBInstanceIdentifier))
	}
	if err := d.Set("cluster_members", cm); err != nil {
		return fmt.Errorf("error setting cluster_members: %s", err)
	}

	d.Set("cluster_resource_id", dbc.DbClusterResourceId)

	// Only set the DatabaseName if it is not nil. There is a known API bug where
	// RDS accepts a DatabaseName but does not return it, causing a perpetual
	// diff.
	//	See https://github.com/hashicorp/terraform/issues/4671 for backstory
	if dbc.DatabaseName != nil {
		d.Set("database_name", dbc.DatabaseName)
	}

	d.Set("db_cluster_parameter_group_name", dbc.DBClusterParameterGroup)
	d.Set("db_subnet_group_name", dbc.DBSubnetGroup)
	d.Set("deletion_protection", dbc.DeletionProtection)

	if err := d.Set("enabled_cloudwatch_logs_exports", aws.StringValueSlice(dbc.EnabledCloudwatchLogsExports)); err != nil {
		return fmt.Errorf("error setting enabled_cloudwatch_logs_exports: %s", err)
	}

	d.Set("endpoint", dbc.Endpoint)
	d.Set("engine_mode", dbc.EngineMode)
	d.Set("engine_version", dbc.EngineVersion)
	d.Set("engine", dbc.Engine)
	d.Set("hosted_zone_id", dbc.HostedZoneId)
	d.Set("iam_database_authentication_enabled", dbc.IAMDatabaseAuthenticationEnabled)

	var roles []string
	for _, r := range dbc.AssociatedRoles {
		roles = append(roles, aws.StringValue(r.RoleArn))
	}
	if err := d.Set("iam_roles", roles); err != nil {
		return fmt.Errorf("error setting iam_roles: %s", err)
	}

	d.Set("kms_key_id", dbc.KmsKeyId)
	d.Set("master_username", dbc.MasterUsername)
	d.Set("port", dbc.Port)
	d.Set("preferred_backup_window", dbc.PreferredBackupWindow)
	d.Set("preferred_maintenance_window", dbc.PreferredMaintenanceWindow)
	d.Set("reader_endpoint", dbc.ReaderEndpoint)
	d.Set("replication_source_identifier", dbc.ReplicationSourceIdentifier)

	if err := d.Set("scaling_configuration", flattenRdsScalingConfigurationInfo(dbc.ScalingConfigurationInfo)); err != nil {
		return fmt.Errorf("error setting scaling_configuration: %s", err)
	}

	d.Set("storage_encrypted", dbc.StorageEncrypted)

	var vpcg []string
	for _, g := range dbc.VpcSecurityGroups {
		vpcg = append(vpcg, aws.StringValue(g.VpcSecurityGroupId))
	}
	if err := d.Set("vpc_security_group_ids", vpcg); err != nil {
		return fmt.Errorf("error setting vpc_security_group_ids: %s", err)
	}

	tags, err := keyvaluetags.RdsListTags(conn, aws.StringValue(dbc.DBClusterArn))
	if err != nil {
		return fmt.Errorf("error listing tags for RDS Cluster (%s): %s", aws.StringValue(dbc.DBClusterArn), err)
	}
	if err := d.Set("tags", tags.IgnoreAws().Map()); err != nil {
		return fmt.Errorf("error setting tags: %s", err)
	}

	// Fetch and save Global Cluster if engine mode global
	d.Set("global_cluster_identifier", "")

	if aws.StringValue(dbc.EngineMode) == "global" {
		globalCluster, err := rdsDescribeGlobalClusterFromDbClusterARN(conn, aws.StringValue(dbc.DBClusterArn))

		if err != nil {
			return fmt.Errorf("error reading RDS Global Cluster information for DB Cluster (%s): %s", d.Id(), err)
		}

		if globalCluster != nil {
			d.Set("global_cluster_identifier", globalCluster.GlobalClusterIdentifier)
		}
	}

	return nil
}

func resourceAwsRDSClusterUpdate(d *schema.ResourceData, meta interface{}) error {
	conn := meta.(*AWSClient).rdsconn
	requestUpdate := false

	req := &rds.ModifyDBClusterInput{
		ApplyImmediately:    aws.Bool(d.Get("apply_immediately").(bool)),
		DBClusterIdentifier: aws.String(d.Id()),
	}

	if d.HasChange("backtrack_window") {
		req.BacktrackWindow = aws.Int64(int64(d.Get("backtrack_window").(int)))
		requestUpdate = true
	}

	if d.HasChange("copy_tags_to_snapshot") {
		req.CopyTagsToSnapshot = aws.Bool(d.Get("copy_tags_to_snapshot").(bool))
		requestUpdate = true
	}

	if d.HasChange("master_password") {
		req.MasterUserPassword = aws.String(d.Get("master_password").(string))
		requestUpdate = true
	}

	if d.HasChange("engine_version") {
		req.EngineVersion = aws.String(d.Get("engine_version").(string))
		requestUpdate = true
	}

	if d.HasChange("vpc_security_group_ids") {
		if attr := d.Get("vpc_security_group_ids").(*schema.Set); attr.Len() > 0 {
			req.VpcSecurityGroupIds = expandStringList(attr.List())
		} else {
			req.VpcSecurityGroupIds = []*string{}
		}
		requestUpdate = true
	}

	if d.HasChange("preferred_backup_window") {
		req.PreferredBackupWindow = aws.String(d.Get("preferred_backup_window").(string))
		requestUpdate = true
	}

	if d.HasChange("preferred_maintenance_window") {
		req.PreferredMaintenanceWindow = aws.String(d.Get("preferred_maintenance_window").(string))
		requestUpdate = true
	}

	if d.HasChange("backup_retention_period") {
		req.BackupRetentionPeriod = aws.Int64(int64(d.Get("backup_retention_period").(int)))
		requestUpdate = true
	}

	if d.HasChange("db_cluster_parameter_group_name") {
		d.SetPartial("db_cluster_parameter_group_name")
		req.DBClusterParameterGroupName = aws.String(d.Get("db_cluster_parameter_group_name").(string))
		requestUpdate = true
	}

	if d.HasChange("deletion_protection") {
		req.DeletionProtection = aws.Bool(d.Get("deletion_protection").(bool))
		requestUpdate = true
	}

	if d.HasChange("iam_database_authentication_enabled") {
		req.EnableIAMDatabaseAuthentication = aws.Bool(d.Get("iam_database_authentication_enabled").(bool))
		requestUpdate = true
	}

	if d.HasChange("enabled_cloudwatch_logs_exports") {
		d.SetPartial("enabled_cloudwatch_logs_exports")
		req.CloudwatchLogsExportConfiguration = buildCloudwatchLogsExportConfiguration(d)
		requestUpdate = true
	}

	if d.HasChange("scaling_configuration") {
		d.SetPartial("scaling_configuration")
		req.ScalingConfiguration = expandRdsScalingConfiguration(d.Get("scaling_configuration").([]interface{}))
		requestUpdate = true
	}

	if requestUpdate {
		err := resource.Retry(5*time.Minute, func() *resource.RetryError {
			_, err := conn.ModifyDBCluster(req)
			if err != nil {
				if isAWSErr(err, "InvalidParameterValue", "IAM role ARN value is invalid or does not include the required permissions") {
					return resource.RetryableError(err)
				}

				if isAWSErr(err, rds.ErrCodeInvalidDBClusterStateFault, "Cannot modify engine version without a primary instance in DB cluster") {
					return resource.NonRetryableError(err)
				}

				if isAWSErr(err, rds.ErrCodeInvalidDBClusterStateFault, "") {
					return resource.RetryableError(err)
				}
				return resource.NonRetryableError(err)
			}
			return nil
		})
		if isResourceTimeoutError(err) {
			_, err = conn.ModifyDBCluster(req)
		}
		if err != nil {
			return fmt.Errorf("Failed to modify RDS Cluster (%s): %s", d.Id(), err)
		}

		log.Printf("[INFO] Waiting for RDS Cluster (%s) to be available", d.Id())
		err = waitForRDSClusterUpdate(conn, d.Id(), d.Timeout(schema.TimeoutUpdate))
		if err != nil {
			return fmt.Errorf("error waiting for RDS Cluster (%s) to be available: %s", d.Id(), err)
		}
	}

	if d.HasChange("global_cluster_identifier") {
		oRaw, nRaw := d.GetChange("global_cluster_identifier")
		o := oRaw.(string)
		n := nRaw.(string)

		if o == "" {
			return errors.New("Existing RDS Clusters cannot be added to an existing RDS Global Cluster")
		}

		if n != "" {
			return errors.New("Existing RDS Clusters cannot be migrated between existing RDS Global Clusters")
		}

		input := &rds.RemoveFromGlobalClusterInput{
			DbClusterIdentifier:     aws.String(d.Get("arn").(string)),
			GlobalClusterIdentifier: aws.String(o),
		}

		log.Printf("[DEBUG] Removing RDS Cluster from RDS Global Cluster: %s", input)
		if _, err := conn.RemoveFromGlobalCluster(input); err != nil {
			return fmt.Errorf("error removing RDS Cluster (%s) from RDS Global Cluster: %s", d.Id(), err)
		}
	}

	if d.HasChange("iam_roles") {
		oraw, nraw := d.GetChange("iam_roles")
		if oraw == nil {
			oraw = new(schema.Set)
		}
		if nraw == nil {
			nraw = new(schema.Set)
		}

		os := oraw.(*schema.Set)
		ns := nraw.(*schema.Set)
		removeRoles := os.Difference(ns)
		enableRoles := ns.Difference(os)

		for _, role := range enableRoles.List() {
			err := setIamRoleToRdsCluster(d.Id(), role.(string), conn)
			if err != nil {
				return err
			}
		}

		for _, role := range removeRoles.List() {
			err := removeIamRoleFromRdsCluster(d.Id(), role.(string), conn)
			if err != nil {
				return err
			}
		}
	}

	if d.HasChange("tags") {
		o, n := d.GetChange("tags")

		if err := keyvaluetags.RdsUpdateTags(conn, d.Get("arn").(string), o, n); err != nil {
			return fmt.Errorf("error updating tags: %s", err)
		} else {
			d.SetPartial("tags")
		}
	}

	return resourceAwsRDSClusterRead(d, meta)
}

func resourceAwsRDSClusterDelete(d *schema.ResourceData, meta interface{}) error {
	conn := meta.(*AWSClient).rdsconn
	log.Printf("[DEBUG] Destroying RDS Cluster (%s)", d.Id())

	// Automatically remove from global cluster to bypass this error on deletion:
	// InvalidDBClusterStateFault: This cluster is a part of a global cluster, please remove it from globalcluster first
	if d.Get("global_cluster_identifier").(string) != "" {
		input := &rds.RemoveFromGlobalClusterInput{
			DbClusterIdentifier:     aws.String(d.Get("arn").(string)),
			GlobalClusterIdentifier: aws.String(d.Get("global_cluster_identifier").(string)),
		}

		log.Printf("[DEBUG] Removing RDS Cluster from RDS Global Cluster: %s", input)
		_, err := conn.RemoveFromGlobalCluster(input)

		if err != nil && !isAWSErr(err, rds.ErrCodeGlobalClusterNotFoundFault, "") {
			return fmt.Errorf("error removing RDS Cluster (%s) from RDS Global Cluster: %s", d.Id(), err)
		}
	}

	deleteOpts := rds.DeleteDBClusterInput{
		DBClusterIdentifier: aws.String(d.Id()),
	}

	skipFinalSnapshot := d.Get("skip_final_snapshot").(bool)
	deleteOpts.SkipFinalSnapshot = aws.Bool(skipFinalSnapshot)

	if !skipFinalSnapshot {
		if name, present := d.GetOk("final_snapshot_identifier"); present {
			deleteOpts.FinalDBSnapshotIdentifier = aws.String(name.(string))
		} else {
			return fmt.Errorf("RDS Cluster FinalSnapshotIdentifier is required when a final snapshot is required")
		}
	}

	log.Printf("[DEBUG] RDS Cluster delete options: %s", deleteOpts)

	err := resource.Retry(1*time.Minute, func() *resource.RetryError {
		_, err := conn.DeleteDBCluster(&deleteOpts)
		if err != nil {
			if isAWSErr(err, rds.ErrCodeInvalidDBClusterStateFault, "is not currently in the available state") {
				return resource.RetryableError(err)
			}
			if isAWSErr(err, rds.ErrCodeDBClusterNotFoundFault, "") {
				return nil
			}
			return resource.NonRetryableError(err)
		}
		return nil
	})

	if isResourceTimeoutError(err) {
		_, err = conn.DeleteDBCluster(&deleteOpts)
	}

	if err != nil {
		return fmt.Errorf("error deleting RDS Cluster (%s): %s", d.Id(), err)
	}

	if err := waitForRDSClusterDeletion(conn, d.Id(), d.Timeout(schema.TimeoutDelete)); err != nil {
		return fmt.Errorf("error waiting for RDS Cluster (%s) deletion: %s", d.Id(), err)
	}

	return nil
}

func resourceAwsRDSClusterStateRefreshFunc(conn *rds.RDS, dbClusterIdentifier string) resource.StateRefreshFunc {
	return func() (interface{}, string, error) {
		resp, err := conn.DescribeDBClusters(&rds.DescribeDBClustersInput{
			DBClusterIdentifier: aws.String(dbClusterIdentifier),
		})

		if isAWSErr(err, rds.ErrCodeDBClusterNotFoundFault, "") {
			return 42, "destroyed", nil
		}

		if err != nil {
			return nil, "", err
		}

		var dbc *rds.DBCluster

		for _, c := range resp.DBClusters {
			if *c.DBClusterIdentifier == dbClusterIdentifier {
				dbc = c
			}
		}

		if dbc == nil {
			return 42, "destroyed", nil
		}

		if dbc.Status != nil {
			log.Printf("[DEBUG] DB Cluster status (%s): %s", dbClusterIdentifier, *dbc.Status)
		}

		return dbc, aws.StringValue(dbc.Status), nil
	}
}

func setIamRoleToRdsCluster(clusterIdentifier string, roleArn string, conn *rds.RDS) error {
	params := &rds.AddRoleToDBClusterInput{
		DBClusterIdentifier: aws.String(clusterIdentifier),
		RoleArn:             aws.String(roleArn),
	}
	_, err := conn.AddRoleToDBCluster(params)
	return err
}

func removeIamRoleFromRdsCluster(clusterIdentifier string, roleArn string, conn *rds.RDS) error {
	params := &rds.RemoveRoleFromDBClusterInput{
		DBClusterIdentifier: aws.String(clusterIdentifier),
		RoleArn:             aws.String(roleArn),
	}
	_, err := conn.RemoveRoleFromDBCluster(params)
	return err
}

var resourceAwsRdsClusterCreatePendingStates = []string{
	"creating",
	"backing-up",
	"modifying",
	"preparing-data-migration",
	"migrating",
	"resetting-master-credentials",
}

var resourceAwsRdsClusterDeletePendingStates = []string{
	"available",
	"deleting",
	"backing-up",
	"modifying",
}

var resourceAwsRdsClusterUpdatePendingStates = []string{
	"backing-up",
	"modifying",
	"resetting-master-credentials",
	"upgrading",
}

func waitForRDSClusterUpdate(conn *rds.RDS, id string, timeout time.Duration) error {
	stateConf := &resource.StateChangeConf{
		Pending:    resourceAwsRdsClusterUpdatePendingStates,
		Target:     []string{"available"},
		Refresh:    resourceAwsRDSClusterStateRefreshFunc(conn, id),
		Timeout:    timeout,
		MinTimeout: 10 * time.Second,
		Delay:      30 * time.Second, // Wait 30 secs before starting
	}
	_, err := stateConf.WaitForState()
	return err
}

func waitForRDSClusterDeletion(conn *rds.RDS, id string, timeout time.Duration) error {
	stateConf := &resource.StateChangeConf{
		Pending:    resourceAwsRdsClusterDeletePendingStates,
		Target:     []string{"destroyed"},
		Refresh:    resourceAwsRDSClusterStateRefreshFunc(conn, id),
		Timeout:    timeout,
		MinTimeout: 10 * time.Second,
		Delay:      30 * time.Second,
	}

	_, err := stateConf.WaitForState()

	return err
}<|MERGE_RESOLUTION|>--- conflicted
+++ resolved
@@ -143,14 +143,9 @@
 				ForceNew: true,
 				Default:  "provisioned",
 				ValidateFunc: validation.StringInSlice([]string{
-<<<<<<< HEAD
-					"global",        // (eric-luminal) backported
-					"parallelquery", // (eric-luminal) backported
-=======
 					"global",
 					"multimaster",
 					"parallelquery",
->>>>>>> 2cd7beee
 					"provisioned",
 					"serverless",
 				}, false),
