package aws

import (
	"encoding/json"
	"fmt"
	"log"
	"regexp"
	"strings"

	"github.com/aws/aws-sdk-go/aws"
	"github.com/aws/aws-sdk-go/private/protocol/json/jsonutil"
	"github.com/aws/aws-sdk-go/service/batch"
	"github.com/hashicorp/terraform-plugin-sdk/v2/helper/schema"
	"github.com/hashicorp/terraform-plugin-sdk/v2/helper/structure"
	"github.com/hashicorp/terraform-plugin-sdk/v2/helper/validation"
	"github.com/terraform-providers/terraform-provider-aws/aws/internal/keyvaluetags"
	"github.com/terraform-providers/terraform-provider-aws/aws/internal/service/batch/equivalency"
	"github.com/terraform-providers/terraform-provider-aws/aws/internal/service/batch/finder"
	"github.com/terraform-providers/terraform-provider-aws/aws/internal/tfresource"
)

func resourceAwsBatchJobDefinition() *schema.Resource {
	return &schema.Resource{
		Create: resourceAwsBatchJobDefinitionCreate,
		Read:   resourceAwsBatchJobDefinitionRead,
		Update: resourceAwsBatchJobDefinitionUpdate,
		Delete: resourceAwsBatchJobDefinitionDelete,
		Importer: &schema.ResourceImporter{
			State: schema.ImportStatePassthrough,
		},

		Schema: map[string]*schema.Schema{
			"name": {
				Type:         schema.TypeString,
				Required:     true,
				ForceNew:     true,
				ValidateFunc: validateBatchName,
			},
			"container_properties": {
				Type:     schema.TypeString,
				Optional: true,
				ForceNew: true,
				StateFunc: func(v interface{}) string {
					json, _ := structure.NormalizeJsonString(v)
					return json
				},
				DiffSuppressFunc: func(k, old, new string, d *schema.ResourceData) bool {
					equal, _ := equivalency.EquivalentBatchContainerPropertiesJSON(old, new)

					return equal
				},
				ValidateFunc: validateAwsBatchJobContainerProperties,
			},
			"parameters": {
				Type:     schema.TypeMap,
				Optional: true,
				ForceNew: true,
				Elem:     &schema.Schema{Type: schema.TypeString},
			},
			"platform_capabilities": {
				Type:     schema.TypeSet,
				Optional: true,
				ForceNew: true,
				Elem: &schema.Schema{
					Type:         schema.TypeString,
					ValidateFunc: validation.StringInSlice(batch.PlatformCapability_Values(), false),
				},
			},
			"retry_strategy": {
				Type:     schema.TypeList,
				Optional: true,
				ForceNew: true,
				MaxItems: 1,
				Elem: &schema.Resource{
					Schema: map[string]*schema.Schema{
						"attempts": {
							Type:         schema.TypeInt,
							Optional:     true,
							ForceNew:     true,
							ValidateFunc: validation.IntBetween(1, 10),
						},
						"evaluate_on_exit": {
							Type:     schema.TypeList,
							Optional: true,
							ForceNew: true,
							MinItems: 0,
							MaxItems: 5,
							Elem: &schema.Resource{
								Schema: map[string]*schema.Schema{
									"action": {
										Type:     schema.TypeString,
										Required: true,
										ForceNew: true,
										StateFunc: func(v interface{}) string {
											return strings.ToLower(v.(string))
										},
										ValidateFunc: validation.StringInSlice(batch.RetryAction_Values(), true),
									},
									"on_exit_code": {
										Type:     schema.TypeString,
										Optional: true,
										ForceNew: true,
										ValidateFunc: validation.All(
											validation.StringLenBetween(1, 512),
											validation.StringMatch(regexp.MustCompile(`^[0-9]*\*?$`), "must contain only numbers, and can optionally end with an asterisk"),
										),
									},
									"on_reason": {
										Type:     schema.TypeString,
										Optional: true,
										ForceNew: true,
										ValidateFunc: validation.All(
											validation.StringLenBetween(1, 512),
											validation.StringMatch(regexp.MustCompile(`^[a-zA-Z0-9\.:\s]*\*?$`), "must contain letters, numbers, periods, colons, and white space, and can optionally end with an asterisk"),
										),
									},
									"on_status_reason": {
										Type:     schema.TypeString,
										Optional: true,
										ForceNew: true,
										ValidateFunc: validation.All(
											validation.StringLenBetween(1, 512),
											validation.StringMatch(regexp.MustCompile(`^[a-zA-Z0-9\.:\s]*\*?$`), "must contain letters, numbers, periods, colons, and white space, and can optionally end with an asterisk"),
										),
									},
								},
							},
						},
					},
				},
			},
<<<<<<< HEAD
			"tags":     tagsSchema(),
			"tags_all": tagsSchemaComputed(),
=======
			"tags": tagsSchema(),
			"propagate_tags": {
				Type:     schema.TypeBool,
				Optional: true,
				ForceNew: true,
				Default:  false,
			},
>>>>>>> 2747107e
			"timeout": {
				Type:     schema.TypeList,
				Optional: true,
				ForceNew: true,
				MaxItems: 1,
				Elem: &schema.Resource{
					Schema: map[string]*schema.Schema{
						"attempt_duration_seconds": {
							Type:         schema.TypeInt,
							Optional:     true,
							ForceNew:     true,
							ValidateFunc: validation.IntAtLeast(60),
						},
					},
				},
			},
			"type": {
				Type:         schema.TypeString,
				Required:     true,
				ForceNew:     true,
				ValidateFunc: validation.StringInSlice([]string{batch.JobDefinitionTypeContainer}, true),
			},
			"revision": {
				Type:     schema.TypeInt,
				Computed: true,
			},
			"arn": {
				Type:     schema.TypeString,
				Computed: true,
			},
		},

		CustomizeDiff: SetTagsDiff,
	}
}

func resourceAwsBatchJobDefinitionCreate(d *schema.ResourceData, meta interface{}) error {
	conn := meta.(*AWSClient).batchconn
	defaultTagsConfig := meta.(*AWSClient).DefaultTagsConfig
	tags := defaultTagsConfig.MergeTags(keyvaluetags.New(d.Get("tags").(map[string]interface{})))
	name := d.Get("name").(string)

	input := &batch.RegisterJobDefinitionInput{
		JobDefinitionName: aws.String(name),
		Type:              aws.String(d.Get("type").(string)),
		PropagateTags:     aws.Bool(d.Get("propagate_tags").(bool)),
	}

	if v, ok := d.GetOk("container_properties"); ok {
		props, err := expandBatchJobContainerProperties(v.(string))
		if err != nil {
			return err
		}

		input.ContainerProperties = props
	}

	if v, ok := d.GetOk("parameters"); ok {
		input.Parameters = expandJobDefinitionParameters(v.(map[string]interface{}))
	}

	if v, ok := d.GetOk("platform_capabilities"); ok && v.(*schema.Set).Len() > 0 {
		input.PlatformCapabilities = expandStringSet(v.(*schema.Set))
	}

	if v, ok := d.GetOk("retry_strategy"); ok && len(v.([]interface{})) > 0 && v.([]interface{})[0] != nil {
		input.RetryStrategy = expandBatchRetryStrategy(v.([]interface{})[0].(map[string]interface{}))
	}

	if len(tags) > 0 {
		input.Tags = tags.IgnoreAws().BatchTags()
	}

	if v, ok := d.GetOk("timeout"); ok {
		input.Timeout = expandJobDefinitionTimeout(v.([]interface{}))
	}

	output, err := conn.RegisterJobDefinition(input)

	if err != nil {
		return fmt.Errorf("error creating Batch Job Definition (%s): %w", name, err)
	}

	d.SetId(aws.StringValue(output.JobDefinitionArn))

	return resourceAwsBatchJobDefinitionRead(d, meta)
}

func resourceAwsBatchJobDefinitionRead(d *schema.ResourceData, meta interface{}) error {
	conn := meta.(*AWSClient).batchconn
	defaultTagsConfig := meta.(*AWSClient).DefaultTagsConfig
	ignoreTagsConfig := meta.(*AWSClient).IgnoreTagsConfig

	jobDefinition, err := finder.JobDefinitionByARN(conn, d.Id())

	if !d.IsNewResource() && tfresource.NotFound(err) {
		log.Printf("[WARN] Batch Job Definition (%s) not found, removing from state", d.Id())
		d.SetId("")
		return nil
	}

	if err != nil {
		return fmt.Errorf("error reading Batch Job Definition (%s): %w", d.Id(), err)
	}

	d.Set("arn", jobDefinition.JobDefinitionArn)

	containerProperties, err := flattenBatchContainerProperties(jobDefinition.ContainerProperties)

	if err != nil {
		return fmt.Errorf("error converting Batch Container Properties to JSON: %w", err)
	}

	if err := d.Set("container_properties", containerProperties); err != nil {
		return fmt.Errorf("error setting container_properties: %w", err)
	}

	d.Set("name", jobDefinition.JobDefinitionName)
	d.Set("parameters", aws.StringValueMap(jobDefinition.Parameters))
	d.Set("platform_capabilities", aws.StringValueSlice(jobDefinition.PlatformCapabilities))
	d.Set("propagate_tags", jobDefinition.PropagateTags)

	if jobDefinition.RetryStrategy != nil {
		if err := d.Set("retry_strategy", []interface{}{flattenBatchRetryStrategy(jobDefinition.RetryStrategy)}); err != nil {
			return fmt.Errorf("error setting retry_strategy: %w", err)
		}
	} else {
		d.Set("retry_strategy", nil)
	}

<<<<<<< HEAD
	tags := keyvaluetags.BatchKeyValueTags(job.Tags).IgnoreAws().IgnoreConfig(ignoreTagsConfig)

	//lintignore:AWSR002
	if err := d.Set("tags", tags.RemoveDefaultConfig(defaultTagsConfig).Map()); err != nil {
		return fmt.Errorf("error setting tags: %w", err)
	}

	if err := d.Set("tags_all", tags.Map()); err != nil {
		return fmt.Errorf("error setting tags_all: %w", err)
=======
	if err := d.Set("tags", keyvaluetags.BatchKeyValueTags(jobDefinition.Tags).IgnoreAws().IgnoreConfig(ignoreTagsConfig).Map()); err != nil {
		return fmt.Errorf("error setting tags: %w", err)
>>>>>>> 2747107e
	}

	if err := d.Set("timeout", flattenBatchJobTimeout(jobDefinition.Timeout)); err != nil {
		return fmt.Errorf("error setting timeout: %w", err)
	}

	d.Set("revision", jobDefinition.Revision)
	d.Set("type", jobDefinition.Type)

	return nil
}

func resourceAwsBatchJobDefinitionUpdate(d *schema.ResourceData, meta interface{}) error {
	conn := meta.(*AWSClient).batchconn

	if d.HasChange("tags_all") {
		o, n := d.GetChange("tags_all")

		if err := keyvaluetags.BatchUpdateTags(conn, d.Id(), o, n); err != nil {
			return fmt.Errorf("error updating tags: %w", err)
		}
	}

	return nil
}

func resourceAwsBatchJobDefinitionDelete(d *schema.ResourceData, meta interface{}) error {
	conn := meta.(*AWSClient).batchconn

	_, err := conn.DeregisterJobDefinition(&batch.DeregisterJobDefinitionInput{
		JobDefinition: aws.String(d.Id()),
	})

	if err != nil {
		return fmt.Errorf("error deleting Batch Job Definition (%s): %w", d.Id(), err)
	}

	return nil
}

func validateAwsBatchJobContainerProperties(v interface{}, k string) (ws []string, errors []error) {
	value := v.(string)
	_, err := expandBatchJobContainerProperties(value)
	if err != nil {
		errors = append(errors, fmt.Errorf("AWS Batch Job container_properties is invalid: %s", err))
	}
	return
}

func expandBatchJobContainerProperties(rawProps string) (*batch.ContainerProperties, error) {
	var props *batch.ContainerProperties

	err := json.Unmarshal([]byte(rawProps), &props)
	if err != nil {
		return nil, fmt.Errorf("Error decoding JSON: %s", err)
	}

	return props, nil
}

// Convert batch.ContainerProperties object into its JSON representation
func flattenBatchContainerProperties(containerProperties *batch.ContainerProperties) (string, error) {
	b, err := jsonutil.BuildJSON(containerProperties)

	if err != nil {
		return "", err
	}

	return string(b), nil
}

func expandJobDefinitionParameters(params map[string]interface{}) map[string]*string {
	var jobParams = make(map[string]*string)
	for k, v := range params {
		jobParams[k] = aws.String(v.(string))
	}

	return jobParams
}

func expandBatchRetryStrategy(tfMap map[string]interface{}) *batch.RetryStrategy {
	if tfMap == nil {
		return nil
	}

	apiObject := &batch.RetryStrategy{}

	if v, ok := tfMap["attempts"].(int); ok && v != 0 {
		apiObject.Attempts = aws.Int64(int64(v))
	}

	if v, ok := tfMap["evaluate_on_exit"].([]interface{}); ok && len(v) > 0 {
		apiObject.EvaluateOnExit = expandBatchEvaluateOnExits(v)
	}

	return apiObject
}

func expandBatchEvaluateOnExit(tfMap map[string]interface{}) *batch.EvaluateOnExit {
	if tfMap == nil {
		return nil
	}

	apiObject := &batch.EvaluateOnExit{}

	if v, ok := tfMap["action"].(string); ok && v != "" {
		apiObject.Action = aws.String(v)
	}

	if v, ok := tfMap["on_exit_code"].(string); ok && v != "" {
		apiObject.OnExitCode = aws.String(v)
	}

	if v, ok := tfMap["on_reason"].(string); ok && v != "" {
		apiObject.OnReason = aws.String(v)
	}

	if v, ok := tfMap["on_status_reason"].(string); ok && v != "" {
		apiObject.OnStatusReason = aws.String(v)
	}

	return apiObject
}

func expandBatchEvaluateOnExits(tfList []interface{}) []*batch.EvaluateOnExit {
	if len(tfList) == 0 {
		return nil
	}

	var apiObjects []*batch.EvaluateOnExit

	for _, tfMapRaw := range tfList {
		tfMap, ok := tfMapRaw.(map[string]interface{})

		if !ok {
			continue
		}

		apiObject := expandBatchEvaluateOnExit(tfMap)

		if apiObject == nil {
			continue
		}

		apiObjects = append(apiObjects, apiObject)
	}

	return apiObjects
}

func flattenBatchRetryStrategy(apiObject *batch.RetryStrategy) map[string]interface{} {
	if apiObject == nil {
		return nil
	}

	tfMap := map[string]interface{}{}

	if v := apiObject.Attempts; v != nil {
		tfMap["attempts"] = aws.Int64Value(v)
	}

	if v := apiObject.EvaluateOnExit; v != nil {
		tfMap["evaluate_on_exit"] = flattenBatchEvaluateOnExits(v)
	}

	return tfMap
}

func flattenBatchEvaluateOnExit(apiObject *batch.EvaluateOnExit) map[string]interface{} {
	if apiObject == nil {
		return nil
	}

	tfMap := map[string]interface{}{}

	if v := apiObject.Action; v != nil {
		tfMap["action"] = aws.StringValue(v)
	}

	if v := apiObject.OnExitCode; v != nil {
		tfMap["on_exit_code"] = aws.StringValue(v)
	}

	if v := apiObject.OnReason; v != nil {
		tfMap["on_reason"] = aws.StringValue(v)
	}

	if v := apiObject.OnStatusReason; v != nil {
		tfMap["on_status_reason"] = aws.StringValue(v)
	}

	return tfMap
}

func flattenBatchEvaluateOnExits(apiObjects []*batch.EvaluateOnExit) []interface{} {
	if len(apiObjects) == 0 {
		return nil
	}

	var tfList []interface{}

	for _, apiObject := range apiObjects {
		if apiObject == nil {
			continue
		}

		tfList = append(tfList, flattenBatchEvaluateOnExit(apiObject))
	}

	return tfList
}

func expandJobDefinitionTimeout(item []interface{}) *batch.JobTimeout {
	timeout := &batch.JobTimeout{}
	data := item[0].(map[string]interface{})

	if v, ok := data["attempt_duration_seconds"].(int); ok && v >= 60 {
		timeout.AttemptDurationSeconds = aws.Int64(int64(v))
	}

	return timeout
}

func flattenBatchJobTimeout(item *batch.JobTimeout) []map[string]interface{} {
	data := []map[string]interface{}{}
	if item != nil && item.AttemptDurationSeconds != nil {
		data = append(data, map[string]interface{}{
			"attempt_duration_seconds": int(aws.Int64Value(item.AttemptDurationSeconds)),
		})
	}
	return data
}<|MERGE_RESOLUTION|>--- conflicted
+++ resolved
@@ -129,18 +129,14 @@
 					},
 				},
 			},
-<<<<<<< HEAD
 			"tags":     tagsSchema(),
 			"tags_all": tagsSchemaComputed(),
-=======
-			"tags": tagsSchema(),
 			"propagate_tags": {
 				Type:     schema.TypeBool,
 				Optional: true,
 				ForceNew: true,
 				Default:  false,
 			},
->>>>>>> 2747107e
 			"timeout": {
 				Type:     schema.TypeList,
 				Optional: true,
@@ -271,7 +267,6 @@
 		d.Set("retry_strategy", nil)
 	}
 
-<<<<<<< HEAD
 	tags := keyvaluetags.BatchKeyValueTags(job.Tags).IgnoreAws().IgnoreConfig(ignoreTagsConfig)
 
 	//lintignore:AWSR002
@@ -281,10 +276,6 @@
 
 	if err := d.Set("tags_all", tags.Map()); err != nil {
 		return fmt.Errorf("error setting tags_all: %w", err)
-=======
-	if err := d.Set("tags", keyvaluetags.BatchKeyValueTags(jobDefinition.Tags).IgnoreAws().IgnoreConfig(ignoreTagsConfig).Map()); err != nil {
-		return fmt.Errorf("error setting tags: %w", err)
->>>>>>> 2747107e
 	}
 
 	if err := d.Set("timeout", flattenBatchJobTimeout(jobDefinition.Timeout)); err != nil {
