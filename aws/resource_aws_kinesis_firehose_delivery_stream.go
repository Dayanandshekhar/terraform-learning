package aws

import (
	"fmt"
	"log"
	"strings"
	"time"

	"github.com/aws/aws-sdk-go/aws"
	"github.com/aws/aws-sdk-go/aws/arn"
	"github.com/aws/aws-sdk-go/service/firehose"
	"github.com/hashicorp/terraform-plugin-sdk/helper/resource"
	"github.com/hashicorp/terraform-plugin-sdk/helper/schema"
	"github.com/hashicorp/terraform-plugin-sdk/helper/validation"
	"github.com/terraform-providers/terraform-provider-aws/aws/internal/keyvaluetags"
)

const (
	firehoseDeliveryStreamStatusDeleted = "DESTROYED"
)

func cloudWatchLoggingOptionsSchema() *schema.Schema {
	return &schema.Schema{
		Type:     schema.TypeList,
		MaxItems: 1,
		Optional: true,
		Computed: true,
		Elem: &schema.Resource{
			Schema: map[string]*schema.Schema{
				"enabled": {
					Type:     schema.TypeBool,
					Optional: true,
					Default:  false,
				},

				"log_group_name": {
					Type:     schema.TypeString,
					Optional: true,
				},

				"log_stream_name": {
					Type:     schema.TypeString,
					Optional: true,
				},
			},
		},
	}
}

func s3ConfigurationSchema() *schema.Schema {
	return &schema.Schema{
		Type:     schema.TypeList,
		MaxItems: 1,
		Optional: true,
		// Ignore the drift: s3_configuration.#: "1" => "0"
		DiffSuppressFunc: func(k, old, new string, d *schema.ResourceData) bool {
			if old == "1" && new == "0" {
				return true
			}
			return false
		},
		Elem: &schema.Resource{
			Schema: map[string]*schema.Schema{
				"bucket_arn": {
					Type:     schema.TypeString,
					Required: true,
				},

				"buffer_size": {
					Type:     schema.TypeInt,
					Optional: true,
				},

				"buffer_interval": {
					Type:     schema.TypeInt,
					Optional: true,
				},

				"compression_format": {
					Type:     schema.TypeString,
					Optional: true,
<<<<<<< HEAD
=======
					Default:  firehose.CompressionFormatUncompressed,
>>>>>>> 2f23a596
				},

				"kms_key_arn": {
					Type:         schema.TypeString,
					Optional:     true,
					ValidateFunc: validateArn,
				},

				"role_arn": {
					Type:     schema.TypeString,
					Required: true,
				},

				"prefix": {
					Type:     schema.TypeString,
					Optional: true,
				},

				"cloudwatch_logging_options": cloudWatchLoggingOptionsSchema(),
			},
		},
	}
}

func processingConfigurationSchema() *schema.Schema {
	return &schema.Schema{
		Type:             schema.TypeList,
		Optional:         true,
		MaxItems:         1,
		DiffSuppressFunc: suppressMissingOptionalConfigurationBlock,
		Elem: &schema.Resource{
			Schema: map[string]*schema.Schema{
				"enabled": {
					Type:     schema.TypeBool,
					Optional: true,
				},
				"processors": {
					Type:     schema.TypeList,
					Optional: true,
					Elem: &schema.Resource{
						Schema: map[string]*schema.Schema{
							"parameters": {
								Type:     schema.TypeList,
								Optional: true,
								Elem: &schema.Resource{
									Schema: map[string]*schema.Schema{
										"parameter_name": {
											Type:     schema.TypeString,
											Required: true,
											ValidateFunc: validation.StringInSlice([]string{
												firehose.ProcessorParameterNameLambdaArn,
												firehose.ProcessorParameterNameNumberOfRetries,
												firehose.ProcessorParameterNameRoleArn,
												firehose.ProcessorParameterNameBufferSizeInMbs,
												firehose.ProcessorParameterNameBufferIntervalInSeconds,
											}, false),
										},
										"parameter_value": {
											Type:         schema.TypeString,
											Required:     true,
											ValidateFunc: validation.StringLenBetween(1, 512),
										},
									},
								},
							},
							"type": {
								Type:     schema.TypeString,
								Required: true,
								ValidateFunc: validation.StringInSlice([]string{
									firehose.ProcessorTypeLambda,
								}, false),
							},
						},
					},
				},
			},
		},
	}
}

func flattenCloudwatchLoggingOptions(clo *firehose.CloudWatchLoggingOptions) []interface{} {
	if clo == nil {
		return []interface{}{}
	}

	cloudwatchLoggingOptions := map[string]interface{}{
		"enabled": aws.BoolValue(clo.Enabled),
	}
	if aws.BoolValue(clo.Enabled) {
		cloudwatchLoggingOptions["log_group_name"] = aws.StringValue(clo.LogGroupName)
		cloudwatchLoggingOptions["log_stream_name"] = aws.StringValue(clo.LogStreamName)
	}
	return []interface{}{cloudwatchLoggingOptions}
}

func flattenFirehoseElasticsearchConfiguration(description *firehose.ElasticsearchDestinationDescription) []map[string]interface{} {
	if description == nil {
		return []map[string]interface{}{}
	}

	m := map[string]interface{}{
		"cloudwatch_logging_options": flattenCloudwatchLoggingOptions(description.CloudWatchLoggingOptions),
		"domain_arn":                 aws.StringValue(description.DomainARN),
		"role_arn":                   aws.StringValue(description.RoleARN),
		"type_name":                  aws.StringValue(description.TypeName),
		"index_name":                 aws.StringValue(description.IndexName),
		"s3_backup_mode":             aws.StringValue(description.S3BackupMode),
		"index_rotation_period":      aws.StringValue(description.IndexRotationPeriod),
		"processing_configuration":   flattenProcessingConfiguration(description.ProcessingConfiguration, aws.StringValue(description.RoleARN)),
	}

	if description.BufferingHints != nil {
		m["buffering_interval"] = int(aws.Int64Value(description.BufferingHints.IntervalInSeconds))
		m["buffering_size"] = int(aws.Int64Value(description.BufferingHints.SizeInMBs))
	}

	if description.RetryOptions != nil {
		m["retry_duration"] = int(aws.Int64Value(description.RetryOptions.DurationInSeconds))
	}

	return []map[string]interface{}{m}
}

func flattenFirehoseExtendedS3Configuration(description *firehose.ExtendedS3DestinationDescription) []map[string]interface{} {
	if description == nil {
		return []map[string]interface{}{}
	}

	m := map[string]interface{}{
		"bucket_arn":                           aws.StringValue(description.BucketARN),
		"cloudwatch_logging_options":           flattenCloudwatchLoggingOptions(description.CloudWatchLoggingOptions),
		"compression_format":                   aws.StringValue(description.CompressionFormat),
		"data_format_conversion_configuration": flattenFirehoseDataFormatConversionConfiguration(description.DataFormatConversionConfiguration),
		"error_output_prefix":                  aws.StringValue(description.ErrorOutputPrefix),
		"prefix":                               aws.StringValue(description.Prefix),
		"processing_configuration":             flattenProcessingConfiguration(description.ProcessingConfiguration, aws.StringValue(description.RoleARN)),
		"role_arn":                             aws.StringValue(description.RoleARN),
		"s3_backup_configuration":              flattenFirehoseS3Configuration(description.S3BackupDescription),
		"s3_backup_mode":                       aws.StringValue(description.S3BackupMode),
	}

	if description.BufferingHints != nil {
		m["buffer_interval"] = int(aws.Int64Value(description.BufferingHints.IntervalInSeconds))
		m["buffer_size"] = int(aws.Int64Value(description.BufferingHints.SizeInMBs))
	}

	if description.EncryptionConfiguration != nil && description.EncryptionConfiguration.KMSEncryptionConfig != nil {
		m["kms_key_arn"] = aws.StringValue(description.EncryptionConfiguration.KMSEncryptionConfig.AWSKMSKeyARN)
	}

	return []map[string]interface{}{m}
}

func flattenFirehoseRedshiftConfiguration(description *firehose.RedshiftDestinationDescription, configuredPassword string) []map[string]interface{} {
	if description == nil {
		return []map[string]interface{}{}
	}

	m := map[string]interface{}{
		"cloudwatch_logging_options": flattenCloudwatchLoggingOptions(description.CloudWatchLoggingOptions),
		"cluster_jdbcurl":            aws.StringValue(description.ClusterJDBCURL),
		"password":                   configuredPassword,
		"processing_configuration":   flattenProcessingConfiguration(description.ProcessingConfiguration, aws.StringValue(description.RoleARN)),
		"role_arn":                   aws.StringValue(description.RoleARN),
		"s3_backup_configuration":    flattenFirehoseS3Configuration(description.S3BackupDescription),
		"s3_backup_mode":             aws.StringValue(description.S3BackupMode),
		"username":                   aws.StringValue(description.Username),
	}

	if description.CopyCommand != nil {
		m["copy_options"] = aws.StringValue(description.CopyCommand.CopyOptions)
		m["data_table_columns"] = aws.StringValue(description.CopyCommand.DataTableColumns)
		m["data_table_name"] = aws.StringValue(description.CopyCommand.DataTableName)
	}

	if description.RetryOptions != nil {
		m["retry_duration"] = int(aws.Int64Value(description.RetryOptions.DurationInSeconds))
	}

	return []map[string]interface{}{m}
}

func flattenFirehoseSplunkConfiguration(description *firehose.SplunkDestinationDescription) []map[string]interface{} {
	if description == nil {
		return []map[string]interface{}{}
	}
	m := map[string]interface{}{
		"cloudwatch_logging_options": flattenCloudwatchLoggingOptions(description.CloudWatchLoggingOptions),
		"hec_acknowledgment_timeout": int(aws.Int64Value(description.HECAcknowledgmentTimeoutInSeconds)),
		"hec_endpoint_type":          aws.StringValue(description.HECEndpointType),
		"hec_endpoint":               aws.StringValue(description.HECEndpoint),
		"hec_token":                  aws.StringValue(description.HECToken),
		"processing_configuration":   flattenProcessingConfiguration(description.ProcessingConfiguration, ""),
		"s3_backup_mode":             aws.StringValue(description.S3BackupMode),
	}

	if description.RetryOptions != nil {
		m["retry_duration"] = int(aws.Int64Value(description.RetryOptions.DurationInSeconds))
	}

	return []map[string]interface{}{m}
}

func flattenFirehoseS3Configuration(description *firehose.S3DestinationDescription) []map[string]interface{} {
	if description == nil {
		return []map[string]interface{}{}
	}

	m := map[string]interface{}{
		"bucket_arn":                 aws.StringValue(description.BucketARN),
		"cloudwatch_logging_options": flattenCloudwatchLoggingOptions(description.CloudWatchLoggingOptions),
		"compression_format":         aws.StringValue(description.CompressionFormat),
		"prefix":                     aws.StringValue(description.Prefix),
		"role_arn":                   aws.StringValue(description.RoleARN),
	}

	if description.BufferingHints != nil {
		m["buffer_interval"] = int(aws.Int64Value(description.BufferingHints.IntervalInSeconds))
		m["buffer_size"] = int(aws.Int64Value(description.BufferingHints.SizeInMBs))
	}

	if description.EncryptionConfiguration != nil && description.EncryptionConfiguration.KMSEncryptionConfig != nil {
		m["kms_key_arn"] = aws.StringValue(description.EncryptionConfiguration.KMSEncryptionConfig.AWSKMSKeyARN)
	}

	return []map[string]interface{}{m}
}

func flattenFirehoseDataFormatConversionConfiguration(dfcc *firehose.DataFormatConversionConfiguration) []map[string]interface{} {
	if dfcc == nil {
		return []map[string]interface{}{}
	}

	enabled := aws.BoolValue(dfcc.Enabled)
	ifc := flattenFirehoseInputFormatConfiguration(dfcc.InputFormatConfiguration)
	ofc := flattenFirehoseOutputFormatConfiguration(dfcc.OutputFormatConfiguration)
	sc := flattenFirehoseSchemaConfiguration(dfcc.SchemaConfiguration)

	// The AWS SDK can represent "no data format conversion configuration" in two ways:
	// 1. With a nil value
	// 2. With enabled set to false and nil for ALL the config sections.
	// We normalize this with an empty configuration in the state due
	// to the existing Default: true on the enabled attribute.
	if !enabled && len(ifc) == 0 && len(ofc) == 0 && len(sc) == 0 {
		return []map[string]interface{}{}
	}

	m := map[string]interface{}{
		"enabled":                     enabled,
		"input_format_configuration":  ifc,
		"output_format_configuration": ofc,
		"schema_configuration":        sc,
	}

	return []map[string]interface{}{m}
}

func flattenFirehoseInputFormatConfiguration(ifc *firehose.InputFormatConfiguration) []map[string]interface{} {
	if ifc == nil {
		return []map[string]interface{}{}
	}

	m := map[string]interface{}{
		"deserializer": flattenFirehoseDeserializer(ifc.Deserializer),
	}

	return []map[string]interface{}{m}
}

func flattenFirehoseDeserializer(deserializer *firehose.Deserializer) []map[string]interface{} {
	if deserializer == nil {
		return []map[string]interface{}{}
	}

	m := map[string]interface{}{
		"hive_json_ser_de":   flattenFirehoseHiveJsonSerDe(deserializer.HiveJsonSerDe),
		"open_x_json_ser_de": flattenFirehoseOpenXJsonSerDe(deserializer.OpenXJsonSerDe),
	}

	return []map[string]interface{}{m}
}

func flattenFirehoseHiveJsonSerDe(hjsd *firehose.HiveJsonSerDe) []map[string]interface{} {
	if hjsd == nil {
		return []map[string]interface{}{}
	}

	m := map[string]interface{}{
		"timestamp_formats": flattenStringList(hjsd.TimestampFormats),
	}

	return []map[string]interface{}{m}
}

func flattenFirehoseOpenXJsonSerDe(oxjsd *firehose.OpenXJsonSerDe) []map[string]interface{} {
	if oxjsd == nil {
		return []map[string]interface{}{}
	}

	m := map[string]interface{}{
		"column_to_json_key_mappings":              aws.StringValueMap(oxjsd.ColumnToJsonKeyMappings),
		"convert_dots_in_json_keys_to_underscores": aws.BoolValue(oxjsd.ConvertDotsInJsonKeysToUnderscores),
	}

	// API omits default values
	// Return defaults that are not type zero values to prevent extraneous difference

	m["case_insensitive"] = true
	if oxjsd.CaseInsensitive != nil {
		m["case_insensitive"] = aws.BoolValue(oxjsd.CaseInsensitive)
	}

	return []map[string]interface{}{m}
}

func flattenFirehoseOutputFormatConfiguration(ofc *firehose.OutputFormatConfiguration) []map[string]interface{} {
	if ofc == nil {
		return []map[string]interface{}{}
	}

	m := map[string]interface{}{
		"serializer": flattenFirehoseSerializer(ofc.Serializer),
	}

	return []map[string]interface{}{m}
}

func flattenFirehoseSerializer(serializer *firehose.Serializer) []map[string]interface{} {
	if serializer == nil {
		return []map[string]interface{}{}
	}

	m := map[string]interface{}{
		"orc_ser_de":     flattenFirehoseOrcSerDe(serializer.OrcSerDe),
		"parquet_ser_de": flattenFirehoseParquetSerDe(serializer.ParquetSerDe),
	}

	return []map[string]interface{}{m}
}

func flattenFirehoseOrcSerDe(osd *firehose.OrcSerDe) []map[string]interface{} {
	if osd == nil {
		return []map[string]interface{}{}
	}

	m := map[string]interface{}{
		"bloom_filter_columns":     aws.StringValueSlice(osd.BloomFilterColumns),
		"dictionary_key_threshold": aws.Float64Value(osd.DictionaryKeyThreshold),
		"enable_padding":           aws.BoolValue(osd.EnablePadding),
	}

	// API omits default values
	// Return defaults that are not type zero values to prevent extraneous difference

	m["block_size_bytes"] = 268435456
	if osd.BlockSizeBytes != nil {
		m["block_size_bytes"] = int(aws.Int64Value(osd.BlockSizeBytes))
	}

	m["bloom_filter_false_positive_probability"] = 0.05
	if osd.BloomFilterFalsePositiveProbability != nil {
		m["bloom_filter_false_positive_probability"] = aws.Float64Value(osd.BloomFilterFalsePositiveProbability)
	}

	m["compression"] = firehose.OrcCompressionSnappy
	if osd.Compression != nil {
		m["compression"] = aws.StringValue(osd.Compression)
	}

	m["format_version"] = firehose.OrcFormatVersionV012
	if osd.FormatVersion != nil {
		m["format_version"] = aws.StringValue(osd.FormatVersion)
	}

	m["padding_tolerance"] = 0.05
	if osd.PaddingTolerance != nil {
		m["padding_tolerance"] = aws.Float64Value(osd.PaddingTolerance)
	}

	m["row_index_stride"] = 10000
	if osd.RowIndexStride != nil {
		m["row_index_stride"] = int(aws.Int64Value(osd.RowIndexStride))
	}

	m["stripe_size_bytes"] = 67108864
	if osd.StripeSizeBytes != nil {
		m["stripe_size_bytes"] = int(aws.Int64Value(osd.StripeSizeBytes))
	}

	return []map[string]interface{}{m}
}

func flattenFirehoseParquetSerDe(psd *firehose.ParquetSerDe) []map[string]interface{} {
	if psd == nil {
		return []map[string]interface{}{}
	}

	m := map[string]interface{}{
		"enable_dictionary_compression": aws.BoolValue(psd.EnableDictionaryCompression),
		"max_padding_bytes":             int(aws.Int64Value(psd.MaxPaddingBytes)),
	}

	// API omits default values
	// Return defaults that are not type zero values to prevent extraneous difference

	m["block_size_bytes"] = 268435456
	if psd.BlockSizeBytes != nil {
		m["block_size_bytes"] = int(aws.Int64Value(psd.BlockSizeBytes))
	}

	m["compression"] = firehose.ParquetCompressionSnappy
	if psd.Compression != nil {
		m["compression"] = aws.StringValue(psd.Compression)
	}

	m["page_size_bytes"] = 1048576
	if psd.PageSizeBytes != nil {
		m["page_size_bytes"] = int(aws.Int64Value(psd.PageSizeBytes))
	}

	m["writer_version"] = firehose.ParquetWriterVersionV1
	if psd.WriterVersion != nil {
		m["writer_version"] = aws.StringValue(psd.WriterVersion)
	}

	return []map[string]interface{}{m}
}

func flattenFirehoseSchemaConfiguration(sc *firehose.SchemaConfiguration) []map[string]interface{} {
	if sc == nil {
		return []map[string]interface{}{}
	}

	m := map[string]interface{}{
		"catalog_id":    aws.StringValue(sc.CatalogId),
		"database_name": aws.StringValue(sc.DatabaseName),
		"region":        aws.StringValue(sc.Region),
		"role_arn":      aws.StringValue(sc.RoleARN),
		"table_name":    aws.StringValue(sc.TableName),
		"version_id":    aws.StringValue(sc.VersionId),
	}

	return []map[string]interface{}{m}
}

func flattenProcessingConfiguration(pc *firehose.ProcessingConfiguration, roleArn string) []map[string]interface{} {
	if pc == nil {
		return []map[string]interface{}{}
	}

	processingConfiguration := make([]map[string]interface{}, 1)

	// It is necessary to explicitly filter this out
	// to prevent diffs during routine use and retain the ability
	// to show diffs if any field has drifted
	defaultLambdaParams := map[string]string{
		"NumberOfRetries":         "3",
		"RoleArn":                 roleArn,
		"BufferSizeInMBs":         "3",
		"BufferIntervalInSeconds": "60",
	}

	processors := make([]interface{}, len(pc.Processors))
	for i, p := range pc.Processors {
		t := aws.StringValue(p.Type)
		parameters := make([]interface{}, 0)

		for _, params := range p.Parameters {
			name := aws.StringValue(params.ParameterName)
			value := aws.StringValue(params.ParameterValue)

			if t == firehose.ProcessorTypeLambda {
				// Ignore defaults
				if v, ok := defaultLambdaParams[name]; ok && v == value {
					continue
				}
			}

			parameters = append(parameters, map[string]interface{}{
				"parameter_name":  name,
				"parameter_value": value,
			})
		}

		processors[i] = map[string]interface{}{
			"type":       t,
			"parameters": parameters,
		}
	}
	processingConfiguration[0] = map[string]interface{}{
		"enabled":    aws.BoolValue(pc.Enabled),
		"processors": processors,
	}
	return processingConfiguration
}

func flattenFirehoseKinesisSourceConfiguration(desc *firehose.KinesisStreamSourceDescription) []interface{} {
	if desc == nil {
		return []interface{}{}
	}

	mDesc := map[string]interface{}{
		"kinesis_stream_arn": aws.StringValue(desc.KinesisStreamARN),
		"role_arn":           aws.StringValue(desc.RoleARN),
	}

	return []interface{}{mDesc}
}

func flattenKinesisFirehoseDeliveryStream(d *schema.ResourceData, s *firehose.DeliveryStreamDescription) error {
	d.Set("version_id", s.VersionId)
	d.Set("arn", s.DeliveryStreamARN)
	d.Set("name", s.DeliveryStreamName)

	sseOptions := map[string]interface{}{
		"enabled": false,
	}
	if s.DeliveryStreamEncryptionConfiguration != nil && aws.StringValue(s.DeliveryStreamEncryptionConfiguration.Status) == firehose.DeliveryStreamEncryptionStatusEnabled {
		sseOptions["enabled"] = true
	}
	if err := d.Set("server_side_encryption", []map[string]interface{}{sseOptions}); err != nil {
		return fmt.Errorf("error setting server_side_encryption: %s", err)
	}

	if s.Source != nil {
		if err := d.Set("kinesis_source_configuration", flattenFirehoseKinesisSourceConfiguration(s.Source.KinesisStreamSourceDescription)); err != nil {
			return fmt.Errorf("error setting kinesis_source_configuration: %s", err)
		}
	}

	if len(s.Destinations) > 0 {
		destination := s.Destinations[0]
		if destination.RedshiftDestinationDescription != nil {
			d.Set("destination", "redshift")
			configuredPassword := d.Get("redshift_configuration.0.password").(string)
			if err := d.Set("redshift_configuration", flattenFirehoseRedshiftConfiguration(destination.RedshiftDestinationDescription, configuredPassword)); err != nil {
				return fmt.Errorf("error setting redshift_configuration: %s", err)
			}
			if err := d.Set("s3_configuration", flattenFirehoseS3Configuration(destination.RedshiftDestinationDescription.S3DestinationDescription)); err != nil {
				return fmt.Errorf("error setting s3_configuration: %s", err)
			}
		} else if destination.ElasticsearchDestinationDescription != nil {
			d.Set("destination", "elasticsearch")
			if err := d.Set("elasticsearch_configuration", flattenFirehoseElasticsearchConfiguration(destination.ElasticsearchDestinationDescription)); err != nil {
				return fmt.Errorf("error setting elasticsearch_configuration: %s", err)
			}
			if err := d.Set("s3_configuration", flattenFirehoseS3Configuration(destination.ElasticsearchDestinationDescription.S3DestinationDescription)); err != nil {
				return fmt.Errorf("error setting s3_configuration: %s", err)
			}
		} else if destination.SplunkDestinationDescription != nil {
			d.Set("destination", "splunk")
			if err := d.Set("splunk_configuration", flattenFirehoseSplunkConfiguration(destination.SplunkDestinationDescription)); err != nil {
				return fmt.Errorf("error setting splunk_configuration: %s", err)
			}
			if err := d.Set("s3_configuration", flattenFirehoseS3Configuration(destination.SplunkDestinationDescription.S3DestinationDescription)); err != nil {
				return fmt.Errorf("error setting s3_configuration: %s", err)
			}
		} else if d.Get("destination").(string) == "s3" {
			d.Set("destination", "s3")
			if err := d.Set("s3_configuration", flattenFirehoseS3Configuration(destination.S3DestinationDescription)); err != nil {
				return fmt.Errorf("error setting s3_configuration: %s", err)
			}
		} else {
			d.Set("destination", "extended_s3")
			if err := d.Set("extended_s3_configuration", flattenFirehoseExtendedS3Configuration(destination.ExtendedS3DestinationDescription)); err != nil {
				return fmt.Errorf("error setting extended_s3_configuration: %s", err)
			}
		}
		d.Set("destination_id", destination.DestinationId)
	}

	return nil
}

func resourceAwsKinesisFirehoseDeliveryStream() *schema.Resource {
	//lintignore:R011
	return &schema.Resource{
		Create: resourceAwsKinesisFirehoseDeliveryStreamCreate,
		Read:   resourceAwsKinesisFirehoseDeliveryStreamRead,
		Update: resourceAwsKinesisFirehoseDeliveryStreamUpdate,
		Delete: resourceAwsKinesisFirehoseDeliveryStreamDelete,

		Importer: &schema.ResourceImporter{
			State: func(d *schema.ResourceData, meta interface{}) ([]*schema.ResourceData, error) {
				idErr := fmt.Errorf("Expected ID in format of arn:PARTITION:firehose:REGION:ACCOUNTID:deliverystream/NAME and provided: %s", d.Id())
				resARN, err := arn.Parse(d.Id())
				if err != nil {
					return nil, idErr
				}
				resourceParts := strings.Split(resARN.Resource, "/")
				if len(resourceParts) != 2 {
					return nil, idErr
				}
				d.Set("name", resourceParts[1])
				return []*schema.ResourceData{d}, nil
			},
		},

		SchemaVersion: 1,
		MigrateState:  resourceAwsKinesisFirehoseMigrateState,
		Schema: map[string]*schema.Schema{
			"name": {
				Type:         schema.TypeString,
				Required:     true,
				ForceNew:     true,
				ValidateFunc: validation.StringLenBetween(1, 64),
			},

			"tags": tagsSchema(),

			"server_side_encryption": {
				Type:             schema.TypeList,
				Optional:         true,
				MaxItems:         1,
				DiffSuppressFunc: suppressMissingOptionalConfigurationBlock,
				ConflictsWith:    []string{"kinesis_source_configuration"},
				Elem: &schema.Resource{
					Schema: map[string]*schema.Schema{
						"enabled": {
							Type:     schema.TypeBool,
							Optional: true,
							Default:  false,
						},
					},
				},
			},

			"kinesis_source_configuration": {
				Type:          schema.TypeList,
				ForceNew:      true,
				Optional:      true,
				MaxItems:      1,
				ConflictsWith: []string{"server_side_encryption"},
				Elem: &schema.Resource{
					Schema: map[string]*schema.Schema{
						"kinesis_stream_arn": {
							Type:         schema.TypeString,
							Required:     true,
							ForceNew:     true,
							ValidateFunc: validateArn,
						},

						"role_arn": {
							Type:         schema.TypeString,
							Required:     true,
							ForceNew:     true,
							ValidateFunc: validateArn,
						},
					},
				},
			},

			"destination": {
				Type:     schema.TypeString,
				Required: true,
				ForceNew: true,
				StateFunc: func(v interface{}) string {
					value := v.(string)
					return strings.ToLower(value)
				},
				ValidateFunc: validation.StringInSlice([]string{
					"elasticsearch",
					"extended_s3",
					"redshift",
					"s3",
					"splunk",
				}, false),
			},

			"s3_configuration": s3ConfigurationSchema(),

			"extended_s3_configuration": {
				Type:          schema.TypeList,
				Optional:      true,
				ConflictsWith: []string{"s3_configuration"},
				MaxItems:      1,
				Elem: &schema.Resource{
					Schema: map[string]*schema.Schema{
						"bucket_arn": {
							Type:     schema.TypeString,
							Required: true,
						},

						"buffer_size": {
							Type:     schema.TypeInt,
							Optional: true,
							Default:  5,
						},

						"buffer_interval": {
							Type:     schema.TypeInt,
							Optional: true,
							Default:  300,
						},

						"compression_format": {
							Type:     schema.TypeString,
							Optional: true,
							Default:  firehose.CompressionFormatUncompressed,
						},

						"data_format_conversion_configuration": {
							Type:     schema.TypeList,
							Optional: true,
							MaxItems: 1,
							Elem: &schema.Resource{
								Schema: map[string]*schema.Schema{
									"enabled": {
										Type:     schema.TypeBool,
										Optional: true,
										Default:  true,
									},
									"input_format_configuration": {
										Type:     schema.TypeList,
										Required: true,
										MaxItems: 1,
										Elem: &schema.Resource{
											Schema: map[string]*schema.Schema{
												"deserializer": {
													Type:     schema.TypeList,
													Required: true,
													MaxItems: 1,
													Elem: &schema.Resource{
														Schema: map[string]*schema.Schema{
															"hive_json_ser_de": {
																Type:          schema.TypeList,
																Optional:      true,
																MaxItems:      1,
																ConflictsWith: []string{"extended_s3_configuration.0.data_format_conversion_configuration.0.input_format_configuration.0.deserializer.0.open_x_json_ser_de"},
																Elem: &schema.Resource{
																	Schema: map[string]*schema.Schema{
																		"timestamp_formats": {
																			Type:     schema.TypeList,
																			Optional: true,
																			Elem:     &schema.Schema{Type: schema.TypeString},
																		},
																	},
																},
															},
															"open_x_json_ser_de": {
																Type:          schema.TypeList,
																Optional:      true,
																MaxItems:      1,
																ConflictsWith: []string{"extended_s3_configuration.0.data_format_conversion_configuration.0.input_format_configuration.0.deserializer.0.hive_json_ser_de"},
																Elem: &schema.Resource{
																	Schema: map[string]*schema.Schema{
																		"case_insensitive": {
																			Type:     schema.TypeBool,
																			Optional: true,
																			Default:  true,
																		},
																		"column_to_json_key_mappings": {
																			Type:     schema.TypeMap,
																			Optional: true,
																			Elem:     &schema.Schema{Type: schema.TypeString},
																		},
																		"convert_dots_in_json_keys_to_underscores": {
																			Type:     schema.TypeBool,
																			Optional: true,
																			Default:  false,
																		},
																	},
																},
															},
														},
													},
												},
											},
										},
									},
									"output_format_configuration": {
										Type:     schema.TypeList,
										Required: true,
										MaxItems: 1,
										Elem: &schema.Resource{
											Schema: map[string]*schema.Schema{
												"serializer": {
													Type:     schema.TypeList,
													Required: true,
													MaxItems: 1,
													Elem: &schema.Resource{
														Schema: map[string]*schema.Schema{
															"orc_ser_de": {
																Type:          schema.TypeList,
																Optional:      true,
																MaxItems:      1,
																ConflictsWith: []string{"extended_s3_configuration.0.data_format_conversion_configuration.0.output_format_configuration.0.serializer.0.parquet_ser_de"},
																Elem: &schema.Resource{
																	Schema: map[string]*schema.Schema{
																		"block_size_bytes": {
																			Type:     schema.TypeInt,
																			Optional: true,
																			// 256 MiB
																			Default: 268435456,
																			// 64 MiB
																			ValidateFunc: validation.IntAtLeast(67108864),
																		},
																		"bloom_filter_columns": {
																			Type:     schema.TypeList,
																			Optional: true,
																			Elem:     &schema.Schema{Type: schema.TypeString},
																		},
																		"bloom_filter_false_positive_probability": {
																			Type:     schema.TypeFloat,
																			Optional: true,
																			Default:  0.05,
																		},
																		"compression": {
																			Type:     schema.TypeString,
																			Optional: true,
																			Default:  firehose.OrcCompressionSnappy,
																			ValidateFunc: validation.StringInSlice([]string{
																				firehose.OrcCompressionNone,
																				firehose.OrcCompressionSnappy,
																				firehose.OrcCompressionZlib,
																			}, false),
																		},
																		"dictionary_key_threshold": {
																			Type:     schema.TypeFloat,
																			Optional: true,
																			Default:  0.0,
																		},
																		"enable_padding": {
																			Type:     schema.TypeBool,
																			Optional: true,
																			Default:  false,
																		},
																		"format_version": {
																			Type:     schema.TypeString,
																			Optional: true,
																			Default:  firehose.OrcFormatVersionV012,
																			ValidateFunc: validation.StringInSlice([]string{
																				firehose.OrcFormatVersionV011,
																				firehose.OrcFormatVersionV012,
																			}, false),
																		},
																		"padding_tolerance": {
																			Type:     schema.TypeFloat,
																			Optional: true,
																			Default:  0.05,
																		},
																		"row_index_stride": {
																			Type:         schema.TypeInt,
																			Optional:     true,
																			Default:      10000,
																			ValidateFunc: validation.IntAtLeast(1000),
																		},
																		"stripe_size_bytes": {
																			Type:     schema.TypeInt,
																			Optional: true,
																			// 64 MiB
																			Default: 67108864,
																			// 8 MiB
																			ValidateFunc: validation.IntAtLeast(8388608),
																		},
																	},
																},
															},
															"parquet_ser_de": {
																Type:          schema.TypeList,
																Optional:      true,
																MaxItems:      1,
																ConflictsWith: []string{"extended_s3_configuration.0.data_format_conversion_configuration.0.output_format_configuration.0.serializer.0.orc_ser_de"},
																Elem: &schema.Resource{
																	Schema: map[string]*schema.Schema{
																		"block_size_bytes": {
																			Type:     schema.TypeInt,
																			Optional: true,
																			// 256 MiB
																			Default: 268435456,
																			// 64 MiB
																			ValidateFunc: validation.IntAtLeast(67108864),
																		},
																		"compression": {
																			Type:     schema.TypeString,
																			Optional: true,
																			Default:  firehose.ParquetCompressionSnappy,
																			ValidateFunc: validation.StringInSlice([]string{
																				firehose.ParquetCompressionGzip,
																				firehose.ParquetCompressionSnappy,
																				firehose.ParquetCompressionUncompressed,
																			}, false),
																		},
																		"enable_dictionary_compression": {
																			Type:     schema.TypeBool,
																			Optional: true,
																			Default:  false,
																		},
																		"max_padding_bytes": {
																			Type:     schema.TypeInt,
																			Optional: true,
																			Default:  0,
																		},
																		"page_size_bytes": {
																			Type:     schema.TypeInt,
																			Optional: true,
																			// 1 MiB
																			Default: 1048576,
																			// 64 KiB
																			ValidateFunc: validation.IntAtLeast(65536),
																		},
																		"writer_version": {
																			Type:     schema.TypeString,
																			Optional: true,
																			Default:  firehose.ParquetWriterVersionV1,
																			ValidateFunc: validation.StringInSlice([]string{
																				firehose.ParquetWriterVersionV1,
																				firehose.ParquetWriterVersionV2,
																			}, false),
																		},
																	},
																},
															},
														},
													},
												},
											},
										},
									},
									"schema_configuration": {
										Type:     schema.TypeList,
										Required: true,
										MaxItems: 1,
										Elem: &schema.Resource{
											Schema: map[string]*schema.Schema{
												"catalog_id": {
													Type:     schema.TypeString,
													Optional: true,
													Computed: true,
												},
												"database_name": {
													Type:     schema.TypeString,
													Required: true,
												},
												"region": {
													Type:     schema.TypeString,
													Optional: true,
													Computed: true,
												},
												"role_arn": {
													Type:     schema.TypeString,
													Required: true,
												},
												"table_name": {
													Type:     schema.TypeString,
													Required: true,
												},
												"version_id": {
													Type:     schema.TypeString,
													Optional: true,
													Default:  "LATEST",
												},
											},
										},
									},
								},
							},
						},

						"error_output_prefix": {
							Type:     schema.TypeString,
							Optional: true,
						},

						"kms_key_arn": {
							Type:         schema.TypeString,
							Optional:     true,
							ValidateFunc: validateArn,
						},

						"role_arn": {
							Type:     schema.TypeString,
							Required: true,
						},

						"prefix": {
							Type:     schema.TypeString,
							Optional: true,
						},

						"s3_backup_mode": {
							Type:     schema.TypeString,
							Optional: true,
							Default:  firehose.S3BackupModeDisabled,
							ValidateFunc: validation.StringInSlice([]string{
								firehose.S3BackupModeDisabled,
								firehose.S3BackupModeEnabled,
							}, false),
						},

						"s3_backup_configuration": s3ConfigurationSchema(),

						"cloudwatch_logging_options": cloudWatchLoggingOptionsSchema(),

						"processing_configuration": processingConfigurationSchema(),
					},
				},
			},

			"redshift_configuration": {
				Type:     schema.TypeList,
				Optional: true,
				MaxItems: 1,
				Elem: &schema.Resource{
					Schema: map[string]*schema.Schema{
						"cluster_jdbcurl": {
							Type:     schema.TypeString,
							Required: true,
						},

						"username": {
							Type:     schema.TypeString,
							Required: true,
						},

						"password": {
							Type:      schema.TypeString,
							Required:  true,
							Sensitive: true,
						},

						"processing_configuration": processingConfigurationSchema(),

						"role_arn": {
							Type:     schema.TypeString,
							Required: true,
						},

						"s3_backup_mode": {
							Type:     schema.TypeString,
							Optional: true,
							Default:  firehose.S3BackupModeDisabled,
							ValidateFunc: validation.StringInSlice([]string{
								firehose.S3BackupModeDisabled,
								firehose.S3BackupModeEnabled,
							}, false),
						},

						"s3_backup_configuration": s3ConfigurationSchema(),

						"retry_duration": {
							Type:     schema.TypeInt,
							Optional: true,
							Default:  3600,
							ValidateFunc: func(v interface{}, k string) (ws []string, errors []error) {
								value := v.(int)
								if value < 0 || value > 7200 {
									errors = append(errors, fmt.Errorf(
										"%q must be in the range from 0 to 7200 seconds.", k))
								}
								return
							},
						},

						"copy_options": {
							Type:     schema.TypeString,
							Optional: true,
						},

						"data_table_columns": {
							Type:     schema.TypeString,
							Optional: true,
						},

						"data_table_name": {
							Type:     schema.TypeString,
							Required: true,
						},

						"cloudwatch_logging_options": cloudWatchLoggingOptionsSchema(),
					},
				},
			},

			"elasticsearch_configuration": {
				Type:     schema.TypeList,
				Optional: true,
				MaxItems: 1,
				Elem: &schema.Resource{
					Schema: map[string]*schema.Schema{
						"buffering_interval": {
							Type:     schema.TypeInt,
							Optional: true,
							Default:  300,
							ValidateFunc: func(v interface{}, k string) (ws []string, errors []error) {
								value := v.(int)
								if value < 60 || value > 900 {
									errors = append(errors, fmt.Errorf(
										"%q must be in the range from 60 to 900 seconds.", k))
								}
								return
							},
						},

						"buffering_size": {
							Type:     schema.TypeInt,
							Optional: true,
							Default:  5,
							ValidateFunc: func(v interface{}, k string) (ws []string, errors []error) {
								value := v.(int)
								if value < 1 || value > 100 {
									errors = append(errors, fmt.Errorf(
										"%q must be in the range from 1 to 100 MB.", k))
								}
								return
							},
						},

						"domain_arn": {
							Type:     schema.TypeString,
							Required: true,
						},

						"index_name": {
							Type:     schema.TypeString,
							Required: true,
						},

						"index_rotation_period": {
							Type:     schema.TypeString,
							Optional: true,
							Default:  firehose.ElasticsearchIndexRotationPeriodOneDay,
							ValidateFunc: validation.StringInSlice([]string{
								firehose.ElasticsearchIndexRotationPeriodNoRotation,
								firehose.ElasticsearchIndexRotationPeriodOneHour,
								firehose.ElasticsearchIndexRotationPeriodOneDay,
								firehose.ElasticsearchIndexRotationPeriodOneWeek,
								firehose.ElasticsearchIndexRotationPeriodOneMonth,
							}, false),
						},

						"retry_duration": {
							Type:     schema.TypeInt,
							Optional: true,
							Default:  300,
							ValidateFunc: func(v interface{}, k string) (ws []string, errors []error) {
								value := v.(int)
								if value < 0 || value > 7200 {
									errors = append(errors, fmt.Errorf(
										"%q must be in the range from 0 to 7200 seconds.", k))
								}
								return
							},
						},

						"role_arn": {
							Type:     schema.TypeString,
							Required: true,
						},

						"s3_backup_mode": {
							Type:     schema.TypeString,
							ForceNew: true,
							Optional: true,
							Default:  firehose.ElasticsearchS3BackupModeFailedDocumentsOnly,
							ValidateFunc: validation.StringInSlice([]string{
								firehose.ElasticsearchS3BackupModeFailedDocumentsOnly,
								firehose.ElasticsearchS3BackupModeAllDocuments,
							}, false),
						},

						"type_name": {
							Type:     schema.TypeString,
							Optional: true,
							ValidateFunc: func(v interface{}, k string) (ws []string, errors []error) {
								value := v.(string)
								if len(value) > 100 {
									errors = append(errors, fmt.Errorf(
										"%q cannot be longer than 100 characters", k))
								}
								return
							},
						},

						"cloudwatch_logging_options": cloudWatchLoggingOptionsSchema(),

						"processing_configuration": processingConfigurationSchema(),
					},
				},
			},

			"splunk_configuration": {
				Type:     schema.TypeList,
				Optional: true,
				MaxItems: 1,
				Elem: &schema.Resource{
					Schema: map[string]*schema.Schema{
						"hec_acknowledgment_timeout": {
							Type:         schema.TypeInt,
							Optional:     true,
							Default:      180,
							ValidateFunc: validation.IntBetween(180, 600),
						},

						"hec_endpoint": {
							Type:     schema.TypeString,
							Required: true,
						},

						"hec_endpoint_type": {
							Type:     schema.TypeString,
							Optional: true,
							Default:  firehose.HECEndpointTypeRaw,
							ValidateFunc: validation.StringInSlice([]string{
								firehose.HECEndpointTypeRaw,
								firehose.HECEndpointTypeEvent,
							}, false),
						},

						"hec_token": {
							Type:     schema.TypeString,
							Required: true,
						},

						"s3_backup_mode": {
							Type:     schema.TypeString,
							Optional: true,
							Default:  firehose.SplunkS3BackupModeFailedEventsOnly,
							ValidateFunc: validation.StringInSlice([]string{
								firehose.SplunkS3BackupModeFailedEventsOnly,
								firehose.SplunkS3BackupModeAllEvents,
							}, false),
						},

						"retry_duration": {
							Type:         schema.TypeInt,
							Optional:     true,
							Default:      3600,
							ValidateFunc: validation.IntBetween(0, 7200),
						},

						"cloudwatch_logging_options": cloudWatchLoggingOptionsSchema(),

						"processing_configuration": processingConfigurationSchema(),
					},
				},
			},

			"arn": {
				Type:     schema.TypeString,
				Optional: true,
				Computed: true,
			},

			"version_id": {
				Type:     schema.TypeString,
				Optional: true,
				Computed: true,
			},

			"destination_id": {
				Type:     schema.TypeString,
				Optional: true,
				Computed: true,
			},
		},
	}
}

func createSourceConfig(source map[string]interface{}) *firehose.KinesisStreamSourceConfiguration {

	configuration := &firehose.KinesisStreamSourceConfiguration{
		KinesisStreamARN: aws.String(source["kinesis_stream_arn"].(string)),
		RoleARN:          aws.String(source["role_arn"].(string)),
	}

	return configuration
}

func createS3Config(d *schema.ResourceData) *firehose.S3DestinationConfiguration {
	s3 := d.Get("s3_configuration").([]interface{})[0].(map[string]interface{})

	configuration := &firehose.S3DestinationConfiguration{
		BucketARN: aws.String(s3["bucket_arn"].(string)),
		RoleARN:   aws.String(s3["role_arn"].(string)),
		BufferingHints: &firehose.BufferingHints{
			IntervalInSeconds: aws.Int64(int64(s3["buffer_interval"].(int))),
			SizeInMBs:         aws.Int64(int64(s3["buffer_size"].(int))),
		},
		Prefix:                  extractPrefixConfiguration(s3),
		CompressionFormat:       aws.String(s3["compression_format"].(string)),
		EncryptionConfiguration: extractEncryptionConfiguration(s3),
	}

	if _, ok := s3["cloudwatch_logging_options"]; ok {
		configuration.CloudWatchLoggingOptions = extractCloudWatchLoggingConfiguration(s3)
	}

	return configuration
}

func expandS3BackupConfig(d map[string]interface{}) *firehose.S3DestinationConfiguration {
	config := d["s3_backup_configuration"].([]interface{})
	if len(config) == 0 {
		return nil
	}

	s3 := config[0].(map[string]interface{})

	configuration := &firehose.S3DestinationConfiguration{
		BucketARN: aws.String(s3["bucket_arn"].(string)),
		RoleARN:   aws.String(s3["role_arn"].(string)),
		BufferingHints: &firehose.BufferingHints{
			IntervalInSeconds: aws.Int64(int64(s3["buffer_interval"].(int))),
			SizeInMBs:         aws.Int64(int64(s3["buffer_size"].(int))),
		},
		Prefix:                  extractPrefixConfiguration(s3),
		CompressionFormat:       aws.String(s3["compression_format"].(string)),
		EncryptionConfiguration: extractEncryptionConfiguration(s3),
	}

	if _, ok := s3["cloudwatch_logging_options"]; ok {
		configuration.CloudWatchLoggingOptions = extractCloudWatchLoggingConfiguration(s3)
	}

	return configuration
}

func createExtendedS3Config(d *schema.ResourceData) *firehose.ExtendedS3DestinationConfiguration {
	s3 := d.Get("extended_s3_configuration").([]interface{})[0].(map[string]interface{})

	configuration := &firehose.ExtendedS3DestinationConfiguration{
		BucketARN: aws.String(s3["bucket_arn"].(string)),
		RoleARN:   aws.String(s3["role_arn"].(string)),
		BufferingHints: &firehose.BufferingHints{
			IntervalInSeconds: aws.Int64(int64(s3["buffer_interval"].(int))),
			SizeInMBs:         aws.Int64(int64(s3["buffer_size"].(int))),
		},
		Prefix:                            extractPrefixConfiguration(s3),
		CompressionFormat:                 aws.String(s3["compression_format"].(string)),
		DataFormatConversionConfiguration: expandFirehoseDataFormatConversionConfiguration(s3["data_format_conversion_configuration"].([]interface{})),
		EncryptionConfiguration:           extractEncryptionConfiguration(s3),
	}

	if _, ok := s3["processing_configuration"]; ok {
		configuration.ProcessingConfiguration = extractProcessingConfiguration(s3)
	}

	if _, ok := s3["cloudwatch_logging_options"]; ok {
		configuration.CloudWatchLoggingOptions = extractCloudWatchLoggingConfiguration(s3)
	}

	if v, ok := s3["error_output_prefix"]; ok && v.(string) != "" {
		configuration.ErrorOutputPrefix = aws.String(v.(string))
	}

	if s3BackupMode, ok := s3["s3_backup_mode"]; ok {
		configuration.S3BackupMode = aws.String(s3BackupMode.(string))
		configuration.S3BackupConfiguration = expandS3BackupConfig(d.Get("extended_s3_configuration").([]interface{})[0].(map[string]interface{}))
	}

	return configuration
}

func updateS3Config(d *schema.ResourceData) *firehose.S3DestinationUpdate {
	s3 := d.Get("s3_configuration").([]interface{})[0].(map[string]interface{})

	configuration := &firehose.S3DestinationUpdate{
		BucketARN: aws.String(s3["bucket_arn"].(string)),
		RoleARN:   aws.String(s3["role_arn"].(string)),
		BufferingHints: &firehose.BufferingHints{
			IntervalInSeconds: aws.Int64((int64)(s3["buffer_interval"].(int))),
			SizeInMBs:         aws.Int64((int64)(s3["buffer_size"].(int))),
		},
		Prefix:                   extractPrefixConfiguration(s3),
		CompressionFormat:        aws.String(s3["compression_format"].(string)),
		EncryptionConfiguration:  extractEncryptionConfiguration(s3),
		CloudWatchLoggingOptions: extractCloudWatchLoggingConfiguration(s3),
	}

	if _, ok := s3["cloudwatch_logging_options"]; ok {
		configuration.CloudWatchLoggingOptions = extractCloudWatchLoggingConfiguration(s3)
	}

	return configuration
}

func updateS3BackupConfig(d map[string]interface{}) *firehose.S3DestinationUpdate {
	config := d["s3_backup_configuration"].([]interface{})
	if len(config) == 0 {
		return nil
	}

	s3 := config[0].(map[string]interface{})

	configuration := &firehose.S3DestinationUpdate{
		BucketARN: aws.String(s3["bucket_arn"].(string)),
		RoleARN:   aws.String(s3["role_arn"].(string)),
		BufferingHints: &firehose.BufferingHints{
			IntervalInSeconds: aws.Int64((int64)(s3["buffer_interval"].(int))),
			SizeInMBs:         aws.Int64((int64)(s3["buffer_size"].(int))),
		},
		Prefix:                   extractPrefixConfiguration(s3),
		CompressionFormat:        aws.String(s3["compression_format"].(string)),
		EncryptionConfiguration:  extractEncryptionConfiguration(s3),
		CloudWatchLoggingOptions: extractCloudWatchLoggingConfiguration(s3),
	}

	if _, ok := s3["cloudwatch_logging_options"]; ok {
		configuration.CloudWatchLoggingOptions = extractCloudWatchLoggingConfiguration(s3)
	}

	return configuration
}

func updateExtendedS3Config(d *schema.ResourceData) *firehose.ExtendedS3DestinationUpdate {
	s3 := d.Get("extended_s3_configuration").([]interface{})[0].(map[string]interface{})

	configuration := &firehose.ExtendedS3DestinationUpdate{
		BucketARN: aws.String(s3["bucket_arn"].(string)),
		RoleARN:   aws.String(s3["role_arn"].(string)),
		BufferingHints: &firehose.BufferingHints{
			IntervalInSeconds: aws.Int64((int64)(s3["buffer_interval"].(int))),
			SizeInMBs:         aws.Int64((int64)(s3["buffer_size"].(int))),
		},
		Prefix:                            extractPrefixConfiguration(s3),
		CompressionFormat:                 aws.String(s3["compression_format"].(string)),
		EncryptionConfiguration:           extractEncryptionConfiguration(s3),
		DataFormatConversionConfiguration: expandFirehoseDataFormatConversionConfiguration(s3["data_format_conversion_configuration"].([]interface{})),
		CloudWatchLoggingOptions:          extractCloudWatchLoggingConfiguration(s3),
		ProcessingConfiguration:           extractProcessingConfiguration(s3),
	}

	if _, ok := s3["cloudwatch_logging_options"]; ok {
		configuration.CloudWatchLoggingOptions = extractCloudWatchLoggingConfiguration(s3)
	}

	if v, ok := s3["error_output_prefix"]; ok && v.(string) != "" {
		configuration.ErrorOutputPrefix = aws.String(v.(string))
	}

	if s3BackupMode, ok := s3["s3_backup_mode"]; ok {
		configuration.S3BackupMode = aws.String(s3BackupMode.(string))
		configuration.S3BackupUpdate = updateS3BackupConfig(d.Get("extended_s3_configuration").([]interface{})[0].(map[string]interface{}))
	}

	return configuration
}

func expandFirehoseDataFormatConversionConfiguration(l []interface{}) *firehose.DataFormatConversionConfiguration {
	if len(l) == 0 || l[0] == nil {
		// It is possible to just pass nil here, but this seems to be the
		// canonical form that AWS uses, and is less likely to produce diffs.
		return &firehose.DataFormatConversionConfiguration{
			Enabled: aws.Bool(false),
		}
	}

	m := l[0].(map[string]interface{})

	return &firehose.DataFormatConversionConfiguration{
		Enabled:                   aws.Bool(m["enabled"].(bool)),
		InputFormatConfiguration:  expandFirehoseInputFormatConfiguration(m["input_format_configuration"].([]interface{})),
		OutputFormatConfiguration: expandFirehoseOutputFormatConfiguration(m["output_format_configuration"].([]interface{})),
		SchemaConfiguration:       expandFirehoseSchemaConfiguration(m["schema_configuration"].([]interface{})),
	}
}

func expandFirehoseInputFormatConfiguration(l []interface{}) *firehose.InputFormatConfiguration {
	if len(l) == 0 || l[0] == nil {
		return nil
	}

	m := l[0].(map[string]interface{})

	return &firehose.InputFormatConfiguration{
		Deserializer: expandFirehoseDeserializer(m["deserializer"].([]interface{})),
	}
}

func expandFirehoseDeserializer(l []interface{}) *firehose.Deserializer {
	if len(l) == 0 || l[0] == nil {
		return nil
	}

	m := l[0].(map[string]interface{})

	return &firehose.Deserializer{
		HiveJsonSerDe:  expandFirehoseHiveJsonSerDe(m["hive_json_ser_de"].([]interface{})),
		OpenXJsonSerDe: expandFirehoseOpenXJsonSerDe(m["open_x_json_ser_de"].([]interface{})),
	}
}

func expandFirehoseHiveJsonSerDe(l []interface{}) *firehose.HiveJsonSerDe {
	if len(l) == 0 {
		return nil
	}

	if l[0] == nil {
		return &firehose.HiveJsonSerDe{}
	}

	m := l[0].(map[string]interface{})

	return &firehose.HiveJsonSerDe{
		TimestampFormats: expandStringList(m["timestamp_formats"].([]interface{})),
	}
}

func expandFirehoseOpenXJsonSerDe(l []interface{}) *firehose.OpenXJsonSerDe {
	if len(l) == 0 {
		return nil
	}

	if l[0] == nil {
		return &firehose.OpenXJsonSerDe{}
	}

	m := l[0].(map[string]interface{})

	return &firehose.OpenXJsonSerDe{
		CaseInsensitive:                    aws.Bool(m["case_insensitive"].(bool)),
		ColumnToJsonKeyMappings:            stringMapToPointers(m["column_to_json_key_mappings"].(map[string]interface{})),
		ConvertDotsInJsonKeysToUnderscores: aws.Bool(m["convert_dots_in_json_keys_to_underscores"].(bool)),
	}
}

func expandFirehoseOutputFormatConfiguration(l []interface{}) *firehose.OutputFormatConfiguration {
	if len(l) == 0 || l[0] == nil {
		return nil
	}

	m := l[0].(map[string]interface{})

	return &firehose.OutputFormatConfiguration{
		Serializer: expandFirehoseSerializer(m["serializer"].([]interface{})),
	}
}

func expandFirehoseSerializer(l []interface{}) *firehose.Serializer {
	if len(l) == 0 || l[0] == nil {
		return nil
	}

	m := l[0].(map[string]interface{})

	return &firehose.Serializer{
		OrcSerDe:     expandFirehoseOrcSerDe(m["orc_ser_de"].([]interface{})),
		ParquetSerDe: expandFirehoseParquetSerDe(m["parquet_ser_de"].([]interface{})),
	}
}

func expandFirehoseOrcSerDe(l []interface{}) *firehose.OrcSerDe {
	if len(l) == 0 {
		return nil
	}

	if l[0] == nil {
		return &firehose.OrcSerDe{}
	}

	m := l[0].(map[string]interface{})

	orcSerDe := &firehose.OrcSerDe{
		BlockSizeBytes:                      aws.Int64(int64(m["block_size_bytes"].(int))),
		BloomFilterFalsePositiveProbability: aws.Float64(m["bloom_filter_false_positive_probability"].(float64)),
		Compression:                         aws.String(m["compression"].(string)),
		DictionaryKeyThreshold:              aws.Float64(m["dictionary_key_threshold"].(float64)),
		EnablePadding:                       aws.Bool(m["enable_padding"].(bool)),
		FormatVersion:                       aws.String(m["format_version"].(string)),
		PaddingTolerance:                    aws.Float64(m["padding_tolerance"].(float64)),
		RowIndexStride:                      aws.Int64(int64(m["row_index_stride"].(int))),
		StripeSizeBytes:                     aws.Int64(int64(m["stripe_size_bytes"].(int))),
	}

	if v, ok := m["bloom_filter_columns"].([]interface{}); ok && len(v) > 0 {
		orcSerDe.BloomFilterColumns = expandStringList(v)
	}

	return orcSerDe
}

func expandFirehoseParquetSerDe(l []interface{}) *firehose.ParquetSerDe {
	if len(l) == 0 {
		return nil
	}

	if l[0] == nil {
		return &firehose.ParquetSerDe{}
	}

	m := l[0].(map[string]interface{})

	return &firehose.ParquetSerDe{
		BlockSizeBytes:              aws.Int64(int64(m["block_size_bytes"].(int))),
		Compression:                 aws.String(m["compression"].(string)),
		EnableDictionaryCompression: aws.Bool(m["enable_dictionary_compression"].(bool)),
		MaxPaddingBytes:             aws.Int64(int64(m["max_padding_bytes"].(int))),
		PageSizeBytes:               aws.Int64(int64(m["page_size_bytes"].(int))),
		WriterVersion:               aws.String(m["writer_version"].(string)),
	}
}

func expandFirehoseSchemaConfiguration(l []interface{}) *firehose.SchemaConfiguration {
	if len(l) == 0 || l[0] == nil {
		return nil
	}

	m := l[0].(map[string]interface{})

	config := &firehose.SchemaConfiguration{
		DatabaseName: aws.String(m["database_name"].(string)),
		RoleARN:      aws.String(m["role_arn"].(string)),
		TableName:    aws.String(m["table_name"].(string)),
		VersionId:    aws.String(m["version_id"].(string)),
	}

	if v, ok := m["catalog_id"].(string); ok && v != "" {
		config.CatalogId = aws.String(v)
	}
	if v, ok := m["region"].(string); ok && v != "" {
		config.Region = aws.String(v)
	}

	return config
}

func extractProcessingConfiguration(s3 map[string]interface{}) *firehose.ProcessingConfiguration {
	config := s3["processing_configuration"].([]interface{})
	if len(config) == 0 || config[0] == nil {
		// It is possible to just pass nil here, but this seems to be the
		// canonical form that AWS uses, and is less likely to produce diffs.
		return &firehose.ProcessingConfiguration{
			Enabled:    aws.Bool(false),
			Processors: []*firehose.Processor{},
		}
	}

	processingConfiguration := config[0].(map[string]interface{})

	return &firehose.ProcessingConfiguration{
		Enabled:    aws.Bool(processingConfiguration["enabled"].(bool)),
		Processors: extractProcessors(processingConfiguration["processors"].([]interface{})),
	}
}

func extractProcessors(processingConfigurationProcessors []interface{}) []*firehose.Processor {
	processors := []*firehose.Processor{}

	for _, processor := range processingConfigurationProcessors {
		extractedProcessor := extractProcessor(processor.(map[string]interface{}))
		if extractedProcessor != nil {
			processors = append(processors, extractedProcessor)
		}
	}

	return processors
}

func extractProcessor(processingConfigurationProcessor map[string]interface{}) *firehose.Processor {
	var processor *firehose.Processor
	processorType := processingConfigurationProcessor["type"].(string)
	if processorType != "" {
		processor = &firehose.Processor{
			Type:       aws.String(processorType),
			Parameters: extractProcessorParameters(processingConfigurationProcessor["parameters"].([]interface{})),
		}
	}
	return processor
}

func extractProcessorParameters(processorParameters []interface{}) []*firehose.ProcessorParameter {
	parameters := []*firehose.ProcessorParameter{}

	for _, attr := range processorParameters {
		parameters = append(parameters, extractProcessorParameter(attr.(map[string]interface{})))
	}

	return parameters
}

func extractProcessorParameter(processorParameter map[string]interface{}) *firehose.ProcessorParameter {
	parameter := &firehose.ProcessorParameter{
		ParameterName:  aws.String(processorParameter["parameter_name"].(string)),
		ParameterValue: aws.String(processorParameter["parameter_value"].(string)),
	}

	return parameter
}

func extractEncryptionConfiguration(s3 map[string]interface{}) *firehose.EncryptionConfiguration {
	if key, ok := s3["kms_key_arn"]; ok && len(key.(string)) > 0 {
		return &firehose.EncryptionConfiguration{
			KMSEncryptionConfig: &firehose.KMSEncryptionConfig{
				AWSKMSKeyARN: aws.String(key.(string)),
			},
		}
	}

	return &firehose.EncryptionConfiguration{
		NoEncryptionConfig: aws.String("NoEncryption"),
	}
}

func extractCloudWatchLoggingConfiguration(s3 map[string]interface{}) *firehose.CloudWatchLoggingOptions {
	config := s3["cloudwatch_logging_options"].([]interface{})
	if len(config) == 0 {
		return nil
	}

	loggingConfig := config[0].(map[string]interface{})
	loggingOptions := &firehose.CloudWatchLoggingOptions{
		Enabled: aws.Bool(loggingConfig["enabled"].(bool)),
	}

	if v, ok := loggingConfig["log_group_name"]; ok {
		loggingOptions.LogGroupName = aws.String(v.(string))
	}

	if v, ok := loggingConfig["log_stream_name"]; ok {
		loggingOptions.LogStreamName = aws.String(v.(string))
	}

	return loggingOptions

}

func extractPrefixConfiguration(s3 map[string]interface{}) *string {
	if v, ok := s3["prefix"]; ok {
		return aws.String(v.(string))
	}

	return nil
}

func createRedshiftConfig(d *schema.ResourceData, s3Config *firehose.S3DestinationConfiguration) (*firehose.RedshiftDestinationConfiguration, error) {
	redshiftRaw, ok := d.GetOk("redshift_configuration")
	if !ok {
		return nil, fmt.Errorf("Error loading Redshift Configuration for Kinesis Firehose: redshift_configuration not found")
	}
	rl := redshiftRaw.([]interface{})

	redshift := rl[0].(map[string]interface{})

	configuration := &firehose.RedshiftDestinationConfiguration{
		ClusterJDBCURL:  aws.String(redshift["cluster_jdbcurl"].(string)),
		RetryOptions:    extractRedshiftRetryOptions(redshift),
		Password:        aws.String(redshift["password"].(string)),
		Username:        aws.String(redshift["username"].(string)),
		RoleARN:         aws.String(redshift["role_arn"].(string)),
		CopyCommand:     extractCopyCommandConfiguration(redshift),
		S3Configuration: s3Config,
	}

	if _, ok := redshift["cloudwatch_logging_options"]; ok {
		configuration.CloudWatchLoggingOptions = extractCloudWatchLoggingConfiguration(redshift)
	}
	if _, ok := redshift["processing_configuration"]; ok {
		configuration.ProcessingConfiguration = extractProcessingConfiguration(redshift)
	}
	if s3BackupMode, ok := redshift["s3_backup_mode"]; ok {
		configuration.S3BackupMode = aws.String(s3BackupMode.(string))
		configuration.S3BackupConfiguration = expandS3BackupConfig(d.Get("redshift_configuration").([]interface{})[0].(map[string]interface{}))
	}

	return configuration, nil
}

func updateRedshiftConfig(d *schema.ResourceData, s3Update *firehose.S3DestinationUpdate) (*firehose.RedshiftDestinationUpdate, error) {
	redshiftRaw, ok := d.GetOk("redshift_configuration")
	if !ok {
		return nil, fmt.Errorf("Error loading Redshift Configuration for Kinesis Firehose: redshift_configuration not found")
	}
	rl := redshiftRaw.([]interface{})

	redshift := rl[0].(map[string]interface{})

	configuration := &firehose.RedshiftDestinationUpdate{
		ClusterJDBCURL: aws.String(redshift["cluster_jdbcurl"].(string)),
		RetryOptions:   extractRedshiftRetryOptions(redshift),
		Password:       aws.String(redshift["password"].(string)),
		Username:       aws.String(redshift["username"].(string)),
		RoleARN:        aws.String(redshift["role_arn"].(string)),
		CopyCommand:    extractCopyCommandConfiguration(redshift),
		S3Update:       s3Update,
	}

	if _, ok := redshift["cloudwatch_logging_options"]; ok {
		configuration.CloudWatchLoggingOptions = extractCloudWatchLoggingConfiguration(redshift)
	}
	if _, ok := redshift["processing_configuration"]; ok {
		configuration.ProcessingConfiguration = extractProcessingConfiguration(redshift)
	}
	if s3BackupMode, ok := redshift["s3_backup_mode"]; ok {
		configuration.S3BackupMode = aws.String(s3BackupMode.(string))
		configuration.S3BackupUpdate = updateS3BackupConfig(d.Get("redshift_configuration").([]interface{})[0].(map[string]interface{}))
	}

	return configuration, nil
}

func createElasticsearchConfig(d *schema.ResourceData, s3Config *firehose.S3DestinationConfiguration) (*firehose.ElasticsearchDestinationConfiguration, error) {
	esConfig, ok := d.GetOk("elasticsearch_configuration")
	if !ok {
		return nil, fmt.Errorf("Error loading Elasticsearch Configuration for Kinesis Firehose: elasticsearch_configuration not found")
	}
	esList := esConfig.([]interface{})

	es := esList[0].(map[string]interface{})

	config := &firehose.ElasticsearchDestinationConfiguration{
		BufferingHints:  extractBufferingHints(es),
		DomainARN:       aws.String(es["domain_arn"].(string)),
		IndexName:       aws.String(es["index_name"].(string)),
		RetryOptions:    extractElasticSearchRetryOptions(es),
		RoleARN:         aws.String(es["role_arn"].(string)),
		TypeName:        aws.String(es["type_name"].(string)),
		S3Configuration: s3Config,
	}

	if _, ok := es["cloudwatch_logging_options"]; ok {
		config.CloudWatchLoggingOptions = extractCloudWatchLoggingConfiguration(es)
	}

	if _, ok := es["processing_configuration"]; ok {
		config.ProcessingConfiguration = extractProcessingConfiguration(es)
	}

	if indexRotationPeriod, ok := es["index_rotation_period"]; ok {
		config.IndexRotationPeriod = aws.String(indexRotationPeriod.(string))
	}
	if s3BackupMode, ok := es["s3_backup_mode"]; ok {
		config.S3BackupMode = aws.String(s3BackupMode.(string))
	}

	return config, nil
}

func updateElasticsearchConfig(d *schema.ResourceData, s3Update *firehose.S3DestinationUpdate) (*firehose.ElasticsearchDestinationUpdate, error) {
	esConfig, ok := d.GetOk("elasticsearch_configuration")
	if !ok {
		return nil, fmt.Errorf("Error loading Elasticsearch Configuration for Kinesis Firehose: elasticsearch_configuration not found")
	}
	esList := esConfig.([]interface{})

	es := esList[0].(map[string]interface{})

	update := &firehose.ElasticsearchDestinationUpdate{
		BufferingHints: extractBufferingHints(es),
		DomainARN:      aws.String(es["domain_arn"].(string)),
		IndexName:      aws.String(es["index_name"].(string)),
		RetryOptions:   extractElasticSearchRetryOptions(es),
		RoleARN:        aws.String(es["role_arn"].(string)),
		TypeName:       aws.String(es["type_name"].(string)),
		S3Update:       s3Update,
	}

	if _, ok := es["cloudwatch_logging_options"]; ok {
		update.CloudWatchLoggingOptions = extractCloudWatchLoggingConfiguration(es)
	}

	if _, ok := es["processing_configuration"]; ok {
		update.ProcessingConfiguration = extractProcessingConfiguration(es)
	}

	if indexRotationPeriod, ok := es["index_rotation_period"]; ok {
		update.IndexRotationPeriod = aws.String(indexRotationPeriod.(string))
	}

	return update, nil
}

func createSplunkConfig(d *schema.ResourceData, s3Config *firehose.S3DestinationConfiguration) (*firehose.SplunkDestinationConfiguration, error) {
	splunkRaw, ok := d.GetOk("splunk_configuration")
	if !ok {
		return nil, fmt.Errorf("Error loading Splunk Configuration for Kinesis Firehose: splunk_configuration not found")
	}
	sl := splunkRaw.([]interface{})

	splunk := sl[0].(map[string]interface{})

	configuration := &firehose.SplunkDestinationConfiguration{
		HECToken:                          aws.String(splunk["hec_token"].(string)),
		HECEndpointType:                   aws.String(splunk["hec_endpoint_type"].(string)),
		HECEndpoint:                       aws.String(splunk["hec_endpoint"].(string)),
		HECAcknowledgmentTimeoutInSeconds: aws.Int64(int64(splunk["hec_acknowledgment_timeout"].(int))),
		RetryOptions:                      extractSplunkRetryOptions(splunk),
		S3Configuration:                   s3Config,
	}

	if _, ok := splunk["processing_configuration"]; ok {
		configuration.ProcessingConfiguration = extractProcessingConfiguration(splunk)
	}

	if _, ok := splunk["cloudwatch_logging_options"]; ok {
		configuration.CloudWatchLoggingOptions = extractCloudWatchLoggingConfiguration(splunk)
	}
	if s3BackupMode, ok := splunk["s3_backup_mode"]; ok {
		configuration.S3BackupMode = aws.String(s3BackupMode.(string))
	}

	return configuration, nil
}

func updateSplunkConfig(d *schema.ResourceData, s3Update *firehose.S3DestinationUpdate) (*firehose.SplunkDestinationUpdate, error) {
	splunkRaw, ok := d.GetOk("splunk_configuration")
	if !ok {
		return nil, fmt.Errorf("Error loading Splunk Configuration for Kinesis Firehose: splunk_configuration not found")
	}
	sl := splunkRaw.([]interface{})

	splunk := sl[0].(map[string]interface{})

	configuration := &firehose.SplunkDestinationUpdate{
		HECToken:                          aws.String(splunk["hec_token"].(string)),
		HECEndpointType:                   aws.String(splunk["hec_endpoint_type"].(string)),
		HECEndpoint:                       aws.String(splunk["hec_endpoint"].(string)),
		HECAcknowledgmentTimeoutInSeconds: aws.Int64(int64(splunk["hec_acknowledgment_timeout"].(int))),
		RetryOptions:                      extractSplunkRetryOptions(splunk),
		S3Update:                          s3Update,
	}

	if _, ok := splunk["processing_configuration"]; ok {
		configuration.ProcessingConfiguration = extractProcessingConfiguration(splunk)
	}

	if _, ok := splunk["cloudwatch_logging_options"]; ok {
		configuration.CloudWatchLoggingOptions = extractCloudWatchLoggingConfiguration(splunk)
	}
	if s3BackupMode, ok := splunk["s3_backup_mode"]; ok {
		configuration.S3BackupMode = aws.String(s3BackupMode.(string))
	}

	return configuration, nil
}

func extractBufferingHints(es map[string]interface{}) *firehose.ElasticsearchBufferingHints {
	bufferingHints := &firehose.ElasticsearchBufferingHints{}

	if bufferingInterval, ok := es["buffering_interval"].(int); ok {
		bufferingHints.IntervalInSeconds = aws.Int64(int64(bufferingInterval))
	}
	if bufferingSize, ok := es["buffering_size"].(int); ok {
		bufferingHints.SizeInMBs = aws.Int64(int64(bufferingSize))
	}

	return bufferingHints
}

func extractElasticSearchRetryOptions(es map[string]interface{}) *firehose.ElasticsearchRetryOptions {
	retryOptions := &firehose.ElasticsearchRetryOptions{}

	if retryDuration, ok := es["retry_duration"].(int); ok {
		retryOptions.DurationInSeconds = aws.Int64(int64(retryDuration))
	}

	return retryOptions
}

func extractRedshiftRetryOptions(redshift map[string]interface{}) *firehose.RedshiftRetryOptions {
	retryOptions := &firehose.RedshiftRetryOptions{}

	if retryDuration, ok := redshift["retry_duration"].(int); ok {
		retryOptions.DurationInSeconds = aws.Int64(int64(retryDuration))
	}

	return retryOptions
}

func extractSplunkRetryOptions(splunk map[string]interface{}) *firehose.SplunkRetryOptions {
	retryOptions := &firehose.SplunkRetryOptions{}

	if retryDuration, ok := splunk["retry_duration"].(int); ok {
		retryOptions.DurationInSeconds = aws.Int64(int64(retryDuration))
	}

	return retryOptions
}

func extractCopyCommandConfiguration(redshift map[string]interface{}) *firehose.CopyCommand {
	cmd := &firehose.CopyCommand{
		DataTableName: aws.String(redshift["data_table_name"].(string)),
	}
	if copyOptions, ok := redshift["copy_options"]; ok {
		cmd.CopyOptions = aws.String(copyOptions.(string))
	}
	if columns, ok := redshift["data_table_columns"]; ok {
		cmd.DataTableColumns = aws.String(columns.(string))
	}

	return cmd
}

func resourceAwsKinesisFirehoseDeliveryStreamCreate(d *schema.ResourceData, meta interface{}) error {
	validateError := validateAwsKinesisFirehoseSchema(d)

	if validateError != nil {
		return validateError
	}

	conn := meta.(*AWSClient).firehoseconn

	sn := d.Get("name").(string)

	createInput := &firehose.CreateDeliveryStreamInput{
		DeliveryStreamName: aws.String(sn),
	}

	if v, ok := d.GetOk("kinesis_source_configuration"); ok {
		sourceConfig := createSourceConfig(v.([]interface{})[0].(map[string]interface{}))
		createInput.KinesisStreamSourceConfiguration = sourceConfig
		createInput.DeliveryStreamType = aws.String(firehose.DeliveryStreamTypeKinesisStreamAsSource)
	} else {
		createInput.DeliveryStreamType = aws.String(firehose.DeliveryStreamTypeDirectPut)
	}

	if d.Get("destination").(string) == "extended_s3" {
		extendedS3Config := createExtendedS3Config(d)
		createInput.ExtendedS3DestinationConfiguration = extendedS3Config
	} else {
		s3Config := createS3Config(d)

		if d.Get("destination").(string) == "s3" {
			createInput.S3DestinationConfiguration = s3Config
		} else if d.Get("destination").(string) == "elasticsearch" {
			esConfig, err := createElasticsearchConfig(d, s3Config)
			if err != nil {
				return err
			}
			createInput.ElasticsearchDestinationConfiguration = esConfig
		} else if d.Get("destination").(string) == "redshift" {
			rc, err := createRedshiftConfig(d, s3Config)
			if err != nil {
				return err
			}
			createInput.RedshiftDestinationConfiguration = rc
		} else if d.Get("destination").(string) == "splunk" {
			rc, err := createSplunkConfig(d, s3Config)
			if err != nil {
				return err
			}
			createInput.SplunkDestinationConfiguration = rc
		}
	}

	if v, ok := d.GetOk("tags"); ok {
		createInput.Tags = keyvaluetags.New(v.(map[string]interface{})).IgnoreAws().FirehoseTags()
	}

	err := resource.Retry(1*time.Minute, func() *resource.RetryError {
		_, err := conn.CreateDeliveryStream(createInput)
		if err != nil {
			log.Printf("[DEBUG] Error creating Firehose Delivery Stream: %s", err)

			// Retry for IAM eventual consistency
			if isAWSErr(err, firehose.ErrCodeInvalidArgumentException, "is not authorized to") {
				return resource.RetryableError(err)
			}
			// InvalidArgumentException: Verify that the IAM role has access to the ElasticSearch domain.
			if isAWSErr(err, firehose.ErrCodeInvalidArgumentException, "Verify that the IAM role has access") {
				return resource.RetryableError(err)
			}
			// IAM roles can take ~10 seconds to propagate in AWS:
			// http://docs.aws.amazon.com/AWSEC2/latest/UserGuide/iam-roles-for-amazon-ec2.html#launch-instance-with-role-console
			if isAWSErr(err, firehose.ErrCodeInvalidArgumentException, "Firehose is unable to assume role") {
				log.Printf("[DEBUG] Firehose could not assume role referenced, retrying...")
				return resource.RetryableError(err)
			}
			// Not retryable
			return resource.NonRetryableError(err)
		}

		return nil
	})
	if isResourceTimeoutError(err) {
		_, err = conn.CreateDeliveryStream(createInput)
	}
	if err != nil {
		return fmt.Errorf("error creating Kinesis Firehose Delivery Stream: %s", err)
	}

	s, err := waitForKinesisFirehoseDeliveryStreamCreation(conn, sn)
	if err != nil {
		return fmt.Errorf("error waiting for Kinesis Firehose Delivery Stream (%s) creation: %s", sn, err)
	}

	d.SetId(aws.StringValue(s.DeliveryStreamARN))
	d.Set("arn", s.DeliveryStreamARN)

	if v, ok := d.GetOk("server_side_encryption"); ok && !isKinesisFirehoseDeliveryStreamOptionDisabled(v) {
		_, err := conn.StartDeliveryStreamEncryption(&firehose.StartDeliveryStreamEncryptionInput{
			DeliveryStreamName: aws.String(sn),
		})
		if err != nil {
			return fmt.Errorf("error starting Kinesis Firehose Delivery Stream (%s) encryption: %s", sn, err)
		}

		if err := waitForKinesisFirehoseDeliveryStreamSSEEnabled(conn, sn); err != nil {
			return fmt.Errorf("error waiting for Kinesis Firehose Delivery Stream (%s) encryption to be enabled: %s", sn, err)
		}
	}

	return resourceAwsKinesisFirehoseDeliveryStreamRead(d, meta)
}

func validateAwsKinesisFirehoseSchema(d *schema.ResourceData) error {

	_, s3Exists := d.GetOk("s3_configuration")
	_, extendedS3Exists := d.GetOk("extended_s3_configuration")

	if d.Get("destination").(string) == "extended_s3" {
		if !extendedS3Exists {
			return fmt.Errorf(
				"When destination is 'extended_s3', extended_s3_configuration is required",
			)
		} else if s3Exists {
			return fmt.Errorf(
				"When destination is 'extended_s3', s3_configuration must not be set",
			)
		}
	} else {
		if !s3Exists {
			return fmt.Errorf(
				"When destination is %s, s3_configuration is required",
				d.Get("destination").(string),
			)
		} else if extendedS3Exists {
			return fmt.Errorf(
				"extended_s3_configuration can only be used when destination is 'extended_s3'",
			)
		}
	}

	return nil
}

func resourceAwsKinesisFirehoseDeliveryStreamUpdate(d *schema.ResourceData, meta interface{}) error {
	validateError := validateAwsKinesisFirehoseSchema(d)

	if validateError != nil {
		return validateError
	}

	conn := meta.(*AWSClient).firehoseconn

	sn := d.Get("name").(string)
	updateInput := &firehose.UpdateDestinationInput{
		DeliveryStreamName:             aws.String(sn),
		CurrentDeliveryStreamVersionId: aws.String(d.Get("version_id").(string)),
		DestinationId:                  aws.String(d.Get("destination_id").(string)),
	}

	if d.Get("destination").(string) == "extended_s3" {
		extendedS3Config := updateExtendedS3Config(d)
		updateInput.ExtendedS3DestinationUpdate = extendedS3Config
	} else {
		s3Config := updateS3Config(d)

		if d.Get("destination").(string) == "s3" {
			updateInput.S3DestinationUpdate = s3Config
		} else if d.Get("destination").(string) == "elasticsearch" {
			esUpdate, err := updateElasticsearchConfig(d, s3Config)
			if err != nil {
				return err
			}
			updateInput.ElasticsearchDestinationUpdate = esUpdate
		} else if d.Get("destination").(string) == "redshift" {
			rc, err := updateRedshiftConfig(d, s3Config)
			if err != nil {
				return err
			}
			updateInput.RedshiftDestinationUpdate = rc
		} else if d.Get("destination").(string) == "splunk" {
			rc, err := updateSplunkConfig(d, s3Config)
			if err != nil {
				return err
			}
			updateInput.SplunkDestinationUpdate = rc
		}
	}

	err := resource.Retry(1*time.Minute, func() *resource.RetryError {
		_, err := conn.UpdateDestination(updateInput)
		if err != nil {
			log.Printf("[DEBUG] Error updating Firehose Delivery Stream: %s", err)

			// Retry for IAM eventual consistency
			if isAWSErr(err, firehose.ErrCodeInvalidArgumentException, "is not authorized to") {
				return resource.RetryableError(err)
			}
			// InvalidArgumentException: Verify that the IAM role has access to the ElasticSearch domain.
			if isAWSErr(err, firehose.ErrCodeInvalidArgumentException, "Verify that the IAM role has access") {
				return resource.RetryableError(err)
			}
			// IAM roles can take ~10 seconds to propagate in AWS:
			// http://docs.aws.amazon.com/AWSEC2/latest/UserGuide/iam-roles-for-amazon-ec2.html#launch-instance-with-role-console
			if isAWSErr(err, firehose.ErrCodeInvalidArgumentException, "Firehose is unable to assume role") {
				log.Printf("[DEBUG] Firehose could not assume role referenced, retrying...")
				return resource.RetryableError(err)
			}
			// Not retryable
			return resource.NonRetryableError(err)
		}

		return nil
	})

	if isResourceTimeoutError(err) {
		_, err = conn.UpdateDestination(updateInput)
	}

	if err != nil {
		return fmt.Errorf(
			"Error Updating Kinesis Firehose Delivery Stream: \"%s\"\n%s",
			sn, err)
	}

	if d.HasChange("tags") {
		o, n := d.GetChange("tags")

		if err := keyvaluetags.FirehoseUpdateTags(conn, sn, o, n); err != nil {
			return fmt.Errorf("error updating Kinesis Firehose Delivery Stream (%s) tags: %s", sn, err)
		}
	}

	if d.HasChange("server_side_encryption") {
		_, n := d.GetChange("server_side_encryption")
		if isKinesisFirehoseDeliveryStreamOptionDisabled(n) {
			_, err := conn.StopDeliveryStreamEncryption(&firehose.StopDeliveryStreamEncryptionInput{
				DeliveryStreamName: aws.String(sn),
			})
			if err != nil {
				return fmt.Errorf("error stopping Kinesis Firehose Delivery Stream (%s) encryption: %s", sn, err)
			}

			if err := waitForKinesisFirehoseDeliveryStreamSSEDisabled(conn, sn); err != nil {
				return fmt.Errorf("error waiting for Kinesis Firehose Delivery Stream (%s) encryption to be disabled: %s", sn, err)
			}
		} else {
			_, err := conn.StartDeliveryStreamEncryption(&firehose.StartDeliveryStreamEncryptionInput{
				DeliveryStreamName: aws.String(sn),
			})
			if err != nil {
				return fmt.Errorf("error starting Kinesis Firehose Delivery Stream (%s) encryption: %s", sn, err)
			}

			if err := waitForKinesisFirehoseDeliveryStreamSSEEnabled(conn, sn); err != nil {
				return fmt.Errorf("error waiting for Kinesis Firehose Delivery Stream (%s) encryption to be enabled: %s", sn, err)
			}
		}
	}

	return resourceAwsKinesisFirehoseDeliveryStreamRead(d, meta)
}

func resourceAwsKinesisFirehoseDeliveryStreamRead(d *schema.ResourceData, meta interface{}) error {
	conn := meta.(*AWSClient).firehoseconn
	ignoreTagsConfig := meta.(*AWSClient).IgnoreTagsConfig

	sn := d.Get("name").(string)
	resp, err := conn.DescribeDeliveryStream(&firehose.DescribeDeliveryStreamInput{
		DeliveryStreamName: aws.String(sn),
	})

	if err != nil {
		if isAWSErr(err, firehose.ErrCodeResourceNotFoundException, "") {
			log.Printf("[WARN] Kinesis Firehose Delivery Stream (%s) not found, removing from state", sn)
			d.SetId("")
			return nil
		}
		return fmt.Errorf("error reading Kinesis Firehose Delivery Stream: %s", err)
	}

	s := resp.DeliveryStreamDescription
	err = flattenKinesisFirehoseDeliveryStream(d, s)
	if err != nil {
		return err
	}

	tags, err := keyvaluetags.FirehoseListTags(conn, sn)

	if err != nil {
		return fmt.Errorf("error listing tags for Kinesis Firehose Delivery Stream (%s): %s", sn, err)
	}

	if err := d.Set("tags", tags.IgnoreAws().IgnoreConfig(ignoreTagsConfig).Map()); err != nil {
		return fmt.Errorf("error setting tags: %s", err)
	}

	return nil
}

func resourceAwsKinesisFirehoseDeliveryStreamDelete(d *schema.ResourceData, meta interface{}) error {
	conn := meta.(*AWSClient).firehoseconn

	sn := d.Get("name").(string)
	_, err := conn.DeleteDeliveryStream(&firehose.DeleteDeliveryStreamInput{
		DeliveryStreamName: aws.String(sn),
	})
	if err != nil {
		return fmt.Errorf("error deleting Kinesis Firehose Delivery Stream (%s): %s", sn, err)
	}

	if err := waitForKinesisFirehoseDeliveryStreamDeletion(conn, sn); err != nil {
		return fmt.Errorf("error waiting for Kinesis Firehose Delivery Stream (%s) deletion: %s", sn, err)
	}

	return nil
}

func firehoseDeliveryStreamStateRefreshFunc(conn *firehose.Firehose, sn string) resource.StateRefreshFunc {
	return func() (interface{}, string, error) {
		resp, err := conn.DescribeDeliveryStream(&firehose.DescribeDeliveryStreamInput{
			DeliveryStreamName: aws.String(sn),
		})
		if err != nil {
			if isAWSErr(err, firehose.ErrCodeResourceNotFoundException, "") {
				return &firehose.DeliveryStreamDescription{}, firehoseDeliveryStreamStatusDeleted, nil
			}
			return nil, "", err
		}

		return resp.DeliveryStreamDescription, aws.StringValue(resp.DeliveryStreamDescription.DeliveryStreamStatus), nil
	}
}

func firehoseDeliveryStreamSSEStateRefreshFunc(conn *firehose.Firehose, sn string) resource.StateRefreshFunc {
	return func() (interface{}, string, error) {
		resp, err := conn.DescribeDeliveryStream(&firehose.DescribeDeliveryStreamInput{
			DeliveryStreamName: aws.String(sn),
		})
		if err != nil {
			return nil, "", err
		}

		return resp.DeliveryStreamDescription, aws.StringValue(resp.DeliveryStreamDescription.DeliveryStreamEncryptionConfiguration.Status), nil
	}
}

func waitForKinesisFirehoseDeliveryStreamCreation(conn *firehose.Firehose, deliveryStreamName string) (*firehose.DeliveryStreamDescription, error) {
	stateConf := &resource.StateChangeConf{
		Pending:    []string{firehose.DeliveryStreamStatusCreating},
		Target:     []string{firehose.DeliveryStreamStatusActive},
		Refresh:    firehoseDeliveryStreamStateRefreshFunc(conn, deliveryStreamName),
		Timeout:    20 * time.Minute,
		Delay:      10 * time.Second,
		MinTimeout: 3 * time.Second,
	}

	v, err := stateConf.WaitForState()
	if err != nil {
		return nil, err
	}

	return v.(*firehose.DeliveryStreamDescription), nil
}

func waitForKinesisFirehoseDeliveryStreamDeletion(conn *firehose.Firehose, deliveryStreamName string) error {
	stateConf := &resource.StateChangeConf{
		Pending:    []string{firehose.DeliveryStreamStatusDeleting},
		Target:     []string{firehoseDeliveryStreamStatusDeleted},
		Refresh:    firehoseDeliveryStreamStateRefreshFunc(conn, deliveryStreamName),
		Timeout:    20 * time.Minute,
		Delay:      10 * time.Second,
		MinTimeout: 3 * time.Second,
	}

	_, err := stateConf.WaitForState()

	return err
}

func waitForKinesisFirehoseDeliveryStreamSSEEnabled(conn *firehose.Firehose, deliveryStreamName string) error {
	stateConf := &resource.StateChangeConf{
		Pending:    []string{firehose.DeliveryStreamEncryptionStatusEnabling},
		Target:     []string{firehose.DeliveryStreamEncryptionStatusEnabled},
		Refresh:    firehoseDeliveryStreamSSEStateRefreshFunc(conn, deliveryStreamName),
		Timeout:    10 * time.Minute,
		Delay:      10 * time.Second,
		MinTimeout: 3 * time.Second,
	}

	_, err := stateConf.WaitForState()

	return err
}

func waitForKinesisFirehoseDeliveryStreamSSEDisabled(conn *firehose.Firehose, deliveryStreamName string) error {
	stateConf := &resource.StateChangeConf{
		Pending:    []string{firehose.DeliveryStreamEncryptionStatusDisabling},
		Target:     []string{firehose.DeliveryStreamEncryptionStatusDisabled},
		Refresh:    firehoseDeliveryStreamSSEStateRefreshFunc(conn, deliveryStreamName),
		Timeout:    10 * time.Minute,
		Delay:      10 * time.Second,
		MinTimeout: 3 * time.Second,
	}

	_, err := stateConf.WaitForState()

	return err
}

func isKinesisFirehoseDeliveryStreamOptionDisabled(v interface{}) bool {
	options := v.([]interface{})
	if len(options) == 0 || options[0] == nil {
		return true
	}
	m := options[0].(map[string]interface{})

	var enabled bool

	if v, ok := m["enabled"]; ok {
		enabled = v.(bool)
	}

	return !enabled
}<|MERGE_RESOLUTION|>--- conflicted
+++ resolved
@@ -79,10 +79,7 @@
 				"compression_format": {
 					Type:     schema.TypeString,
 					Optional: true,
-<<<<<<< HEAD
-=======
 					Default:  firehose.CompressionFormatUncompressed,
->>>>>>> 2f23a596
 				},
 
 				"kms_key_arn": {
