package aws

import (
	"bytes"
	"encoding/json"
	"fmt"
	"log"
	"net/url"
	"regexp"
	"strings"
	"time"

	"github.com/aws/aws-sdk-go/aws"
	"github.com/aws/aws-sdk-go/aws/arn"
	"github.com/aws/aws-sdk-go/aws/awserr"
	"github.com/aws/aws-sdk-go/aws/endpoints"
	"github.com/aws/aws-sdk-go/service/s3"
	"github.com/hashicorp/terraform/helper/hashcode"
	"github.com/hashicorp/terraform/helper/resource"
	"github.com/hashicorp/terraform/helper/schema"
	"github.com/hashicorp/terraform/helper/structure"
	"github.com/hashicorp/terraform/helper/validation"
)

func resourceAwsS3Bucket() *schema.Resource {
	return &schema.Resource{
		Create: resourceAwsS3BucketCreate,
		Read:   resourceAwsS3BucketRead,
		Update: resourceAwsS3BucketUpdate,
		Delete: resourceAwsS3BucketDelete,
		Importer: &schema.ResourceImporter{
			State: resourceAwsS3BucketImportState,
		},

		Schema: map[string]*schema.Schema{
			"bucket": {
				Type:          schema.TypeString,
				Optional:      true,
				Computed:      true,
				ForceNew:      true,
				ConflictsWith: []string{"bucket_prefix"},
				ValidateFunc:  validation.StringLenBetween(0, 63),
			},
			"bucket_prefix": {
				Type:          schema.TypeString,
				Optional:      true,
				ForceNew:      true,
				ConflictsWith: []string{"bucket"},
				ValidateFunc:  validation.StringLenBetween(0, 63-resource.UniqueIDSuffixLength),
			},

			"bucket_domain_name": {
				Type:     schema.TypeString,
				Computed: true,
			},

			"bucket_regional_domain_name": {
				Type:     schema.TypeString,
				Computed: true,
			},

			"arn": {
				Type:     schema.TypeString,
				Optional: true,
				Computed: true,
			},

			"acl": {
				Type:     schema.TypeString,
				Default:  "private",
				Optional: true,
			},

			"policy": {
				Type:             schema.TypeString,
				Optional:         true,
				ValidateFunc:     validation.ValidateJsonString,
				DiffSuppressFunc: suppressEquivalentAwsPolicyDiffs,
			},

			"cors_rule": {
				Type:     schema.TypeList,
				Optional: true,
				Elem: &schema.Resource{
					Schema: map[string]*schema.Schema{
						"allowed_headers": {
							Type:     schema.TypeList,
							Optional: true,
							Elem:     &schema.Schema{Type: schema.TypeString},
						},
						"allowed_methods": {
							Type:     schema.TypeList,
							Required: true,
							Elem:     &schema.Schema{Type: schema.TypeString},
						},
						"allowed_origins": {
							Type:     schema.TypeList,
							Required: true,
							Elem:     &schema.Schema{Type: schema.TypeString},
						},
						"expose_headers": {
							Type:     schema.TypeList,
							Optional: true,
							Elem:     &schema.Schema{Type: schema.TypeString},
						},
						"max_age_seconds": {
							Type:     schema.TypeInt,
							Optional: true,
						},
					},
				},
			},

			"website": {
				Type:     schema.TypeList,
				Optional: true,
				MaxItems: 1,
				Elem: &schema.Resource{
					Schema: map[string]*schema.Schema{
						"index_document": {
							Type:     schema.TypeString,
							Optional: true,
						},

						"error_document": {
							Type:     schema.TypeString,
							Optional: true,
						},

						"redirect_all_requests_to": {
							Type: schema.TypeString,
							ConflictsWith: []string{
								"website.0.index_document",
								"website.0.error_document",
								"website.0.routing_rules",
							},
							Optional: true,
						},

						"routing_rules": {
							Type:         schema.TypeString,
							Optional:     true,
							ValidateFunc: validation.ValidateJsonString,
							StateFunc: func(v interface{}) string {
								json, _ := structure.NormalizeJsonString(v)
								return json
							},
						},
					},
				},
			},

			"hosted_zone_id": {
				Type:     schema.TypeString,
				Optional: true,
				Computed: true,
			},

			"region": {
				Type:     schema.TypeString,
				Optional: true,
				Computed: true,
			},
			"website_endpoint": {
				Type:     schema.TypeString,
				Optional: true,
				Computed: true,
			},
			"website_domain": {
				Type:     schema.TypeString,
				Optional: true,
				Computed: true,
			},

			"versioning": {
				Type:     schema.TypeList,
				Optional: true,
				Computed: true,
				MaxItems: 1,
				Elem: &schema.Resource{
					Schema: map[string]*schema.Schema{
						"enabled": {
							Type:     schema.TypeBool,
							Optional: true,
							Default:  false,
						},
						"mfa_delete": {
							Type:     schema.TypeBool,
							Optional: true,
							Default:  false,
						},
					},
				},
			},

			"logging": {
				Type:     schema.TypeSet,
				Optional: true,
				Elem: &schema.Resource{
					Schema: map[string]*schema.Schema{
						"target_bucket": {
							Type:     schema.TypeString,
							Required: true,
						},
						"target_prefix": {
							Type:     schema.TypeString,
							Optional: true,
						},
					},
				},
				Set: func(v interface{}) int {
					var buf bytes.Buffer
					m := v.(map[string]interface{})
					buf.WriteString(fmt.Sprintf("%s-", m["target_bucket"]))
					buf.WriteString(fmt.Sprintf("%s-", m["target_prefix"]))
					return hashcode.String(buf.String())
				},
			},

			"lifecycle_rule": {
				Type:     schema.TypeList,
				Optional: true,
				Elem: &schema.Resource{
					Schema: map[string]*schema.Schema{
						"id": {
							Type:         schema.TypeString,
							Optional:     true,
							Computed:     true,
							ValidateFunc: validation.StringLenBetween(0, 255),
						},
						"prefix": {
							Type:     schema.TypeString,
							Optional: true,
						},
						"tags": tagsSchema(),
						"enabled": {
							Type:     schema.TypeBool,
							Required: true,
						},
						"abort_incomplete_multipart_upload_days": {
							Type:     schema.TypeInt,
							Optional: true,
						},
						"expiration": {
							Type:     schema.TypeSet,
							Optional: true,
							Set:      expirationHash,
							MaxItems: 1,
							Elem: &schema.Resource{
								Schema: map[string]*schema.Schema{
									"date": {
										Type:         schema.TypeString,
										Optional:     true,
										ValidateFunc: validateS3BucketLifecycleTimestamp,
									},
									"days": {
										Type:         schema.TypeInt,
										Optional:     true,
										ValidateFunc: validation.IntAtLeast(0),
									},
									"expired_object_delete_marker": {
										Type:     schema.TypeBool,
										Optional: true,
									},
								},
							},
						},
						"noncurrent_version_expiration": {
							Type:     schema.TypeSet,
							MaxItems: 1,
							Optional: true,
							Set:      expirationHash,
							Elem: &schema.Resource{
								Schema: map[string]*schema.Schema{
									"days": {
										Type:         schema.TypeInt,
										Optional:     true,
										ValidateFunc: validation.IntAtLeast(1),
									},
								},
							},
						},
						"transition": {
							Type:     schema.TypeSet,
							Optional: true,
							Set:      transitionHash,
							Elem: &schema.Resource{
								Schema: map[string]*schema.Schema{
									"date": {
										Type:         schema.TypeString,
										Optional:     true,
										ValidateFunc: validateS3BucketLifecycleTimestamp,
									},
									"days": {
										Type:         schema.TypeInt,
										Optional:     true,
										ValidateFunc: validation.IntAtLeast(0),
									},
									"storage_class": {
										Type:         schema.TypeString,
										Required:     true,
										ValidateFunc: validateS3BucketLifecycleTransitionStorageClass(),
									},
								},
							},
						},
						"noncurrent_version_transition": {
							Type:     schema.TypeSet,
							Optional: true,
							Set:      transitionHash,
							Elem: &schema.Resource{
								Schema: map[string]*schema.Schema{
									"days": {
										Type:         schema.TypeInt,
										Optional:     true,
										ValidateFunc: validation.IntAtLeast(0),
									},
									"storage_class": {
										Type:         schema.TypeString,
										Required:     true,
										ValidateFunc: validateS3BucketLifecycleTransitionStorageClass(),
									},
								},
							},
						},
					},
				},
			},

			"force_destroy": {
				Type:     schema.TypeBool,
				Optional: true,
				Default:  false,
			},

			"acceleration_status": {
				Type:     schema.TypeString,
				Optional: true,
				Computed: true,
				ValidateFunc: validation.StringInSlice([]string{
					s3.BucketAccelerateStatusEnabled,
					s3.BucketAccelerateStatusSuspended,
				}, false),
			},

			"request_payer": {
				Type:     schema.TypeString,
				Optional: true,
				Computed: true,
				ValidateFunc: validation.StringInSlice([]string{
					s3.PayerRequester,
					s3.PayerBucketOwner,
				}, false),
			},

			"replication_configuration": {
				Type:     schema.TypeList,
				Optional: true,
				MaxItems: 1,
				Elem: &schema.Resource{
					Schema: map[string]*schema.Schema{
						"role": {
							Type:     schema.TypeString,
							Required: true,
						},
						"rules": {
							Type:     schema.TypeSet,
							Required: true,
							Set:      rulesHash,
							Elem: &schema.Resource{
								Schema: map[string]*schema.Schema{
									"id": {
										Type:         schema.TypeString,
										Optional:     true,
										ValidateFunc: validation.StringLenBetween(0, 255),
									},
									"destination": {
										Type:     schema.TypeSet,
										MaxItems: 1,
										MinItems: 1,
										Required: true,
										Set:      destinationHash,
										Elem: &schema.Resource{
											Schema: map[string]*schema.Schema{
												"account_id": {
													Type:         schema.TypeString,
													Optional:     true,
													ValidateFunc: validateAwsAccountId,
												},
												"bucket": {
													Type:         schema.TypeString,
													Required:     true,
													ValidateFunc: validateArn,
												},
												"storage_class": {
													Type:     schema.TypeString,
													Optional: true,
													ValidateFunc: validation.StringInSlice([]string{
														s3.StorageClassStandard,
														s3.StorageClassReducedRedundancy,
														s3.StorageClassStandardIa,
														s3.StorageClassOnezoneIa,
														s3.StorageClassIntelligentTiering,
														s3.StorageClassGlacier,
													}, false),
												},
												"replica_kms_key_id": {
													Type:     schema.TypeString,
													Optional: true,
												},
												"access_control_translation": {
													Type:     schema.TypeList,
													Optional: true,
													MinItems: 1,
													MaxItems: 1,
													Elem: &schema.Resource{
														Schema: map[string]*schema.Schema{
															"owner": {
																Type:     schema.TypeString,
																Required: true,
																ValidateFunc: validation.StringInSlice([]string{
																	s3.OwnerOverrideDestination,
																}, false),
															},
														},
													},
												},
											},
										},
									},
									"source_selection_criteria": {
										Type:     schema.TypeSet,
										Optional: true,
										MinItems: 1,
										MaxItems: 1,
										Set:      sourceSelectionCriteriaHash,
										Elem: &schema.Resource{
											Schema: map[string]*schema.Schema{
												"sse_kms_encrypted_objects": {
													Type:     schema.TypeSet,
													Optional: true,
													MinItems: 1,
													MaxItems: 1,
													Set:      sourceSseKmsObjectsHash,
													Elem: &schema.Resource{
														Schema: map[string]*schema.Schema{
															"enabled": {
																Type:     schema.TypeBool,
																Required: true,
															},
														},
													},
												},
											},
										},
									},
									"prefix": {
										Type:         schema.TypeString,
										Optional:     true,
										ValidateFunc: validation.StringLenBetween(0, 1024),
									},
									"status": {
										Type:     schema.TypeString,
										Required: true,
										ValidateFunc: validation.StringInSlice([]string{
											s3.ReplicationRuleStatusEnabled,
											s3.ReplicationRuleStatusDisabled,
										}, false),
									},
									"priority": {
										Type:     schema.TypeInt,
										Optional: true,
									},
									"filter": {
										Type:     schema.TypeList,
										Optional: true,
										MinItems: 1,
										MaxItems: 1,
										Elem: &schema.Resource{
											Schema: map[string]*schema.Schema{
												"prefix": {
													Type:         schema.TypeString,
													Optional:     true,
													ValidateFunc: validation.StringLenBetween(0, 1024),
												},
												"tags": tagsSchema(),
											},
										},
									},
								},
							},
						},
					},
				},
			},

			"server_side_encryption_configuration": {
				Type:     schema.TypeList,
				MaxItems: 1,
				Optional: true,
				Elem: &schema.Resource{
					Schema: map[string]*schema.Schema{
						"rule": {
							Type:     schema.TypeList,
							MaxItems: 1,
							Required: true,
							Elem: &schema.Resource{
								Schema: map[string]*schema.Schema{
									"apply_server_side_encryption_by_default": {
										Type:     schema.TypeList,
										MaxItems: 1,
										Required: true,
										Elem: &schema.Resource{
											Schema: map[string]*schema.Schema{
												"kms_master_key_id": {
													Type:     schema.TypeString,
													Optional: true,
												},
												"sse_algorithm": {
													Type:     schema.TypeString,
													Required: true,
													ValidateFunc: validation.StringInSlice([]string{
														s3.ServerSideEncryptionAes256,
														s3.ServerSideEncryptionAwsKms,
													}, false),
												},
											},
										},
									},
								},
							},
						},
					},
				},
			},

			"object_lock_configuration": {
				Type:     schema.TypeList,
				Optional: true,
				MaxItems: 1,
				Elem: &schema.Resource{
					Schema: map[string]*schema.Schema{
						"object_lock_enabled": {
							Type:     schema.TypeString,
							Required: true,
							ForceNew: true,
							ValidateFunc: validation.StringInSlice([]string{
								s3.ObjectLockEnabledEnabled,
							}, false),
						},

						"rule": {
							Type:     schema.TypeList,
							Optional: true,
							MaxItems: 1,
							Elem: &schema.Resource{
								Schema: map[string]*schema.Schema{
									"default_retention": {
										Type:     schema.TypeList,
										Required: true,
										MinItems: 1,
										MaxItems: 1,
										Elem: &schema.Resource{
											Schema: map[string]*schema.Schema{
												"mode": {
													Type:     schema.TypeString,
													Required: true,
													ValidateFunc: validation.StringInSlice([]string{
														s3.ObjectLockModeGovernance,
														s3.ObjectLockModeCompliance,
													}, false),
												},

												"days": {
													Type:         schema.TypeInt,
													Optional:     true,
													ValidateFunc: validation.IntAtLeast(1),
												},

												"years": {
													Type:         schema.TypeInt,
													Optional:     true,
													ValidateFunc: validation.IntAtLeast(1),
												},
											},
										},
									},
								},
							},
						},
					},
				},
			},

			"tags": tagsSchema(),
		},
	}
}

func resourceAwsS3BucketCreate(d *schema.ResourceData, meta interface{}) error {
	s3conn := meta.(*AWSClient).s3conn

	// Get the bucket and acl
	var bucket string
	if v, ok := d.GetOk("bucket"); ok {
		bucket = v.(string)
	} else if v, ok := d.GetOk("bucket_prefix"); ok {
		bucket = resource.PrefixedUniqueId(v.(string))
	} else {
		bucket = resource.UniqueId()
	}
	d.Set("bucket", bucket)
	acl := d.Get("acl").(string)

	log.Printf("[DEBUG] S3 bucket create: %s, ACL: %s", bucket, acl)

	req := &s3.CreateBucketInput{
		Bucket: aws.String(bucket),
		ACL:    aws.String(acl),
	}

	var awsRegion string
	if region, ok := d.GetOk("region"); ok {
		awsRegion = region.(string)
	} else {
		awsRegion = meta.(*AWSClient).region
	}
	log.Printf("[DEBUG] S3 bucket create: %s, using region: %s", bucket, awsRegion)

	// Special case us-east-1 region and do not set the LocationConstraint.
	// See "Request Elements: http://docs.aws.amazon.com/AmazonS3/latest/API/RESTBucketPUT.html
	if awsRegion != "us-east-1" {
		req.CreateBucketConfiguration = &s3.CreateBucketConfiguration{
			LocationConstraint: aws.String(awsRegion),
		}
	}

	if err := validateS3BucketName(bucket, awsRegion); err != nil {
		return fmt.Errorf("Error validating S3 bucket name: %s", err)
	}

	// S3 Object Lock can only be enabled on bucket creation.
	objectLockConfiguration := expandS3ObjectLockConfiguration(d.Get("object_lock_configuration").([]interface{}))
	if objectLockConfiguration != nil && aws.StringValue(objectLockConfiguration.ObjectLockEnabled) == s3.ObjectLockEnabledEnabled {
		req.ObjectLockEnabledForBucket = aws.Bool(true)
	}

	err := resource.Retry(5*time.Minute, func() *resource.RetryError {
		log.Printf("[DEBUG] Trying to create new S3 bucket: %q", bucket)
		_, err := s3conn.CreateBucket(req)
		if awsErr, ok := err.(awserr.Error); ok {
			if awsErr.Code() == "OperationAborted" {
				log.Printf("[WARN] Got an error while trying to create S3 bucket %s: %s", bucket, err)
				return resource.RetryableError(
					fmt.Errorf("Error creating S3 bucket %s, retrying: %s",
						bucket, err))
			}
		}
		if err != nil {
			return resource.NonRetryableError(err)
		}

		return nil
	})

	if err != nil {
		return fmt.Errorf("Error creating S3 bucket: %s", err)
	}

	// Assign the bucket name as the resource ID
	d.SetId(bucket)
	return resourceAwsS3BucketUpdate(d, meta)
}

func resourceAwsS3BucketUpdate(d *schema.ResourceData, meta interface{}) error {
	s3conn := meta.(*AWSClient).s3conn
	if err := setTagsS3(s3conn, d); err != nil {
		return fmt.Errorf("%q: %s", d.Get("bucket").(string), err)
	}

	if d.HasChange("policy") {
		if err := resourceAwsS3BucketPolicyUpdate(s3conn, d); err != nil {
			return err
		}
	}

	if d.HasChange("cors_rule") {
		if err := resourceAwsS3BucketCorsUpdate(s3conn, d); err != nil {
			return err
		}
	}

	if d.HasChange("website") {
		if err := resourceAwsS3BucketWebsiteUpdate(s3conn, d); err != nil {
			return err
		}
	}

	if d.HasChange("versioning") {
		if err := resourceAwsS3BucketVersioningUpdate(s3conn, d); err != nil {
			return err
		}
	}
	if d.HasChange("acl") && !d.IsNewResource() {
		if err := resourceAwsS3BucketAclUpdate(s3conn, d); err != nil {
			return err
		}
	}

	if d.HasChange("logging") {
		if err := resourceAwsS3BucketLoggingUpdate(s3conn, d); err != nil {
			return err
		}
	}

	if d.HasChange("lifecycle_rule") {
		if err := resourceAwsS3BucketLifecycleUpdate(s3conn, d); err != nil {
			return err
		}
	}

	if d.HasChange("acceleration_status") {
		if err := resourceAwsS3BucketAccelerationUpdate(s3conn, d); err != nil {
			return err
		}
	}

	if d.HasChange("request_payer") {
		if err := resourceAwsS3BucketRequestPayerUpdate(s3conn, d); err != nil {
			return err
		}
	}

	if d.HasChange("replication_configuration") {
		if err := resourceAwsS3BucketReplicationConfigurationUpdate(s3conn, d); err != nil {
			return err
		}
	}

	if d.HasChange("server_side_encryption_configuration") {
		if err := resourceAwsS3BucketServerSideEncryptionConfigurationUpdate(s3conn, d); err != nil {
			return err
		}
	}

	if d.HasChange("object_lock_configuration") {
		if err := resourceAwsS3BucketObjectLockConfigurationUpdate(s3conn, d); err != nil {
			return err
		}
	}

	return resourceAwsS3BucketRead(d, meta)
}

func resourceAwsS3BucketRead(d *schema.ResourceData, meta interface{}) error {
	s3conn := meta.(*AWSClient).s3conn

	var err error

	_, err = retryOnAwsCode(s3.ErrCodeNoSuchBucket, func() (interface{}, error) {
		return s3conn.HeadBucket(&s3.HeadBucketInput{
			Bucket: aws.String(d.Id()),
		})
	})
	if err != nil {
		if awsError, ok := err.(awserr.RequestFailure); ok && awsError.StatusCode() == 404 {
			log.Printf("[WARN] S3 Bucket (%s) not found, error code (404)", d.Id())
			d.SetId("")
			return nil
		}
		return fmt.Errorf("error reading S3 Bucket (%s): %s", d.Id(), err)
	}

	// In the import case, we won't have this
	if _, ok := d.GetOk("bucket"); !ok {
		d.Set("bucket", d.Id())
	}

	d.Set("bucket_domain_name", bucketDomainName(d.Get("bucket").(string)))

	// Read the policy
<<<<<<< HEAD
	pol, err := retryOnAwsCode("NoSuchBucket", func() (interface{}, error) {
		return s3conn.GetBucketPolicy(&s3.GetBucketPolicyInput{
			Bucket: aws.String(d.Id()),
=======
	if _, ok := d.GetOk("policy"); ok {

		pol, err := retryOnAwsCode(s3.ErrCodeNoSuchBucket, func() (interface{}, error) {
			return s3conn.GetBucketPolicy(&s3.GetBucketPolicyInput{
				Bucket: aws.String(d.Id()),
			})
>>>>>>> 8d95f647
		})
	})
	log.Printf("[DEBUG] S3 bucket: %s, read policy: %v", d.Id(), pol)
	if err != nil {
		if err := d.Set("policy", ""); err != nil {
			return err
		}
	} else {
		if v := pol.(*s3.GetBucketPolicyOutput).Policy; v == nil {
			if err := d.Set("policy", ""); err != nil {
				return err
			}
		} else {
<<<<<<< HEAD
			policy, err := structure.NormalizeJsonString(*v)
			if err != nil {
				return errwrap.Wrapf("policy contains an invalid JSON: {{err}}", err)
=======
			if v := pol.(*s3.GetBucketPolicyOutput).Policy; v == nil {
				if err := d.Set("policy", ""); err != nil {
					return err
				}
			} else {
				policy, err := structure.NormalizeJsonString(*v)
				if err != nil {
					return fmt.Errorf("policy contains an invalid JSON: %s", err)
				}
				d.Set("policy", policy)
>>>>>>> 8d95f647
			}
			d.Set("policy", policy)
		}
	}

	// Read the CORS
	corsResponse, err := retryOnAwsCode(s3.ErrCodeNoSuchBucket, func() (interface{}, error) {
		return s3conn.GetBucketCors(&s3.GetBucketCorsInput{
			Bucket: aws.String(d.Id()),
		})
	})
	if err != nil && !isAWSErr(err, "NoSuchCORSConfiguration", "") {
		return fmt.Errorf("error getting S3 Bucket CORS configuration: %s", err)
	}

	corsRules := make([]map[string]interface{}, 0)
	if cors, ok := corsResponse.(*s3.GetBucketCorsOutput); ok && len(cors.CORSRules) > 0 {
		corsRules = make([]map[string]interface{}, 0, len(cors.CORSRules))
		for _, ruleObject := range cors.CORSRules {
			rule := make(map[string]interface{})
			rule["allowed_headers"] = flattenStringList(ruleObject.AllowedHeaders)
			rule["allowed_methods"] = flattenStringList(ruleObject.AllowedMethods)
			rule["allowed_origins"] = flattenStringList(ruleObject.AllowedOrigins)
			// Both the "ExposeHeaders" and "MaxAgeSeconds" might not be set.
			if ruleObject.AllowedOrigins != nil {
				rule["expose_headers"] = flattenStringList(ruleObject.ExposeHeaders)
			}
			if ruleObject.MaxAgeSeconds != nil {
				rule["max_age_seconds"] = int(*ruleObject.MaxAgeSeconds)
			}
			corsRules = append(corsRules, rule)
		}
	}
	if err := d.Set("cors_rule", corsRules); err != nil {
		return fmt.Errorf("error setting cors_rule: %s", err)
	}

	// Read the website configuration
	wsResponse, err := retryOnAwsCode(s3.ErrCodeNoSuchBucket, func() (interface{}, error) {
		return s3conn.GetBucketWebsite(&s3.GetBucketWebsiteInput{
			Bucket: aws.String(d.Id()),
		})
	})
	if err != nil && !isAWSErr(err, "NotImplemented", "") && !isAWSErr(err, "NoSuchWebsiteConfiguration", "") {
		return fmt.Errorf("error getting S3 Bucket website configuration: %s", err)
	}

	websites := make([]map[string]interface{}, 0, 1)
	if ws, ok := wsResponse.(*s3.GetBucketWebsiteOutput); ok {
		w := make(map[string]interface{})

		if v := ws.IndexDocument; v != nil {
			w["index_document"] = *v.Suffix
		}

		if v := ws.ErrorDocument; v != nil {
			w["error_document"] = *v.Key
		}

		if v := ws.RedirectAllRequestsTo; v != nil {
			if v.Protocol == nil {
				w["redirect_all_requests_to"] = *v.HostName
			} else {
				var host string
				var path string
				var query string
				parsedHostName, err := url.Parse(*v.HostName)
				if err == nil {
					host = parsedHostName.Host
					path = parsedHostName.Path
					query = parsedHostName.RawQuery
				} else {
					host = *v.HostName
					path = ""
				}

				w["redirect_all_requests_to"] = (&url.URL{
					Host:     host,
					Path:     path,
					Scheme:   *v.Protocol,
					RawQuery: query,
				}).String()
			}
		}

		if v := ws.RoutingRules; v != nil {
			rr, err := normalizeRoutingRules(v)
			if err != nil {
				return fmt.Errorf("Error while marshaling routing rules: %s", err)
			}
			w["routing_rules"] = rr
		}

		// We have special handling for the website configuration,
		// so only add the configuration if there is any
		if len(w) > 0 {
			websites = append(websites, w)
		}
	}
	if err := d.Set("website", websites); err != nil {
		return fmt.Errorf("error setting website: %s", err)
	}

	// Read the versioning configuration

	versioningResponse, err := retryOnAwsCode(s3.ErrCodeNoSuchBucket, func() (interface{}, error) {
		return s3conn.GetBucketVersioning(&s3.GetBucketVersioningInput{
			Bucket: aws.String(d.Id()),
		})
	})
	if err != nil {
		return err
	}

	vcl := make([]map[string]interface{}, 0, 1)
	if versioning, ok := versioningResponse.(*s3.GetBucketVersioningOutput); ok {
		vc := make(map[string]interface{})
		if versioning.Status != nil && *versioning.Status == s3.BucketVersioningStatusEnabled {
			vc["enabled"] = true
		} else {
			vc["enabled"] = false
		}

		if versioning.MFADelete != nil && *versioning.MFADelete == s3.MFADeleteEnabled {
			vc["mfa_delete"] = true
		} else {
			vc["mfa_delete"] = false
		}
		vcl = append(vcl, vc)
	}
	if err := d.Set("versioning", vcl); err != nil {
		return fmt.Errorf("error setting versioning: %s", err)
	}

	// Read the acceleration status

	accelerateResponse, err := retryOnAwsCode(s3.ErrCodeNoSuchBucket, func() (interface{}, error) {
		return s3conn.GetBucketAccelerateConfiguration(&s3.GetBucketAccelerateConfigurationInput{
			Bucket: aws.String(d.Id()),
		})
	})

	// Amazon S3 Transfer Acceleration might not be supported in the region
	if err != nil && !isAWSErr(err, "MethodNotAllowed", "") && !isAWSErr(err, "UnsupportedArgument", "") {
		return fmt.Errorf("error getting S3 Bucket acceleration configuration: %s", err)
	}
	if accelerate, ok := accelerateResponse.(*s3.GetBucketAccelerateConfigurationOutput); ok {
		d.Set("acceleration_status", accelerate.Status)
	}

	// Read the request payer configuration.

	payerResponse, err := retryOnAwsCode(s3.ErrCodeNoSuchBucket, func() (interface{}, error) {
		return s3conn.GetBucketRequestPayment(&s3.GetBucketRequestPaymentInput{
			Bucket: aws.String(d.Id()),
		})
	})

	if err != nil {
		return fmt.Errorf("error getting S3 Bucket request payment: %s", err)
	}

	if payer, ok := payerResponse.(*s3.GetBucketRequestPaymentOutput); ok {
		d.Set("request_payer", payer.Payer)
	}

	// Read the logging configuration
	loggingResponse, err := retryOnAwsCode(s3.ErrCodeNoSuchBucket, func() (interface{}, error) {
		return s3conn.GetBucketLogging(&s3.GetBucketLoggingInput{
			Bucket: aws.String(d.Id()),
		})
	})

	if err != nil {
		return fmt.Errorf("error getting S3 Bucket logging: %s", err)
	}

	lcl := make([]map[string]interface{}, 0, 1)
	if logging, ok := loggingResponse.(*s3.GetBucketLoggingOutput); ok && logging.LoggingEnabled != nil {
		v := logging.LoggingEnabled
		lc := make(map[string]interface{})
		if *v.TargetBucket != "" {
			lc["target_bucket"] = *v.TargetBucket
		}
		if *v.TargetPrefix != "" {
			lc["target_prefix"] = *v.TargetPrefix
		}
		lcl = append(lcl, lc)
	}
	if err := d.Set("logging", lcl); err != nil {
		return fmt.Errorf("error setting logging: %s", err)
	}

	// Read the lifecycle configuration

	lifecycleResponse, err := retryOnAwsCode(s3.ErrCodeNoSuchBucket, func() (interface{}, error) {
		return s3conn.GetBucketLifecycleConfiguration(&s3.GetBucketLifecycleConfigurationInput{
			Bucket: aws.String(d.Id()),
		})
	})
	if err != nil && !isAWSErr(err, "NoSuchLifecycleConfiguration", "") {
		return err
	}

	lifecycleRules := make([]map[string]interface{}, 0)
	if lifecycle, ok := lifecycleResponse.(*s3.GetBucketLifecycleConfigurationOutput); ok && len(lifecycle.Rules) > 0 {
		lifecycleRules = make([]map[string]interface{}, 0, len(lifecycle.Rules))

		for _, lifecycleRule := range lifecycle.Rules {
			rule := make(map[string]interface{})

			// ID
			if lifecycleRule.ID != nil && *lifecycleRule.ID != "" {
				rule["id"] = *lifecycleRule.ID
			}
			filter := lifecycleRule.Filter
			if filter != nil {
				if filter.And != nil {
					// Prefix
					if filter.And.Prefix != nil && *filter.And.Prefix != "" {
						rule["prefix"] = *filter.And.Prefix
					}
					// Tag
					if len(filter.And.Tags) > 0 {
						rule["tags"] = tagsToMapS3(filter.And.Tags)
					}
				} else {
					// Prefix
					if filter.Prefix != nil && *filter.Prefix != "" {
						rule["prefix"] = *filter.Prefix
					}
				}
			} else {
				if lifecycleRule.Prefix != nil {
					rule["prefix"] = *lifecycleRule.Prefix
				}
			}

			// Enabled
			if lifecycleRule.Status != nil {
				if *lifecycleRule.Status == s3.ExpirationStatusEnabled {
					rule["enabled"] = true
				} else {
					rule["enabled"] = false
				}
			}

			// AbortIncompleteMultipartUploadDays
			if lifecycleRule.AbortIncompleteMultipartUpload != nil {
				if lifecycleRule.AbortIncompleteMultipartUpload.DaysAfterInitiation != nil {
					rule["abort_incomplete_multipart_upload_days"] = int(*lifecycleRule.AbortIncompleteMultipartUpload.DaysAfterInitiation)
				}
			}

			// expiration
			if lifecycleRule.Expiration != nil {
				e := make(map[string]interface{})
				if lifecycleRule.Expiration.Date != nil {
					e["date"] = (*lifecycleRule.Expiration.Date).Format("2006-01-02")
				}
				if lifecycleRule.Expiration.Days != nil {
					e["days"] = int(*lifecycleRule.Expiration.Days)
				}
				if lifecycleRule.Expiration.ExpiredObjectDeleteMarker != nil {
					e["expired_object_delete_marker"] = *lifecycleRule.Expiration.ExpiredObjectDeleteMarker
				}
				rule["expiration"] = schema.NewSet(expirationHash, []interface{}{e})
			}
			// noncurrent_version_expiration
			if lifecycleRule.NoncurrentVersionExpiration != nil {
				e := make(map[string]interface{})
				if lifecycleRule.NoncurrentVersionExpiration.NoncurrentDays != nil {
					e["days"] = int(*lifecycleRule.NoncurrentVersionExpiration.NoncurrentDays)
				}
				rule["noncurrent_version_expiration"] = schema.NewSet(expirationHash, []interface{}{e})
			}
			//// transition
			if len(lifecycleRule.Transitions) > 0 {
				transitions := make([]interface{}, 0, len(lifecycleRule.Transitions))
				for _, v := range lifecycleRule.Transitions {
					t := make(map[string]interface{})
					if v.Date != nil {
						t["date"] = (*v.Date).Format("2006-01-02")
					}
					if v.Days != nil {
						t["days"] = int(*v.Days)
					}
					if v.StorageClass != nil {
						t["storage_class"] = *v.StorageClass
					}
					transitions = append(transitions, t)
				}
				rule["transition"] = schema.NewSet(transitionHash, transitions)
			}
			// noncurrent_version_transition
			if len(lifecycleRule.NoncurrentVersionTransitions) > 0 {
				transitions := make([]interface{}, 0, len(lifecycleRule.NoncurrentVersionTransitions))
				for _, v := range lifecycleRule.NoncurrentVersionTransitions {
					t := make(map[string]interface{})
					if v.NoncurrentDays != nil {
						t["days"] = int(*v.NoncurrentDays)
					}
					if v.StorageClass != nil {
						t["storage_class"] = *v.StorageClass
					}
					transitions = append(transitions, t)
				}
				rule["noncurrent_version_transition"] = schema.NewSet(transitionHash, transitions)
			}

			lifecycleRules = append(lifecycleRules, rule)
		}
	}
	if err := d.Set("lifecycle_rule", lifecycleRules); err != nil {
		return fmt.Errorf("error setting lifecycle_rule: %s", err)
	}

	// Read the bucket replication configuration

	replicationResponse, err := retryOnAwsCode(s3.ErrCodeNoSuchBucket, func() (interface{}, error) {
		return s3conn.GetBucketReplication(&s3.GetBucketReplicationInput{
			Bucket: aws.String(d.Id()),
		})
	})
	if err != nil && !isAWSErr(err, "ReplicationConfigurationNotFoundError", "") {
		return fmt.Errorf("error getting S3 Bucket replication: %s", err)
	}

	replicationConfiguration := make([]map[string]interface{}, 0)
	if replication, ok := replicationResponse.(*s3.GetBucketReplicationOutput); ok {
		replicationConfiguration = flattenAwsS3BucketReplicationConfiguration(replication.ReplicationConfiguration)
	}
	if err := d.Set("replication_configuration", replicationConfiguration); err != nil {
		return fmt.Errorf("error setting replication_configuration: %s", err)
	}

	// Read the bucket server side encryption configuration

	encryptionResponse, err := retryOnAwsCode(s3.ErrCodeNoSuchBucket, func() (interface{}, error) {
		return s3conn.GetBucketEncryption(&s3.GetBucketEncryptionInput{
			Bucket: aws.String(d.Id()),
		})
	})
	if err != nil && !isAWSErr(err, "ServerSideEncryptionConfigurationNotFoundError", "encryption configuration was not found") {
		return fmt.Errorf("error getting S3 Bucket encryption: %s", err)
	}

	serverSideEncryptionConfiguration := make([]map[string]interface{}, 0)
	if encryption, ok := encryptionResponse.(*s3.GetBucketEncryptionOutput); ok && encryption.ServerSideEncryptionConfiguration != nil {
		serverSideEncryptionConfiguration = flattenAwsS3ServerSideEncryptionConfiguration(encryption.ServerSideEncryptionConfiguration)
	}
	if err := d.Set("server_side_encryption_configuration", serverSideEncryptionConfiguration); err != nil {
		return fmt.Errorf("error setting server_side_encryption_configuration: %s", err)
	}

	// Object Lock configuration.
	if conf, err := readS3ObjectLockConfiguration(s3conn, d.Id()); err != nil {
		return fmt.Errorf("error getting S3 Bucket Object Lock configuration: %s", err)
	} else {
		if err := d.Set("object_lock_configuration", conf); err != nil {
			return fmt.Errorf("error setting object_lock_configuration: %s", err)
		}
	}

	// Add the region as an attribute

	locationResponse, err := retryOnAwsCode(s3.ErrCodeNoSuchBucket, func() (interface{}, error) {
		return s3conn.GetBucketLocation(
			&s3.GetBucketLocationInput{
				Bucket: aws.String(d.Id()),
			},
		)
	})
	if err != nil {
		return fmt.Errorf("error getting S3 Bucket location: %s", err)
	}

	var region string
	if location, ok := locationResponse.(*s3.GetBucketLocationOutput); ok && location.LocationConstraint != nil {
		region = *location.LocationConstraint
	}
	region = normalizeRegion(region)
	if err := d.Set("region", region); err != nil {
		return err
	}

	// Add the bucket_regional_domain_name as an attribute
	regionalEndpoint, err := BucketRegionalDomainName(d.Get("bucket").(string), region)
	if err != nil {
		return err
	}
	d.Set("bucket_regional_domain_name", regionalEndpoint)

	// Add the hosted zone ID for this bucket's region as an attribute
	hostedZoneID, err := HostedZoneIDForRegion(region)
	if err != nil {
		log.Printf("[WARN] %s", err)
	} else {
		d.Set("hosted_zone_id", hostedZoneID)
	}

	// Add website_endpoint as an attribute
	websiteEndpoint, err := websiteEndpoint(s3conn, d)
	if err != nil {
		return err
	}
	if websiteEndpoint != nil {
		if err := d.Set("website_endpoint", websiteEndpoint.Endpoint); err != nil {
			return err
		}
		if err := d.Set("website_domain", websiteEndpoint.Domain); err != nil {
			return err
		}
	}

	tagSet, err := getTagSetS3(s3conn, d.Id())
	if err != nil {
		return err
	}

	if err := d.Set("tags", tagsToMapS3(tagSet)); err != nil {
		return err
	}

	arn := arn.ARN{
		Partition: meta.(*AWSClient).partition,
		Service:   "s3",
		Resource:  d.Id(),
	}.String()
	d.Set("arn", arn)

	return nil
}

func resourceAwsS3BucketDelete(d *schema.ResourceData, meta interface{}) error {
	s3conn := meta.(*AWSClient).s3conn

	log.Printf("[DEBUG] S3 Delete Bucket: %s", d.Id())
	_, err := s3conn.DeleteBucket(&s3.DeleteBucketInput{
		Bucket: aws.String(d.Id()),
	})

	if isAWSErr(err, s3.ErrCodeNoSuchBucket, "") {
		return nil
	}

	if isAWSErr(err, "BucketNotEmpty", "") {
		if d.Get("force_destroy").(bool) {
			// bucket may have things delete them
			log.Printf("[DEBUG] S3 Bucket attempting to forceDestroy %+v", err)

			bucket := d.Get("bucket").(string)
			resp, err := s3conn.ListObjectVersions(
				&s3.ListObjectVersionsInput{
					Bucket: aws.String(bucket),
				},
			)

			if err != nil {
				return fmt.Errorf("Error S3 Bucket list Object Versions err: %s", err)
			}

			objectsToDelete := make([]*s3.ObjectIdentifier, 0)

			if len(resp.DeleteMarkers) != 0 {

				for _, v := range resp.DeleteMarkers {
					objectsToDelete = append(objectsToDelete, &s3.ObjectIdentifier{
						Key:       v.Key,
						VersionId: v.VersionId,
					})
				}
			}

			if len(resp.Versions) != 0 {
				for _, v := range resp.Versions {
					objectsToDelete = append(objectsToDelete, &s3.ObjectIdentifier{
						Key:       v.Key,
						VersionId: v.VersionId,
					})
				}
			}

			params := &s3.DeleteObjectsInput{
				Bucket: aws.String(bucket),
				Delete: &s3.Delete{
					Objects: objectsToDelete,
				},
			}

			_, err = s3conn.DeleteObjects(params)

			if err != nil {
				return fmt.Errorf("Error S3 Bucket force_destroy error deleting: %s", err)
			}

			// this line recurses until all objects are deleted or an error is returned
			return resourceAwsS3BucketDelete(d, meta)
		}
	}

	if err != nil {
		return fmt.Errorf("error deleting S3 Bucket (%s): %s", d.Id(), err)
	}

	return nil
}

func resourceAwsS3BucketPolicyUpdate(s3conn *s3.S3, d *schema.ResourceData) error {
	bucket := d.Get("bucket").(string)
	policy := d.Get("policy").(string)

	if policy != "" {
		log.Printf("[DEBUG] S3 bucket: %s, put policy: %s", bucket, policy)

		params := &s3.PutBucketPolicyInput{
			Bucket: aws.String(bucket),
			Policy: aws.String(policy),
		}

		err := resource.Retry(1*time.Minute, func() *resource.RetryError {
			if _, err := s3conn.PutBucketPolicy(params); err != nil {
				if awserr, ok := err.(awserr.Error); ok {
					if awserr.Code() == "MalformedPolicy" || awserr.Code() == s3.ErrCodeNoSuchBucket {
						return resource.RetryableError(awserr)
					}
				}
				return resource.NonRetryableError(err)
			}
			return nil
		})

		if err != nil {
			return fmt.Errorf("Error putting S3 policy: %s", err)
		}
	} else {
		log.Printf("[DEBUG] S3 bucket: %s, delete policy: %s", bucket, policy)
		_, err := retryOnAwsCode(s3.ErrCodeNoSuchBucket, func() (interface{}, error) {
			return s3conn.DeleteBucketPolicy(&s3.DeleteBucketPolicyInput{
				Bucket: aws.String(bucket),
			})
		})

		if err != nil {
			return fmt.Errorf("Error deleting S3 policy: %s", err)
		}
	}

	return nil
}

func resourceAwsS3BucketCorsUpdate(s3conn *s3.S3, d *schema.ResourceData) error {
	bucket := d.Get("bucket").(string)
	rawCors := d.Get("cors_rule").([]interface{})

	if len(rawCors) == 0 {
		// Delete CORS
		log.Printf("[DEBUG] S3 bucket: %s, delete CORS", bucket)

		_, err := retryOnAwsCode(s3.ErrCodeNoSuchBucket, func() (interface{}, error) {
			return s3conn.DeleteBucketCors(&s3.DeleteBucketCorsInput{
				Bucket: aws.String(bucket),
			})
		})
		if err != nil {
			return fmt.Errorf("Error deleting S3 CORS: %s", err)
		}
	} else {
		// Put CORS
		rules := make([]*s3.CORSRule, 0, len(rawCors))
		for _, cors := range rawCors {
			corsMap := cors.(map[string]interface{})
			r := &s3.CORSRule{}
			for k, v := range corsMap {
				log.Printf("[DEBUG] S3 bucket: %s, put CORS: %#v, %#v", bucket, k, v)
				if k == "max_age_seconds" {
					r.MaxAgeSeconds = aws.Int64(int64(v.(int)))
				} else {
					vMap := make([]*string, len(v.([]interface{})))
					for i, vv := range v.([]interface{}) {
						if str, ok := vv.(string); ok {
							vMap[i] = aws.String(str)
						}
					}
					switch k {
					case "allowed_headers":
						r.AllowedHeaders = vMap
					case "allowed_methods":
						r.AllowedMethods = vMap
					case "allowed_origins":
						r.AllowedOrigins = vMap
					case "expose_headers":
						r.ExposeHeaders = vMap
					}
				}
			}
			rules = append(rules, r)
		}
		corsInput := &s3.PutBucketCorsInput{
			Bucket: aws.String(bucket),
			CORSConfiguration: &s3.CORSConfiguration{
				CORSRules: rules,
			},
		}
		log.Printf("[DEBUG] S3 bucket: %s, put CORS: %#v", bucket, corsInput)

		_, err := retryOnAwsCode(s3.ErrCodeNoSuchBucket, func() (interface{}, error) {
			return s3conn.PutBucketCors(corsInput)
		})
		if err != nil {
			return fmt.Errorf("Error putting S3 CORS: %s", err)
		}
	}

	return nil
}

func resourceAwsS3BucketWebsiteUpdate(s3conn *s3.S3, d *schema.ResourceData) error {
	ws := d.Get("website").([]interface{})

	if len(ws) == 0 {
		return resourceAwsS3BucketWebsiteDelete(s3conn, d)
	}

	var w map[string]interface{}
	if ws[0] != nil {
		w = ws[0].(map[string]interface{})
	} else {
		w = make(map[string]interface{})
	}
	return resourceAwsS3BucketWebsitePut(s3conn, d, w)
}

func resourceAwsS3BucketWebsitePut(s3conn *s3.S3, d *schema.ResourceData, website map[string]interface{}) error {
	bucket := d.Get("bucket").(string)

	var indexDocument, errorDocument, redirectAllRequestsTo, routingRules string
	if v, ok := website["index_document"]; ok {
		indexDocument = v.(string)
	}
	if v, ok := website["error_document"]; ok {
		errorDocument = v.(string)
	}
	if v, ok := website["redirect_all_requests_to"]; ok {
		redirectAllRequestsTo = v.(string)
	}
	if v, ok := website["routing_rules"]; ok {
		routingRules = v.(string)
	}

	if indexDocument == "" && redirectAllRequestsTo == "" {
		return fmt.Errorf("Must specify either index_document or redirect_all_requests_to.")
	}

	websiteConfiguration := &s3.WebsiteConfiguration{}

	if indexDocument != "" {
		websiteConfiguration.IndexDocument = &s3.IndexDocument{Suffix: aws.String(indexDocument)}
	}

	if errorDocument != "" {
		websiteConfiguration.ErrorDocument = &s3.ErrorDocument{Key: aws.String(errorDocument)}
	}

	if redirectAllRequestsTo != "" {
		redirect, err := url.Parse(redirectAllRequestsTo)
		if err == nil && redirect.Scheme != "" {
			var redirectHostBuf bytes.Buffer
			redirectHostBuf.WriteString(redirect.Host)
			if redirect.Path != "" {
				redirectHostBuf.WriteString(redirect.Path)
			}
			if redirect.RawQuery != "" {
				redirectHostBuf.WriteString("?")
				redirectHostBuf.WriteString(redirect.RawQuery)
			}
			websiteConfiguration.RedirectAllRequestsTo = &s3.RedirectAllRequestsTo{HostName: aws.String(redirectHostBuf.String()), Protocol: aws.String(redirect.Scheme)}
		} else {
			websiteConfiguration.RedirectAllRequestsTo = &s3.RedirectAllRequestsTo{HostName: aws.String(redirectAllRequestsTo)}
		}
	}

	if routingRules != "" {
		var unmarshaledRules []*s3.RoutingRule
		if err := json.Unmarshal([]byte(routingRules), &unmarshaledRules); err != nil {
			return err
		}
		websiteConfiguration.RoutingRules = unmarshaledRules
	}

	putInput := &s3.PutBucketWebsiteInput{
		Bucket:               aws.String(bucket),
		WebsiteConfiguration: websiteConfiguration,
	}

	log.Printf("[DEBUG] S3 put bucket website: %#v", putInput)

	_, err := retryOnAwsCode(s3.ErrCodeNoSuchBucket, func() (interface{}, error) {
		return s3conn.PutBucketWebsite(putInput)
	})
	if err != nil {
		return fmt.Errorf("Error putting S3 website: %s", err)
	}

	return nil
}

func resourceAwsS3BucketWebsiteDelete(s3conn *s3.S3, d *schema.ResourceData) error {
	bucket := d.Get("bucket").(string)
	deleteInput := &s3.DeleteBucketWebsiteInput{Bucket: aws.String(bucket)}

	log.Printf("[DEBUG] S3 delete bucket website: %#v", deleteInput)

	_, err := retryOnAwsCode(s3.ErrCodeNoSuchBucket, func() (interface{}, error) {
		return s3conn.DeleteBucketWebsite(deleteInput)
	})
	if err != nil {
		return fmt.Errorf("Error deleting S3 website: %s", err)
	}

	d.Set("website_endpoint", "")
	d.Set("website_domain", "")

	return nil
}

func websiteEndpoint(s3conn *s3.S3, d *schema.ResourceData) (*S3Website, error) {
	// If the bucket doesn't have a website configuration, return an empty
	// endpoint
	if _, ok := d.GetOk("website"); !ok {
		return nil, nil
	}

	bucket := d.Get("bucket").(string)

	// Lookup the region for this bucket

	locationResponse, err := retryOnAwsCode(s3.ErrCodeNoSuchBucket, func() (interface{}, error) {
		return s3conn.GetBucketLocation(
			&s3.GetBucketLocationInput{
				Bucket: aws.String(bucket),
			},
		)
	})
	if err != nil {
		return nil, err
	}
	location := locationResponse.(*s3.GetBucketLocationOutput)
	var region string
	if location.LocationConstraint != nil {
		region = *location.LocationConstraint
	}

	return WebsiteEndpoint(bucket, region), nil
}

func bucketDomainName(bucket string) string {
	return fmt.Sprintf("%s.s3.amazonaws.com", bucket)
}

// https://docs.aws.amazon.com/general/latest/gr/rande.html#s3_region
func BucketRegionalDomainName(bucket string, region string) (string, error) {
	// Return a default AWS Commercial domain name if no region is provided
	// Otherwise EndpointFor() will return BUCKET.s3..amazonaws.com
	if region == "" {
		return fmt.Sprintf("%s.s3.amazonaws.com", bucket), nil
	}
	endpoint, err := endpoints.DefaultResolver().EndpointFor(endpoints.S3ServiceID, region)
	if err != nil {
		return "", err
	}
	return fmt.Sprintf("%s.%s", bucket, strings.TrimPrefix(endpoint.URL, "https://")), nil
}

func WebsiteEndpoint(bucket string, region string) *S3Website {
	domain := WebsiteDomainUrl(region)
	return &S3Website{Endpoint: fmt.Sprintf("%s.%s", bucket, domain), Domain: domain}
}

func WebsiteDomainUrl(region string) string {
	region = normalizeRegion(region)

	// New regions uses different syntax for website endpoints
	// http://docs.aws.amazon.com/AmazonS3/latest/dev/WebsiteEndpoints.html
	if isOldRegion(region) {
		return fmt.Sprintf("s3-website-%s.amazonaws.com", region)
	}
	return fmt.Sprintf("s3-website.%s.amazonaws.com", region)
}

func isOldRegion(region string) bool {
	oldRegions := []string{
		"ap-northeast-1",
		"ap-southeast-1",
		"ap-southeast-2",
		"eu-west-1",
		"sa-east-1",
		"us-east-1",
		"us-gov-west-1",
		"us-west-1",
		"us-west-2",
	}
	for _, r := range oldRegions {
		if region == r {
			return true
		}
	}
	return false
}

func resourceAwsS3BucketAclUpdate(s3conn *s3.S3, d *schema.ResourceData) error {
	acl := d.Get("acl").(string)
	bucket := d.Get("bucket").(string)

	i := &s3.PutBucketAclInput{
		Bucket: aws.String(bucket),
		ACL:    aws.String(acl),
	}
	log.Printf("[DEBUG] S3 put bucket ACL: %#v", i)

	_, err := retryOnAwsCode(s3.ErrCodeNoSuchBucket, func() (interface{}, error) {
		return s3conn.PutBucketAcl(i)
	})
	if err != nil {
		return fmt.Errorf("Error putting S3 ACL: %s", err)
	}

	return nil
}

func resourceAwsS3BucketVersioningUpdate(s3conn *s3.S3, d *schema.ResourceData) error {
	v := d.Get("versioning").([]interface{})
	bucket := d.Get("bucket").(string)
	vc := &s3.VersioningConfiguration{}

	if len(v) > 0 {
		c := v[0].(map[string]interface{})

		if c["enabled"].(bool) {
			vc.Status = aws.String(s3.BucketVersioningStatusEnabled)
		} else {
			vc.Status = aws.String(s3.BucketVersioningStatusSuspended)
		}

		if c["mfa_delete"].(bool) {
			vc.MFADelete = aws.String(s3.MFADeleteEnabled)
		} else {
			vc.MFADelete = aws.String(s3.MFADeleteDisabled)
		}

	} else {
		vc.Status = aws.String(s3.BucketVersioningStatusSuspended)
	}

	i := &s3.PutBucketVersioningInput{
		Bucket:                  aws.String(bucket),
		VersioningConfiguration: vc,
	}
	log.Printf("[DEBUG] S3 put bucket versioning: %#v", i)

	_, err := retryOnAwsCode(s3.ErrCodeNoSuchBucket, func() (interface{}, error) {
		return s3conn.PutBucketVersioning(i)
	})
	if err != nil {
		return fmt.Errorf("Error putting S3 versioning: %s", err)
	}

	return nil
}

func resourceAwsS3BucketLoggingUpdate(s3conn *s3.S3, d *schema.ResourceData) error {
	logging := d.Get("logging").(*schema.Set).List()
	bucket := d.Get("bucket").(string)
	loggingStatus := &s3.BucketLoggingStatus{}

	if len(logging) > 0 {
		c := logging[0].(map[string]interface{})

		loggingEnabled := &s3.LoggingEnabled{}
		if val, ok := c["target_bucket"]; ok {
			loggingEnabled.TargetBucket = aws.String(val.(string))
		}
		if val, ok := c["target_prefix"]; ok {
			loggingEnabled.TargetPrefix = aws.String(val.(string))
		}

		loggingStatus.LoggingEnabled = loggingEnabled
	}

	i := &s3.PutBucketLoggingInput{
		Bucket:              aws.String(bucket),
		BucketLoggingStatus: loggingStatus,
	}
	log.Printf("[DEBUG] S3 put bucket logging: %#v", i)

	_, err := retryOnAwsCode(s3.ErrCodeNoSuchBucket, func() (interface{}, error) {
		return s3conn.PutBucketLogging(i)
	})
	if err != nil {
		return fmt.Errorf("Error putting S3 logging: %s", err)
	}

	return nil
}

func resourceAwsS3BucketAccelerationUpdate(s3conn *s3.S3, d *schema.ResourceData) error {
	bucket := d.Get("bucket").(string)
	enableAcceleration := d.Get("acceleration_status").(string)

	i := &s3.PutBucketAccelerateConfigurationInput{
		Bucket: aws.String(bucket),
		AccelerateConfiguration: &s3.AccelerateConfiguration{
			Status: aws.String(enableAcceleration),
		},
	}
	log.Printf("[DEBUG] S3 put bucket acceleration: %#v", i)

	_, err := retryOnAwsCode(s3.ErrCodeNoSuchBucket, func() (interface{}, error) {
		return s3conn.PutBucketAccelerateConfiguration(i)
	})
	if err != nil {
		return fmt.Errorf("Error putting S3 acceleration: %s", err)
	}

	return nil
}

func resourceAwsS3BucketRequestPayerUpdate(s3conn *s3.S3, d *schema.ResourceData) error {
	bucket := d.Get("bucket").(string)
	payer := d.Get("request_payer").(string)

	i := &s3.PutBucketRequestPaymentInput{
		Bucket: aws.String(bucket),
		RequestPaymentConfiguration: &s3.RequestPaymentConfiguration{
			Payer: aws.String(payer),
		},
	}
	log.Printf("[DEBUG] S3 put bucket request payer: %#v", i)

	_, err := retryOnAwsCode(s3.ErrCodeNoSuchBucket, func() (interface{}, error) {
		return s3conn.PutBucketRequestPayment(i)
	})
	if err != nil {
		return fmt.Errorf("Error putting S3 request payer: %s", err)
	}

	return nil
}

func resourceAwsS3BucketServerSideEncryptionConfigurationUpdate(s3conn *s3.S3, d *schema.ResourceData) error {
	bucket := d.Get("bucket").(string)
	serverSideEncryptionConfiguration := d.Get("server_side_encryption_configuration").([]interface{})
	if len(serverSideEncryptionConfiguration) == 0 {
		log.Printf("[DEBUG] Delete server side encryption configuration: %#v", serverSideEncryptionConfiguration)
		i := &s3.DeleteBucketEncryptionInput{
			Bucket: aws.String(bucket),
		}

		err := resource.Retry(1*time.Minute, func() *resource.RetryError {
			if _, err := s3conn.DeleteBucketEncryption(i); err != nil {
				return resource.NonRetryableError(err)
			}
			return nil
		})
		if err != nil {
			return fmt.Errorf("error removing S3 bucket server side encryption: %s", err)
		}
		return nil
	}

	c := serverSideEncryptionConfiguration[0].(map[string]interface{})

	rc := &s3.ServerSideEncryptionConfiguration{}

	rcRules := c["rule"].([]interface{})
	var rules []*s3.ServerSideEncryptionRule
	for _, v := range rcRules {
		rr := v.(map[string]interface{})
		rrDefault := rr["apply_server_side_encryption_by_default"].([]interface{})
		sseAlgorithm := rrDefault[0].(map[string]interface{})["sse_algorithm"].(string)
		kmsMasterKeyId := rrDefault[0].(map[string]interface{})["kms_master_key_id"].(string)
		rcDefaultRule := &s3.ServerSideEncryptionByDefault{
			SSEAlgorithm: aws.String(sseAlgorithm),
		}
		if kmsMasterKeyId != "" {
			rcDefaultRule.KMSMasterKeyID = aws.String(kmsMasterKeyId)
		}
		rcRule := &s3.ServerSideEncryptionRule{
			ApplyServerSideEncryptionByDefault: rcDefaultRule,
		}

		rules = append(rules, rcRule)
	}

	rc.Rules = rules
	i := &s3.PutBucketEncryptionInput{
		Bucket:                            aws.String(bucket),
		ServerSideEncryptionConfiguration: rc,
	}
	log.Printf("[DEBUG] S3 put bucket replication configuration: %#v", i)

	_, err := retryOnAwsCode(s3.ErrCodeNoSuchBucket, func() (interface{}, error) {
		return s3conn.PutBucketEncryption(i)
	})
	if err != nil {
		return fmt.Errorf("error putting S3 server side encryption configuration: %s", err)
	}

	return nil
}

func resourceAwsS3BucketObjectLockConfigurationUpdate(s3conn *s3.S3, d *schema.ResourceData) error {
	// S3 Object Lock configuration cannot be deleted, only updated.
	req := &s3.PutObjectLockConfigurationInput{
		Bucket:                  aws.String(d.Get("bucket").(string)),
		ObjectLockConfiguration: expandS3ObjectLockConfiguration(d.Get("object_lock_configuration").([]interface{})),
	}

	_, err := retryOnAwsCode(s3.ErrCodeNoSuchBucket, func() (interface{}, error) {
		return s3conn.PutObjectLockConfiguration(req)
	})
	if err != nil {
		return fmt.Errorf("error putting S3 object lock configuration: %s", err)
	}

	return nil
}

func resourceAwsS3BucketReplicationConfigurationUpdate(s3conn *s3.S3, d *schema.ResourceData) error {
	bucket := d.Get("bucket").(string)
	replicationConfiguration := d.Get("replication_configuration").([]interface{})

	if len(replicationConfiguration) == 0 {
		i := &s3.DeleteBucketReplicationInput{
			Bucket: aws.String(bucket),
		}

		err := resource.Retry(1*time.Minute, func() *resource.RetryError {
			if _, err := s3conn.DeleteBucketReplication(i); err != nil {
				return resource.NonRetryableError(err)
			}
			return nil
		})
		if err != nil {
			return fmt.Errorf("Error removing S3 bucket replication: %s", err)
		}
		return nil
	}

	hasVersioning := false
	// Validate that bucket versioning is enabled
	if versioning, ok := d.GetOk("versioning"); ok {
		v := versioning.([]interface{})

		if v[0].(map[string]interface{})["enabled"].(bool) {
			hasVersioning = true
		}
	}

	if !hasVersioning {
		return fmt.Errorf("versioning must be enabled to allow S3 bucket replication")
	}

	c := replicationConfiguration[0].(map[string]interface{})

	rc := &s3.ReplicationConfiguration{}
	if val, ok := c["role"]; ok {
		rc.Role = aws.String(val.(string))
	}

	rcRules := c["rules"].(*schema.Set).List()
	rules := []*s3.ReplicationRule{}
	for _, v := range rcRules {
		rr := v.(map[string]interface{})
		rcRule := &s3.ReplicationRule{}
		if status, ok := rr["status"]; ok && status != "" {
			rcRule.Status = aws.String(status.(string))
		} else {
			continue
		}

		if rrid, ok := rr["id"]; ok && rrid != "" {
			rcRule.ID = aws.String(rrid.(string))
		}

		ruleDestination := &s3.Destination{}
		if dest, ok := rr["destination"].(*schema.Set); ok && dest.Len() > 0 {
			bd := dest.List()[0].(map[string]interface{})
			ruleDestination.Bucket = aws.String(bd["bucket"].(string))

			if storageClass, ok := bd["storage_class"]; ok && storageClass != "" {
				ruleDestination.StorageClass = aws.String(storageClass.(string))
			}

			if replicaKmsKeyId, ok := bd["replica_kms_key_id"]; ok && replicaKmsKeyId != "" {
				ruleDestination.EncryptionConfiguration = &s3.EncryptionConfiguration{
					ReplicaKmsKeyID: aws.String(replicaKmsKeyId.(string)),
				}
			}

			if account, ok := bd["account_id"]; ok && account != "" {
				ruleDestination.Account = aws.String(account.(string))
			}

			if aclTranslation, ok := bd["access_control_translation"].([]interface{}); ok && len(aclTranslation) > 0 {
				aclTranslationValues := aclTranslation[0].(map[string]interface{})
				ruleAclTranslation := &s3.AccessControlTranslation{}
				ruleAclTranslation.Owner = aws.String(aclTranslationValues["owner"].(string))
				ruleDestination.AccessControlTranslation = ruleAclTranslation
			}

		}
		rcRule.Destination = ruleDestination

		if ssc, ok := rr["source_selection_criteria"].(*schema.Set); ok && ssc.Len() > 0 {
			sscValues := ssc.List()[0].(map[string]interface{})
			ruleSsc := &s3.SourceSelectionCriteria{}
			if sseKms, ok := sscValues["sse_kms_encrypted_objects"].(*schema.Set); ok && sseKms.Len() > 0 {
				sseKmsValues := sseKms.List()[0].(map[string]interface{})
				sseKmsEncryptedObjects := &s3.SseKmsEncryptedObjects{}
				if sseKmsValues["enabled"].(bool) {
					sseKmsEncryptedObjects.Status = aws.String(s3.SseKmsEncryptedObjectsStatusEnabled)
				} else {
					sseKmsEncryptedObjects.Status = aws.String(s3.SseKmsEncryptedObjectsStatusDisabled)
				}
				ruleSsc.SseKmsEncryptedObjects = sseKmsEncryptedObjects
			}
			rcRule.SourceSelectionCriteria = ruleSsc
		}

		if f, ok := rr["filter"].([]interface{}); ok && len(f) > 0 && f[0] != nil {
			// XML schema V2.
			rcRule.Priority = aws.Int64(int64(rr["priority"].(int)))
			rcRule.Filter = &s3.ReplicationRuleFilter{}
			filter := f[0].(map[string]interface{})
			tags := filter["tags"].(map[string]interface{})
			if len(tags) > 0 {
				rcRule.Filter.And = &s3.ReplicationRuleAndOperator{
					Prefix: aws.String(filter["prefix"].(string)),
					Tags:   tagsFromMapS3(tags),
				}
			} else {
				rcRule.Filter.Prefix = aws.String(filter["prefix"].(string))
			}
			rcRule.DeleteMarkerReplication = &s3.DeleteMarkerReplication{
				Status: aws.String(s3.DeleteMarkerReplicationStatusDisabled),
			}
		} else {
			// XML schema V1.
			rcRule.Prefix = aws.String(rr["prefix"].(string))
		}

		rules = append(rules, rcRule)
	}

	rc.Rules = rules
	i := &s3.PutBucketReplicationInput{
		Bucket:                   aws.String(bucket),
		ReplicationConfiguration: rc,
	}
	log.Printf("[DEBUG] S3 put bucket replication configuration: %#v", i)

	err := resource.Retry(1*time.Minute, func() *resource.RetryError {
		if _, err := s3conn.PutBucketReplication(i); err != nil {
			if isAWSErr(err, s3.ErrCodeNoSuchBucket, "") ||
				isAWSErr(err, "InvalidRequest", "Versioning must be 'Enabled' on the bucket") {
				return resource.RetryableError(err)
			}
			return resource.NonRetryableError(err)
		}
		return nil
	})
	if err != nil {
		return fmt.Errorf("Error putting S3 replication configuration: %s", err)
	}

	return nil
}

func resourceAwsS3BucketLifecycleUpdate(s3conn *s3.S3, d *schema.ResourceData) error {
	bucket := d.Get("bucket").(string)

	lifecycleRules := d.Get("lifecycle_rule").([]interface{})

	if len(lifecycleRules) == 0 {
		i := &s3.DeleteBucketLifecycleInput{
			Bucket: aws.String(bucket),
		}

		err := resource.Retry(1*time.Minute, func() *resource.RetryError {
			if _, err := s3conn.DeleteBucketLifecycle(i); err != nil {
				return resource.NonRetryableError(err)
			}
			return nil
		})
		if err != nil {
			return fmt.Errorf("Error removing S3 lifecycle: %s", err)
		}
		return nil
	}

	rules := make([]*s3.LifecycleRule, 0, len(lifecycleRules))

	for i, lifecycleRule := range lifecycleRules {
		r := lifecycleRule.(map[string]interface{})

		rule := &s3.LifecycleRule{}

		// Filter
		tags := r["tags"].(map[string]interface{})
		filter := &s3.LifecycleRuleFilter{}
		if len(tags) > 0 {
			lifecycleRuleAndOp := &s3.LifecycleRuleAndOperator{}
			lifecycleRuleAndOp.SetPrefix(r["prefix"].(string))
			lifecycleRuleAndOp.SetTags(tagsFromMapS3(tags))
			filter.SetAnd(lifecycleRuleAndOp)
		} else {
			filter.SetPrefix(r["prefix"].(string))
		}
		rule.SetFilter(filter)

		// ID
		if val, ok := r["id"].(string); ok && val != "" {
			rule.ID = aws.String(val)
		} else {
			rule.ID = aws.String(resource.PrefixedUniqueId("tf-s3-lifecycle-"))
		}

		// Enabled
		if val, ok := r["enabled"].(bool); ok && val {
			rule.Status = aws.String(s3.ExpirationStatusEnabled)
		} else {
			rule.Status = aws.String(s3.ExpirationStatusDisabled)
		}

		// AbortIncompleteMultipartUpload
		if val, ok := r["abort_incomplete_multipart_upload_days"].(int); ok && val > 0 {
			rule.AbortIncompleteMultipartUpload = &s3.AbortIncompleteMultipartUpload{
				DaysAfterInitiation: aws.Int64(int64(val)),
			}
		}

		// Expiration
		expiration := d.Get(fmt.Sprintf("lifecycle_rule.%d.expiration", i)).(*schema.Set).List()
		if len(expiration) > 0 {
			e := expiration[0].(map[string]interface{})
			i := &s3.LifecycleExpiration{}

			if val, ok := e["date"].(string); ok && val != "" {
				t, err := time.Parse(time.RFC3339, fmt.Sprintf("%sT00:00:00Z", val))
				if err != nil {
					return fmt.Errorf("Error Parsing AWS S3 Bucket Lifecycle Expiration Date: %s", err.Error())
				}
				i.Date = aws.Time(t)
			} else if val, ok := e["days"].(int); ok && val > 0 {
				i.Days = aws.Int64(int64(val))
			} else if val, ok := e["expired_object_delete_marker"].(bool); ok {
				i.ExpiredObjectDeleteMarker = aws.Bool(val)
			}
			rule.Expiration = i
		}

		// NoncurrentVersionExpiration
		nc_expiration := d.Get(fmt.Sprintf("lifecycle_rule.%d.noncurrent_version_expiration", i)).(*schema.Set).List()
		if len(nc_expiration) > 0 {
			e := nc_expiration[0].(map[string]interface{})

			if val, ok := e["days"].(int); ok && val > 0 {
				rule.NoncurrentVersionExpiration = &s3.NoncurrentVersionExpiration{
					NoncurrentDays: aws.Int64(int64(val)),
				}
			}
		}

		// Transitions
		transitions := d.Get(fmt.Sprintf("lifecycle_rule.%d.transition", i)).(*schema.Set).List()
		if len(transitions) > 0 {
			rule.Transitions = make([]*s3.Transition, 0, len(transitions))
			for _, transition := range transitions {
				transition := transition.(map[string]interface{})
				i := &s3.Transition{}
				if val, ok := transition["date"].(string); ok && val != "" {
					t, err := time.Parse(time.RFC3339, fmt.Sprintf("%sT00:00:00Z", val))
					if err != nil {
						return fmt.Errorf("Error Parsing AWS S3 Bucket Lifecycle Expiration Date: %s", err.Error())
					}
					i.Date = aws.Time(t)
				} else if val, ok := transition["days"].(int); ok && val >= 0 {
					i.Days = aws.Int64(int64(val))
				}
				if val, ok := transition["storage_class"].(string); ok && val != "" {
					i.StorageClass = aws.String(val)
				}

				rule.Transitions = append(rule.Transitions, i)
			}
		}
		// NoncurrentVersionTransitions
		nc_transitions := d.Get(fmt.Sprintf("lifecycle_rule.%d.noncurrent_version_transition", i)).(*schema.Set).List()
		if len(nc_transitions) > 0 {
			rule.NoncurrentVersionTransitions = make([]*s3.NoncurrentVersionTransition, 0, len(nc_transitions))
			for _, transition := range nc_transitions {
				transition := transition.(map[string]interface{})
				i := &s3.NoncurrentVersionTransition{}
				if val, ok := transition["days"].(int); ok && val >= 0 {
					i.NoncurrentDays = aws.Int64(int64(val))
				}
				if val, ok := transition["storage_class"].(string); ok && val != "" {
					i.StorageClass = aws.String(val)
				}

				rule.NoncurrentVersionTransitions = append(rule.NoncurrentVersionTransitions, i)
			}
		}

		rules = append(rules, rule)
	}

	i := &s3.PutBucketLifecycleConfigurationInput{
		Bucket: aws.String(bucket),
		LifecycleConfiguration: &s3.BucketLifecycleConfiguration{
			Rules: rules,
		},
	}

	_, err := retryOnAwsCode(s3.ErrCodeNoSuchBucket, func() (interface{}, error) {
		return s3conn.PutBucketLifecycleConfiguration(i)
	})
	if err != nil {
		return fmt.Errorf("Error putting S3 lifecycle: %s", err)
	}

	return nil
}

func flattenAwsS3ServerSideEncryptionConfiguration(c *s3.ServerSideEncryptionConfiguration) []map[string]interface{} {
	var encryptionConfiguration []map[string]interface{}
	rules := make([]interface{}, 0, len(c.Rules))
	for _, v := range c.Rules {
		if v.ApplyServerSideEncryptionByDefault != nil {
			r := make(map[string]interface{})
			d := make(map[string]interface{})
			d["kms_master_key_id"] = aws.StringValue(v.ApplyServerSideEncryptionByDefault.KMSMasterKeyID)
			d["sse_algorithm"] = aws.StringValue(v.ApplyServerSideEncryptionByDefault.SSEAlgorithm)
			r["apply_server_side_encryption_by_default"] = []map[string]interface{}{d}
			rules = append(rules, r)
		}
	}
	encryptionConfiguration = append(encryptionConfiguration, map[string]interface{}{
		"rule": rules,
	})
	return encryptionConfiguration
}

func flattenAwsS3BucketReplicationConfiguration(r *s3.ReplicationConfiguration) []map[string]interface{} {
	replication_configuration := make([]map[string]interface{}, 0, 1)

	if r == nil {
		return replication_configuration
	}

	m := make(map[string]interface{})

	if r.Role != nil && *r.Role != "" {
		m["role"] = *r.Role
	}

	rules := make([]interface{}, 0, len(r.Rules))
	for _, v := range r.Rules {
		t := make(map[string]interface{})
		if v.Destination != nil {
			rd := make(map[string]interface{})
			if v.Destination.Bucket != nil {
				rd["bucket"] = *v.Destination.Bucket
			}
			if v.Destination.StorageClass != nil {
				rd["storage_class"] = *v.Destination.StorageClass
			}
			if v.Destination.EncryptionConfiguration != nil {
				if v.Destination.EncryptionConfiguration.ReplicaKmsKeyID != nil {
					rd["replica_kms_key_id"] = *v.Destination.EncryptionConfiguration.ReplicaKmsKeyID
				}
			}
			if v.Destination.Account != nil {
				rd["account_id"] = *v.Destination.Account
			}
			if v.Destination.AccessControlTranslation != nil {
				rdt := map[string]interface{}{
					"owner": aws.StringValue(v.Destination.AccessControlTranslation.Owner),
				}
				rd["access_control_translation"] = []interface{}{rdt}
			}
			t["destination"] = schema.NewSet(destinationHash, []interface{}{rd})
		}

		if v.ID != nil {
			t["id"] = *v.ID
		}
		if v.Prefix != nil {
			t["prefix"] = *v.Prefix
		}
		if v.Status != nil {
			t["status"] = *v.Status
		}
		if vssc := v.SourceSelectionCriteria; vssc != nil {
			tssc := make(map[string]interface{})
			if vssc.SseKmsEncryptedObjects != nil {
				tSseKms := make(map[string]interface{})
				if *vssc.SseKmsEncryptedObjects.Status == s3.SseKmsEncryptedObjectsStatusEnabled {
					tSseKms["enabled"] = true
				} else if *vssc.SseKmsEncryptedObjects.Status == s3.SseKmsEncryptedObjectsStatusDisabled {
					tSseKms["enabled"] = false
				}
				tssc["sse_kms_encrypted_objects"] = schema.NewSet(sourceSseKmsObjectsHash, []interface{}{tSseKms})
			}
			t["source_selection_criteria"] = schema.NewSet(sourceSelectionCriteriaHash, []interface{}{tssc})
		}

		if v.Priority != nil {
			t["priority"] = int(aws.Int64Value(v.Priority))
		}

		if f := v.Filter; f != nil {
			m := map[string]interface{}{}
			if f.Prefix != nil {
				m["prefix"] = aws.StringValue(f.Prefix)
			}
			if t := f.Tag; t != nil {
				m["tags"] = tagsMapToRaw(tagsToMapS3([]*s3.Tag{t}))
			}
			if a := f.And; a != nil {
				m["prefix"] = aws.StringValue(a.Prefix)
				m["tags"] = tagsMapToRaw(tagsToMapS3(a.Tags))
			}
			t["filter"] = []interface{}{m}
		}

		rules = append(rules, t)
	}
	m["rules"] = schema.NewSet(rulesHash, rules)

	replication_configuration = append(replication_configuration, m)

	return replication_configuration
}

func normalizeRoutingRules(w []*s3.RoutingRule) (string, error) {
	withNulls, err := json.Marshal(w)
	if err != nil {
		return "", err
	}

	var rules []map[string]interface{}
	if err := json.Unmarshal(withNulls, &rules); err != nil {
		return "", err
	}

	var cleanRules []map[string]interface{}
	for _, rule := range rules {
		cleanRules = append(cleanRules, removeNil(rule))
	}

	withoutNulls, err := json.Marshal(cleanRules)
	if err != nil {
		return "", err
	}

	return string(withoutNulls), nil
}

func removeNil(data map[string]interface{}) map[string]interface{} {
	withoutNil := make(map[string]interface{})

	for k, v := range data {
		if v == nil {
			continue
		}

		switch v.(type) {
		case map[string]interface{}:
			withoutNil[k] = removeNil(v.(map[string]interface{}))
		default:
			withoutNil[k] = v
		}
	}

	return withoutNil
}

func normalizeRegion(region string) string {
	// Default to us-east-1 if the bucket doesn't have a region:
	// http://docs.aws.amazon.com/AmazonS3/latest/API/RESTBucketGETlocation.html
	if region == "" {
		region = "us-east-1"
	}

	return region
}

// validateS3BucketName validates any S3 bucket name that is not inside the us-east-1 region.
// Buckets outside of this region have to be DNS-compliant. After the same restrictions are
// applied to buckets in the us-east-1 region, this function can be refactored as a SchemaValidateFunc
func validateS3BucketName(value string, region string) error {
	if region != "us-east-1" {
		if (len(value) < 3) || (len(value) > 63) {
			return fmt.Errorf("%q must contain from 3 to 63 characters", value)
		}
		if !regexp.MustCompile(`^[0-9a-z-.]+$`).MatchString(value) {
			return fmt.Errorf("only lowercase alphanumeric characters and hyphens allowed in %q", value)
		}
		if regexp.MustCompile(`^(?:[0-9]{1,3}\.){3}[0-9]{1,3}$`).MatchString(value) {
			return fmt.Errorf("%q must not be formatted as an IP address", value)
		}
		if strings.HasPrefix(value, `.`) {
			return fmt.Errorf("%q cannot start with a period", value)
		}
		if strings.HasSuffix(value, `.`) {
			return fmt.Errorf("%q cannot end with a period", value)
		}
		if strings.Contains(value, `..`) {
			return fmt.Errorf("%q can be only one period between labels", value)
		}
	} else {
		if len(value) > 255 {
			return fmt.Errorf("%q must contain less than 256 characters", value)
		}
		if !regexp.MustCompile(`^[0-9a-zA-Z-._]+$`).MatchString(value) {
			return fmt.Errorf("only alphanumeric characters, hyphens, periods, and underscores allowed in %q", value)
		}
	}
	return nil
}

func expirationHash(v interface{}) int {
	var buf bytes.Buffer
	m := v.(map[string]interface{})
	if v, ok := m["date"]; ok {
		buf.WriteString(fmt.Sprintf("%s-", v.(string)))
	}
	if v, ok := m["days"]; ok {
		buf.WriteString(fmt.Sprintf("%d-", v.(int)))
	}
	if v, ok := m["expired_object_delete_marker"]; ok {
		buf.WriteString(fmt.Sprintf("%t-", v.(bool)))
	}
	return hashcode.String(buf.String())
}

func transitionHash(v interface{}) int {
	var buf bytes.Buffer
	m := v.(map[string]interface{})
	if v, ok := m["date"]; ok {
		buf.WriteString(fmt.Sprintf("%s-", v.(string)))
	}
	if v, ok := m["days"]; ok {
		buf.WriteString(fmt.Sprintf("%d-", v.(int)))
	}
	if v, ok := m["storage_class"]; ok {
		buf.WriteString(fmt.Sprintf("%s-", v.(string)))
	}
	return hashcode.String(buf.String())
}

func rulesHash(v interface{}) int {
	var buf bytes.Buffer
	m := v.(map[string]interface{})

	if v, ok := m["id"]; ok {
		buf.WriteString(fmt.Sprintf("%s-", v.(string)))
	}
	if v, ok := m["prefix"]; ok {
		buf.WriteString(fmt.Sprintf("%s-", v.(string)))
	}
	if v, ok := m["status"]; ok {
		buf.WriteString(fmt.Sprintf("%s-", v.(string)))
	}
	if v, ok := m["destination"].(*schema.Set); ok && v.Len() > 0 {
		buf.WriteString(fmt.Sprintf("%d-", destinationHash(v.List()[0])))
	}
	if v, ok := m["source_selection_criteria"].(*schema.Set); ok && v.Len() > 0 && v.List()[0] != nil {
		buf.WriteString(fmt.Sprintf("%d-", sourceSelectionCriteriaHash(v.List()[0])))
	}
	if v, ok := m["priority"]; ok {
		buf.WriteString(fmt.Sprintf("%d-", v.(int)))
	}
	if v, ok := m["filter"].([]interface{}); ok && len(v) > 0 && v[0] != nil {
		buf.WriteString(fmt.Sprintf("%d-", replicationRuleFilterHash(v[0])))
	}
	return hashcode.String(buf.String())
}

func replicationRuleFilterHash(v interface{}) int {
	var buf bytes.Buffer
	m := v.(map[string]interface{})
	if v, ok := m["prefix"]; ok {
		buf.WriteString(fmt.Sprintf("%s-", v.(string)))
	}
	if v, ok := m["tags"]; ok {
		buf.WriteString(fmt.Sprintf("%d-", tagsMapToHash(v.(map[string]interface{}))))
	}
	return hashcode.String(buf.String())
}

func destinationHash(v interface{}) int {
	var buf bytes.Buffer
	m := v.(map[string]interface{})

	if v, ok := m["bucket"]; ok {
		buf.WriteString(fmt.Sprintf("%s-", v.(string)))
	}
	if v, ok := m["storage_class"]; ok {
		buf.WriteString(fmt.Sprintf("%s-", v.(string)))
	}
	if v, ok := m["replica_kms_key_id"]; ok {
		buf.WriteString(fmt.Sprintf("%s-", v.(string)))
	}
	if v, ok := m["account"]; ok {
		buf.WriteString(fmt.Sprintf("%s-", v.(string)))
	}
	if v, ok := m["access_control_translation"].([]interface{}); ok && len(v) > 0 && v[0] != nil {
		buf.WriteString(fmt.Sprintf("%d-", accessControlTranslationHash(v[0])))
	}
	return hashcode.String(buf.String())
}

func accessControlTranslationHash(v interface{}) int {
	// v is nil if empty access_control_translation is given.
	if v == nil {
		return 0
	}
	var buf bytes.Buffer
	m := v.(map[string]interface{})

	if v, ok := m["owner"]; ok {
		buf.WriteString(fmt.Sprintf("%s-", v.(string)))
	}
	return hashcode.String(buf.String())
}

func sourceSelectionCriteriaHash(v interface{}) int {
	// v is nil if empty source_selection_criteria is given.
	if v == nil {
		return 0
	}
	var buf bytes.Buffer
	m := v.(map[string]interface{})

	if v, ok := m["sse_kms_encrypted_objects"].(*schema.Set); ok && v.Len() > 0 {
		buf.WriteString(fmt.Sprintf("%d-", sourceSseKmsObjectsHash(v.List()[0])))
	}
	return hashcode.String(buf.String())
}

func sourceSseKmsObjectsHash(v interface{}) int {
	var buf bytes.Buffer
	m := v.(map[string]interface{})

	if v, ok := m["enabled"]; ok {
		buf.WriteString(fmt.Sprintf("%t-", v.(bool)))
	}
	return hashcode.String(buf.String())
}

type S3Website struct {
	Endpoint, Domain string
}

//
// S3 Object Lock functions.
//

func readS3ObjectLockConfiguration(conn *s3.S3, bucket string) (interface{}, error) {
	resp, err := retryOnAwsCode(s3.ErrCodeNoSuchBucket, func() (interface{}, error) {
		return conn.GetObjectLockConfiguration(&s3.GetObjectLockConfigurationInput{
			Bucket: aws.String(bucket),
		})
	})
	if err != nil {
		if isAWSErr(err, "ObjectLockConfigurationNotFoundError", "") {
			return nil, nil
		}
		return nil, err
	}

	return flattenS3ObjectLockConfiguration(resp.(*s3.GetObjectLockConfigurationOutput).ObjectLockConfiguration), nil
}

func expandS3ObjectLockConfiguration(vConf []interface{}) *s3.ObjectLockConfiguration {
	if len(vConf) == 0 || vConf[0] == nil {
		return nil
	}

	mConf := vConf[0].(map[string]interface{})

	conf := &s3.ObjectLockConfiguration{}

	if vObjectLockEnabled, ok := mConf["object_lock_enabled"].(string); ok && vObjectLockEnabled != "" {
		conf.ObjectLockEnabled = aws.String(vObjectLockEnabled)
	}

	if vRule, ok := mConf["rule"].([]interface{}); ok && len(vRule) > 0 {
		mRule := vRule[0].(map[string]interface{})

		if vDefaultRetention, ok := mRule["default_retention"].([]interface{}); ok && len(vDefaultRetention) > 0 && vDefaultRetention[0] != nil {
			mDefaultRetention := vDefaultRetention[0].(map[string]interface{})

			conf.Rule = &s3.ObjectLockRule{
				DefaultRetention: &s3.DefaultRetention{},
			}

			if vMode, ok := mDefaultRetention["mode"].(string); ok && vMode != "" {
				conf.Rule.DefaultRetention.Mode = aws.String(vMode)
			}
			if vDays, ok := mDefaultRetention["days"].(int); ok && vDays > 0 {
				conf.Rule.DefaultRetention.Days = aws.Int64(int64(vDays))
			}
			if vYears, ok := mDefaultRetention["years"].(int); ok && vYears > 0 {
				conf.Rule.DefaultRetention.Years = aws.Int64(int64(vYears))
			}
		}
	}

	return conf
}

func flattenS3ObjectLockConfiguration(conf *s3.ObjectLockConfiguration) []interface{} {
	if conf == nil {
		return []interface{}{}
	}

	mConf := map[string]interface{}{
		"object_lock_enabled": aws.StringValue(conf.ObjectLockEnabled),
	}

	if conf.Rule != nil && conf.Rule.DefaultRetention != nil {
		mRule := map[string]interface{}{
			"default_retention": []interface{}{
				map[string]interface{}{
					"mode":  aws.StringValue(conf.Rule.DefaultRetention.Mode),
					"days":  int(aws.Int64Value(conf.Rule.DefaultRetention.Days)),
					"years": int(aws.Int64Value(conf.Rule.DefaultRetention.Years)),
				},
			},
		}

		mConf["rule"] = []interface{}{mRule}
	}

	return []interface{}{mConf}
}<|MERGE_RESOLUTION|>--- conflicted
+++ resolved
@@ -779,18 +779,9 @@
 	d.Set("bucket_domain_name", bucketDomainName(d.Get("bucket").(string)))
 
 	// Read the policy
-<<<<<<< HEAD
-	pol, err := retryOnAwsCode("NoSuchBucket", func() (interface{}, error) {
+	pol, err := retryOnAwsCode(s3.ErrCodeNoSuchBucket, func() (interface{}, error) {
 		return s3conn.GetBucketPolicy(&s3.GetBucketPolicyInput{
 			Bucket: aws.String(d.Id()),
-=======
-	if _, ok := d.GetOk("policy"); ok {
-
-		pol, err := retryOnAwsCode(s3.ErrCodeNoSuchBucket, func() (interface{}, error) {
-			return s3conn.GetBucketPolicy(&s3.GetBucketPolicyInput{
-				Bucket: aws.String(d.Id()),
-			})
->>>>>>> 8d95f647
 		})
 	})
 	log.Printf("[DEBUG] S3 bucket: %s, read policy: %v", d.Id(), pol)
@@ -804,22 +795,9 @@
 				return err
 			}
 		} else {
-<<<<<<< HEAD
 			policy, err := structure.NormalizeJsonString(*v)
 			if err != nil {
-				return errwrap.Wrapf("policy contains an invalid JSON: {{err}}", err)
-=======
-			if v := pol.(*s3.GetBucketPolicyOutput).Policy; v == nil {
-				if err := d.Set("policy", ""); err != nil {
-					return err
-				}
-			} else {
-				policy, err := structure.NormalizeJsonString(*v)
-				if err != nil {
-					return fmt.Errorf("policy contains an invalid JSON: %s", err)
-				}
-				d.Set("policy", policy)
->>>>>>> 8d95f647
+				return fmt.Errorf("policy contains an invalid JSON: %s", err)
 			}
 			d.Set("policy", policy)
 		}
