--- conflicted
+++ resolved
@@ -1015,19 +1015,11 @@
 		if err != nil {
 			return fmt.Errorf("error flattening core_instance_group: %s", err)
 		}
-<<<<<<< HEAD
 
 		if err := d.Set("core_instance_group", flattenedCoreInstanceGroup); err != nil {
 			return fmt.Errorf("error setting core_instance_group: %s", err)
 		}
 
-=======
-
-		if err := d.Set("core_instance_group", flattenedCoreInstanceGroup); err != nil {
-			return fmt.Errorf("error setting core_instance_group: %s", err)
-		}
-
->>>>>>> 5afe90e3
 		if err := d.Set("master_instance_group", flattenEmrMasterInstanceGroup(masterGroup)); err != nil {
 			return fmt.Errorf("error setting master_instance_group: %s", err)
 		}
