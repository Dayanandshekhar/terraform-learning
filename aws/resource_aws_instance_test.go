--- conflicted
+++ resolved
@@ -175,7 +175,6 @@
 				data.Images = tc.images
 				r.Error = tc.err
 			})
-<<<<<<< HEAD
 			name, err := fetchRootDeviceName("ami-123", conn)
 			if !tc.wantErr && err != nil {
 				t.Errorf("Error fetching device name: %s", err)
@@ -183,9 +182,6 @@
 			if tc.wantErr && err == nil {
 				t.Error("Expected error go nil")
 			}
-=======
-			name, _ := fetchRootDeviceName("ami-123", conn)
->>>>>>> 2cd7beee
 			if tc.name != aws.StringValue(name) {
 				t.Errorf("Expected name %s, got %s", tc.name, aws.StringValue(name))
 			}
